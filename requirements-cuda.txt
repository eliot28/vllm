# Common dependencies
-r requirements-common.txt

# Dependencies for NVIDIA GPUs
ray >= 2.9
nvidia-ml-py # for pynvml package
<<<<<<< HEAD
torch == 2.3.0
xformers == 0.0.26.post1; platform_system == 'Linux' and platform_machine == 'x86_64'  # Requires PyTorch 2.3.0
vllm-flash-attn == 2.5.8.post2; platform_system == 'Linux' and platform_machine == 'x86_64'  # Requires PyTorch 2.3.0
=======
torch == 2.4.0
# These must be updated alongside torch
torchvision == 0.19   # Required for phi3v processor. See https://github.com/pytorch/vision?tab=readme-ov-file#installation for corresponding version
xformers == 0.0.27.post2  # Requires PyTorch 2.4.0
vllm-flash-attn == 2.6.1  # Requires PyTorch 2.4.0
>>>>>>> 90bab18f
<|MERGE_RESOLUTION|>--- conflicted
+++ resolved
@@ -4,14 +4,8 @@
 # Dependencies for NVIDIA GPUs
 ray >= 2.9
 nvidia-ml-py # for pynvml package
-<<<<<<< HEAD
-torch == 2.3.0
-xformers == 0.0.26.post1; platform_system == 'Linux' and platform_machine == 'x86_64'  # Requires PyTorch 2.3.0
-vllm-flash-attn == 2.5.8.post2; platform_system == 'Linux' and platform_machine == 'x86_64'  # Requires PyTorch 2.3.0
-=======
 torch == 2.4.0
 # These must be updated alongside torch
 torchvision == 0.19   # Required for phi3v processor. See https://github.com/pytorch/vision?tab=readme-ov-file#installation for corresponding version
-xformers == 0.0.27.post2  # Requires PyTorch 2.4.0
-vllm-flash-attn == 2.6.1  # Requires PyTorch 2.4.0
->>>>>>> 90bab18f
+xformers == 0.0.27.post2; platform_system == 'Linux' and platform_machine == 'x86_64'  # Requires PyTorch 2.4.0
+vllm-flash-attn == 2.6.1; platform_system == 'Linux' and platform_machine == 'x86_64'  # Requires PyTorch 2.4.0