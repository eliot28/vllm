#pragma once

#include <optional>
#include <torch/library.h>

void paged_attention_v1(
    torch::Tensor& out, torch::Tensor& query, torch::Tensor& key_cache,
    torch::Tensor& value_cache, int64_t num_kv_heads, double scale,
    torch::Tensor& block_tables, torch::Tensor& seq_lens, int64_t block_size,
    int64_t max_seq_len, const c10::optional<torch::Tensor>& alibi_slopes,
    const std::string& kv_cache_dtype, double kv_scale, const int64_t tp_rank,
    const int64_t blocksparse_local_blocks,
    const int64_t blocksparse_vert_stride, const int64_t blocksparse_block_size,
    const int64_t blocksparse_head_sliding_step);

void paged_attention_v2(
    torch::Tensor& out, torch::Tensor& exp_sums, torch::Tensor& max_logits,
    torch::Tensor& tmp_out, torch::Tensor& query, torch::Tensor& key_cache,
    torch::Tensor& value_cache, int64_t num_kv_heads, double scale,
    torch::Tensor& block_tables, torch::Tensor& seq_lens, int64_t block_size,
    int64_t max_seq_len, const c10::optional<torch::Tensor>& alibi_slopes,
    const std::string& kv_cache_dtype, double kv_scale, const int64_t tp_rank,
    const int64_t blocksparse_local_blocks,
    const int64_t blocksparse_vert_stride, const int64_t blocksparse_block_size,
    const int64_t blocksparse_head_sliding_step);

void rms_norm(torch::Tensor& out, torch::Tensor& input, torch::Tensor& weight,
              double epsilon);

void fused_add_rms_norm(torch::Tensor& input, torch::Tensor& residual,
                        torch::Tensor& weight, double epsilon);

void rotary_embedding(torch::Tensor& positions, torch::Tensor& query,
                      torch::Tensor& key, int64_t head_size,
                      torch::Tensor& cos_sin_cache, bool is_neox);

void batched_rotary_embedding(torch::Tensor& positions, torch::Tensor& query,
                              torch::Tensor& key, int64_t head_size,
                              torch::Tensor& cos_sin_cache, bool is_neox,
                              int64_t rot_dim,
                              torch::Tensor& cos_sin_cache_offsets);

void silu_and_mul(torch::Tensor& out, torch::Tensor& input);

void gelu_and_mul(torch::Tensor& out, torch::Tensor& input);

void gelu_tanh_and_mul(torch::Tensor& out, torch::Tensor& input);

void gelu_new(torch::Tensor& out, torch::Tensor& input);

void gelu_fast(torch::Tensor& out, torch::Tensor& input);

void gelu_quick(torch::Tensor& out, torch::Tensor& input);

#ifndef USE_ROCM
torch::Tensor aqlm_gemm(const torch::Tensor& input, const torch::Tensor& codes,
                        const torch::Tensor& codebooks,
                        const torch::Tensor& scales,
                        const torch::Tensor& codebook_partition_sizes,
                        const std::optional<torch::Tensor>& bias);

torch::Tensor aqlm_dequant(const torch::Tensor& codes,
                           const torch::Tensor& codebooks,
                           const torch::Tensor& codebook_partition_sizes);

torch::Tensor awq_gemm(torch::Tensor _in_feats, torch::Tensor _kernel,
                       torch::Tensor _scaling_factors, torch::Tensor _zeros,
                       int64_t split_k_iters);

torch::Tensor awq_dequantize(torch::Tensor _kernel,
                             torch::Tensor _scaling_factors,
                             torch::Tensor _zeros, int64_t split_k_iters,
                             int64_t thx, int64_t thy);

torch::Tensor marlin_gemm(torch::Tensor& a, torch::Tensor& b_q_weight,
                          torch::Tensor& b_scales, torch::Tensor& workspace,
                          int64_t size_m, int64_t size_n, int64_t size_k);

torch::Tensor gptq_marlin_24_gemm(torch::Tensor& a, torch::Tensor& b_q_weight,
                                  torch::Tensor& b_meta,
                                  torch::Tensor& b_scales,
                                  torch::Tensor& workspace, int64_t num_bits,
                                  int64_t size_m, int64_t size_n,
                                  int64_t size_k);

torch::Tensor gptq_marlin_gemm(torch::Tensor& a, torch::Tensor& b_q_weight,
                               torch::Tensor& b_scales, torch::Tensor& g_idx,
                               torch::Tensor& perm, torch::Tensor& workspace,
                               int64_t num_bits, int64_t size_m, int64_t size_n,
                               int64_t size_k, bool is_k_full);

torch::Tensor gptq_marlin_repack(torch::Tensor& b_q_weight, torch::Tensor& perm,
                                 int64_t size_k, int64_t size_n,
                                 int64_t num_bits);

<<<<<<< HEAD
torch::Tensor ggml_dequantize(torch::Tensor W, int8_t type, int64_t m, int64_t n);

torch::Tensor ggml_mul_mat_vec_a8(torch::Tensor W, torch::Tensor X,
                                  int8_t type, int64_t row);

torch::Tensor ggml_mul_mat_a8(torch::Tensor W, torch::Tensor X,
                              int8_t type, int64_t row);
=======
torch::Tensor fp8_marlin_gemm(torch::Tensor& a, torch::Tensor& b_q_weight,
                              torch::Tensor& b_scales, torch::Tensor& workspace,
                              int64_t num_bits, int64_t size_m, int64_t size_n,
                              int64_t size_k);
>>>>>>> 3dd50708

bool cutlass_scaled_mm_supports_fp8(int64_t cuda_device_capability);

void cutlass_scaled_mm(torch::Tensor& out, torch::Tensor const& a,
                       torch::Tensor const& b, torch::Tensor const& a_scales,
                       torch::Tensor const& b_scales,
                       c10::optional<torch::Tensor> const& bias);

#endif

void static_scaled_int8_quant(torch::Tensor& out, torch::Tensor const& input,
                              torch::Tensor const& scale);

void dynamic_scaled_int8_quant(torch::Tensor& out, torch::Tensor const& input,
                               torch::Tensor& scales);

void squeezellm_gemm(torch::Tensor vec, torch::Tensor mat, torch::Tensor mul,
                     torch::Tensor lookup_table);

torch::Tensor gptq_gemm(torch::Tensor a, torch::Tensor b_q_weight,
                        torch::Tensor b_gptq_qzeros,
                        torch::Tensor b_gptq_scales, torch::Tensor b_g_idx,
                        bool use_exllama, int64_t bit);

void gptq_shuffle(torch::Tensor q_weight, torch::Tensor q_perm, int64_t bit);

void static_scaled_fp8_quant(torch::Tensor& out, torch::Tensor& input,
                             torch::Tensor& scale);

void dynamic_scaled_fp8_quant(torch::Tensor& out, torch::Tensor& input,
                              torch::Tensor& scale);

void moe_align_block_size(torch::Tensor topk_ids, int64_t num_experts,
                          int64_t block_size, torch::Tensor sorted_token_ids,
                          torch::Tensor experts_ids,
                          torch::Tensor num_tokens_post_pad);

#ifndef USE_ROCM
using fptr_t = int64_t;
fptr_t init_custom_ar(torch::Tensor& meta, torch::Tensor& rank_data,
                      const std::vector<std::string>& handles,
                      const std::vector<int64_t>& offsets, int64_t rank,
                      bool full_nvlink);
bool should_custom_ar(torch::Tensor& inp, int64_t max_size, int64_t world_size,
                      bool full_nvlink);
void all_reduce_reg(fptr_t _fa, torch::Tensor& inp, torch::Tensor& out);
void all_reduce_unreg(fptr_t _fa, torch::Tensor& inp, torch::Tensor& reg_buffer,
                      torch::Tensor& out);
void dispose(fptr_t _fa);
int64_t meta_size();
void register_buffer(fptr_t _fa, torch::Tensor& t,
                     const std::vector<std::string>& handles,
                     const std::vector<int64_t>& offsets);
std::tuple<torch::Tensor, std::vector<int64_t>> get_graph_buffer_ipc_meta(
    fptr_t _fa);
void register_graph_buffers(fptr_t _fa, const std::vector<std::string>& handles,
                            const std::vector<std::vector<int64_t>>& offsets);
#endif<|MERGE_RESOLUTION|>--- conflicted
+++ resolved
@@ -93,7 +93,6 @@
                                  int64_t size_k, int64_t size_n,
                                  int64_t num_bits);
 
-<<<<<<< HEAD
 torch::Tensor ggml_dequantize(torch::Tensor W, int8_t type, int64_t m, int64_t n);
 
 torch::Tensor ggml_mul_mat_vec_a8(torch::Tensor W, torch::Tensor X,
@@ -101,12 +100,11 @@
 
 torch::Tensor ggml_mul_mat_a8(torch::Tensor W, torch::Tensor X,
                               int8_t type, int64_t row);
-=======
+
 torch::Tensor fp8_marlin_gemm(torch::Tensor& a, torch::Tensor& b_q_weight,
                               torch::Tensor& b_scales, torch::Tensor& workspace,
                               int64_t num_bits, int64_t size_m, int64_t size_n,
                               int64_t size_k);
->>>>>>> 3dd50708
 
 bool cutlass_scaled_mm_supports_fp8(int64_t cuda_device_capability);
 
