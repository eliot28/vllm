--- conflicted
+++ resolved
@@ -90,18 +90,12 @@
                                  int64_t size_k, int64_t size_n,
                                  int64_t num_bits);
 
-<<<<<<< HEAD
 void cutlass_gemm(torch::Tensor& out, torch::Tensor const& a,
                   torch::Tensor const& b);
 
 void cutlass_scaled_mm(torch::Tensor& out, torch::Tensor const& a,
                        torch::Tensor const& b, torch::Tensor const& a_scales,
                        torch::Tensor const& b_scales);
-=======
-void cutlass_scaled_mm_dq(torch::Tensor& out, torch::Tensor const& a,
-                          torch::Tensor const& b, torch::Tensor const& a_scales,
-                          torch::Tensor const& b_scales);
->>>>>>> 6b29d6fe
 
 #endif
 
