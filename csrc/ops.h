#pragma once

#include <optional>
#include <torch/library.h>

void paged_attention_v1(
    torch::Tensor& out, torch::Tensor& query, torch::Tensor& key_cache,
    torch::Tensor& value_cache, int64_t num_kv_heads, double scale,
    torch::Tensor& block_tables, torch::Tensor& seq_lens, int64_t block_size,
    int64_t max_seq_len, const c10::optional<torch::Tensor>& alibi_slopes,
    const std::string& kv_cache_dtype, double kv_scale, const int64_t tp_rank,
    const int64_t blocksparse_local_blocks,
    const int64_t blocksparse_vert_stride, const int64_t blocksparse_block_size,
    const int64_t blocksparse_head_sliding_step);

void paged_attention_v2(
    torch::Tensor& out, torch::Tensor& exp_sums, torch::Tensor& max_logits,
    torch::Tensor& tmp_out, torch::Tensor& query, torch::Tensor& key_cache,
    torch::Tensor& value_cache, int64_t num_kv_heads, double scale,
    torch::Tensor& block_tables, torch::Tensor& seq_lens, int64_t block_size,
    int64_t max_seq_len, const c10::optional<torch::Tensor>& alibi_slopes,
    const std::string& kv_cache_dtype, double kv_scale, const int64_t tp_rank,
    const int64_t blocksparse_local_blocks,
    const int64_t blocksparse_vert_stride, const int64_t blocksparse_block_size,
    const int64_t blocksparse_head_sliding_step);

void rms_norm(torch::Tensor& out, torch::Tensor& input, torch::Tensor& weight,
              double epsilon);

void fused_add_rms_norm(torch::Tensor& input, torch::Tensor& residual,
                        torch::Tensor& weight, double epsilon);

void rotary_embedding(torch::Tensor& positions, torch::Tensor& query,
                      torch::Tensor& key, int64_t head_size,
                      torch::Tensor& cos_sin_cache, bool is_neox);

void batched_rotary_embedding(torch::Tensor& positions, torch::Tensor& query,
                              torch::Tensor& key, int64_t head_size,
                              torch::Tensor& cos_sin_cache, bool is_neox,
                              int64_t rot_dim,
                              torch::Tensor& cos_sin_cache_offsets);

void silu_and_mul(torch::Tensor& out, torch::Tensor& input);

void gelu_and_mul(torch::Tensor& out, torch::Tensor& input);

void gelu_tanh_and_mul(torch::Tensor& out, torch::Tensor& input);

void gelu_new(torch::Tensor& out, torch::Tensor& input);

void gelu_fast(torch::Tensor& out, torch::Tensor& input);

void gelu_quick(torch::Tensor& out, torch::Tensor& input);

#ifndef USE_ROCM
torch::Tensor aqlm_gemm(const torch::Tensor& input, const torch::Tensor& codes,
                        const torch::Tensor& codebooks,
                        const torch::Tensor& scales,
                        const torch::Tensor& codebook_partition_sizes,
                        const std::optional<torch::Tensor>& bias);

torch::Tensor aqlm_dequant(const torch::Tensor& codes,
                           const torch::Tensor& codebooks,
                           const torch::Tensor& codebook_partition_sizes);

torch::Tensor awq_gemm(torch::Tensor _in_feats, torch::Tensor _kernel,
                       torch::Tensor _scaling_factors, torch::Tensor _zeros,
                       int64_t split_k_iters);

torch::Tensor awq_dequantize(torch::Tensor _kernel,
                             torch::Tensor _scaling_factors,
                             torch::Tensor _zeros, int64_t split_k_iters,
                             int64_t thx, int64_t thy);

torch::Tensor marlin_gemm(torch::Tensor& a, torch::Tensor& b_q_weight,
                          torch::Tensor& b_scales, torch::Tensor& workspace,
                          int64_t size_m, int64_t size_n, int64_t size_k);

torch::Tensor gptq_marlin_24_gemm(torch::Tensor& a, torch::Tensor& b_q_weight,
                                  torch::Tensor& b_meta,
                                  torch::Tensor& b_scales,
                                  torch::Tensor& workspace, int64_t num_bits,
                                  int64_t size_m, int64_t size_n,
                                  int64_t size_k);

torch::Tensor gptq_marlin_gemm(torch::Tensor& a, torch::Tensor& b_q_weight,
                               torch::Tensor& b_scales, torch::Tensor& g_idx,
                               torch::Tensor& perm, torch::Tensor& workspace,
                               int64_t num_bits, int64_t size_m, int64_t size_n,
                               int64_t size_k, bool is_k_full);

torch::Tensor gptq_marlin_repack(torch::Tensor& b_q_weight, torch::Tensor& perm,
                                 int64_t size_k, int64_t size_n,
                                 int64_t num_bits);

<<<<<<< HEAD
torch::Tensor ggml_dequantize(torch::Tensor W, int8_t type, int64_t m, int64_t n);

torch::Tensor ggml_mul_mat_vec_a8(torch::Tensor W, torch::Tensor X,
                                  int8_t type, int64_t row);

torch::Tensor ggml_mul_mat_a8(torch::Tensor W, torch::Tensor X,
                              int8_t type, int64_t row);
=======
bool cutlass_scaled_mm_supports_fp8(int64_t cuda_device_capability);
>>>>>>> d18bab35

void cutlass_scaled_mm(torch::Tensor& out, torch::Tensor const& a,
                       torch::Tensor const& b, torch::Tensor const& a_scales,
                       torch::Tensor const& b_scales,
                       c10::optional<torch::Tensor> const& bias);

#endif

void static_scaled_int8_quant(torch::Tensor& out, torch::Tensor const& input,
                              torch::Tensor const& scale);

void dynamic_scaled_int8_quant(torch::Tensor& out, torch::Tensor const& input,
                               torch::Tensor& scales);

void squeezellm_gemm(torch::Tensor vec, torch::Tensor mat, torch::Tensor mul,
                     torch::Tensor lookup_table);

torch::Tensor gptq_gemm(torch::Tensor a, torch::Tensor b_q_weight,
                        torch::Tensor b_gptq_qzeros,
                        torch::Tensor b_gptq_scales, torch::Tensor b_g_idx,
                        bool use_exllama, int64_t bit);

void gptq_shuffle(torch::Tensor q_weight, torch::Tensor q_perm, int64_t bit);

void static_scaled_fp8_quant(torch::Tensor& out, torch::Tensor& input,
                             torch::Tensor& scale);

void dynamic_scaled_fp8_quant(torch::Tensor& out, torch::Tensor& input,
                              torch::Tensor& scale);

void moe_align_block_size(torch::Tensor topk_ids, int64_t num_experts,
                          int64_t block_size, torch::Tensor sorted_token_ids,
                          torch::Tensor experts_ids,
                          torch::Tensor num_tokens_post_pad);

#ifndef USE_ROCM
using fptr_t = int64_t;
fptr_t init_custom_ar(torch::Tensor& meta, torch::Tensor& rank_data,
                      const std::vector<std::string>& handles,
                      const std::vector<int64_t>& offsets, int64_t rank,
                      bool full_nvlink);
bool should_custom_ar(torch::Tensor& inp, int64_t max_size, int64_t world_size,
                      bool full_nvlink);
void all_reduce_reg(fptr_t _fa, torch::Tensor& inp, torch::Tensor& out);
void all_reduce_unreg(fptr_t _fa, torch::Tensor& inp, torch::Tensor& reg_buffer,
                      torch::Tensor& out);
void dispose(fptr_t _fa);
int64_t meta_size();
void register_buffer(fptr_t _fa, torch::Tensor& t,
                     const std::vector<std::string>& handles,
                     const std::vector<int64_t>& offsets);
std::tuple<torch::Tensor, std::vector<int64_t>> get_graph_buffer_ipc_meta(
    fptr_t _fa);
void register_graph_buffers(fptr_t _fa, const std::vector<std::string>& handles,
                            const std::vector<std::vector<int64_t>>& offsets);
#endif<|MERGE_RESOLUTION|>--- conflicted
+++ resolved
@@ -93,7 +93,6 @@
                                  int64_t size_k, int64_t size_n,
                                  int64_t num_bits);
 
-<<<<<<< HEAD
 torch::Tensor ggml_dequantize(torch::Tensor W, int8_t type, int64_t m, int64_t n);
 
 torch::Tensor ggml_mul_mat_vec_a8(torch::Tensor W, torch::Tensor X,
@@ -101,9 +100,8 @@
 
 torch::Tensor ggml_mul_mat_a8(torch::Tensor W, torch::Tensor X,
                               int8_t type, int64_t row);
-=======
+
 bool cutlass_scaled_mm_supports_fp8(int64_t cuda_device_capability);
->>>>>>> d18bab35
 
 void cutlass_scaled_mm(torch::Tensor& out, torch::Tensor const& a,
                        torch::Tensor const& b, torch::Tensor const& a_scales,
