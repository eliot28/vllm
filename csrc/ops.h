--- conflicted
+++ resolved
@@ -2,107 +2,18 @@
 
 #include <torch/extension.h>
 
-<<<<<<< HEAD
-void paged_attention_v1(
-  torch::Tensor& out,
-  torch::Tensor& query,
-  torch::Tensor& key_cache,
-  torch::Tensor& value_cache,
-  int num_kv_heads,
-  float scale,
-  torch::Tensor& block_tables,
-  torch::Tensor& seq_lens,
-  int block_size,
-  int max_seq_len,
-  const c10::optional<torch::Tensor>& alibi_slopes,
-  const std::string& kv_cache_dtype,
-  float kv_scale,
-  const int tp_rank,
-  const int blocksparse_local_blocks,
-  const int blocksparse_vert_stride,
-  const int blocksparse_block_size,
-  const int blocksparse_head_sliding_step);
-
-void paged_attention_v2(
-  torch::Tensor& out,
-  torch::Tensor& exp_sums,
-  torch::Tensor& max_logits,
-  torch::Tensor& tmp_out,
-  torch::Tensor& query,
-  torch::Tensor& key_cache,
-  torch::Tensor& value_cache,
-  int num_kv_heads,
-  float scale,
-  torch::Tensor& block_tables,
-  torch::Tensor& seq_lens,
-  int block_size,
-  int max_seq_len,
-  const c10::optional<torch::Tensor>& alibi_slopes,
-  const std::string& kv_cache_dtype,
-  float kv_scale,
-  const int tp_rank,
-  const int blocksparse_local_blocks,
-  const int blocksparse_vert_stride,
-  const int blocksparse_block_size,
-  const int blocksparse_head_sliding_step);
-
-void rms_norm(
-  torch::Tensor& out,
-  torch::Tensor& input,
-  torch::Tensor& weight,
-  float epsilon);
-
-void fused_add_rms_norm(
-  torch::Tensor& input,
-  torch::Tensor& residual,
-  torch::Tensor& weight,
-  float epsilon);
-
-void rotary_embedding(
-  torch::Tensor& positions,
-  torch::Tensor& query,
-  torch::Tensor& key,
-  int head_size,
-  torch::Tensor& cos_sin_cache,
-  bool is_neox);
-
-void batched_rotary_embedding(
-  torch::Tensor& positions,
-  torch::Tensor& query,
-  torch::Tensor& key,
-  int head_size,
-  torch::Tensor& cos_sin_cache,
-  bool is_neox,
-  int rot_dim,
-  torch::Tensor& cos_sin_cache_offsets);
-
-void silu_and_mul(
-  torch::Tensor& out,
-  torch::Tensor& input);
-
-void gelu_and_mul(
-  torch::Tensor& out,
-  torch::Tensor& input);
-
-void gelu_tanh_and_mul(
-  torch::Tensor& out,
-  torch::Tensor& input);
-
-void gelu_new(
-  torch::Tensor& out,
-  torch::Tensor& input);
-
-void gelu_fast(
-  torch::Tensor& out,
-  torch::Tensor& input);
-=======
 void paged_attention_v1(torch::Tensor& out, torch::Tensor& query,
                         torch::Tensor& key_cache, torch::Tensor& value_cache,
                         int num_kv_heads, float scale,
                         torch::Tensor& block_tables, torch::Tensor& seq_lens,
                         int block_size, int max_seq_len,
                         const c10::optional<torch::Tensor>& alibi_slopes,
-                        const std::string& kv_cache_dtype, float kv_scale);
+                        const std::string& kv_cache_dtype, float kv_scale,
+  const int tp_rank,
+  const int blocksparse_local_blocks,
+  const int blocksparse_vert_stride,
+  const int blocksparse_block_size,
+  const int blocksparse_head_sliding_step);
 
 void paged_attention_v2(torch::Tensor& out, torch::Tensor& exp_sums,
                         torch::Tensor& max_logits, torch::Tensor& tmp_out,
@@ -112,7 +23,12 @@
                         torch::Tensor& seq_lens, int block_size,
                         int max_seq_len,
                         const c10::optional<torch::Tensor>& alibi_slopes,
-                        const std::string& kv_cache_dtype, float kv_scale);
+                        const std::string& kv_cache_dtype, float kv_scale,
+  const int tp_rank,
+  const int blocksparse_local_blocks,
+  const int blocksparse_vert_stride,
+  const int blocksparse_block_size,
+  const int blocksparse_head_sliding_step);
 
 void rms_norm(torch::Tensor& out, torch::Tensor& input, torch::Tensor& weight,
               float epsilon);
@@ -139,7 +55,6 @@
 void gelu_new(torch::Tensor& out, torch::Tensor& input);
 
 void gelu_fast(torch::Tensor& out, torch::Tensor& input);
->>>>>>> 91977095
 
 #ifndef USE_ROCM
 torch::Tensor aqlm_gemm(const torch::Tensor& input, const torch::Tensor& codes,
