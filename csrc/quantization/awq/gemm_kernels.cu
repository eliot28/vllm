--- conflicted
+++ resolved
@@ -349,7 +349,6 @@
 
 __global__ void __launch_bounds__(64)
     dequantize_weights(int* __restrict__ B, half* __restrict__ scaling_factors,
-<<<<<<< HEAD
                        int* __restrict__ zeros, half* __restrict__ C, int G,
                        int in_c, int out_c) {
   if (blockIdx.z > 0) {
@@ -361,9 +360,6 @@
   int j_factors1 = 4;
   int row_stride2 = 4;
   int split_k_iters = 1;
-=======
-                       int* __restrict__ zeros, half* __restrict__ C, int G) {
->>>>>>> af647fb8
   static constexpr uint32_t ZERO = 0x0;
   half B_shared[32 * (128 + 8)];
 
