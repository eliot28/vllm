--- conflicted
+++ resolved
@@ -187,14 +187,9 @@
     "Apply GPT-NeoX or GPT-J style rotary embedding to query and key");
 
   // Quantization ops
-<<<<<<< HEAD
-  ops.def("awq_gemm", &awq_gemm_dispatch, "Quantized GEMM for AWQ");
-  ops.def("awq_dequantize", &awq_dequantize_dispatch, "Dequantization for AWQ");
-=======
 #ifndef USE_ROCM
   ops.def("awq_gemm", &awq_gemm, "Quantized GEMM for AWQ");
   ops.def("awq_dequantize", &awq_dequantize, "Dequantization for AWQ");
->>>>>>> 3711811b
 #endif
   ops.def("gptq_gemm", &gptq_gemm_dispatch, "Quantized GEMM for GPTQ");
   ops.def("gptq_shuffle", &gptq_shuffle_dispatch, "Post processing for GPTQ");
