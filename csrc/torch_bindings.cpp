#include "cache.h"
#include "cuda_utils.h"
#include "ops.h"
#include "core/registration.h"

#include <torch/library.h>

// Note on op signatures:
// The X_meta signatures are for the meta functions corresponding to op X.
// They must be kept in sync with the signature for X. Generally, only
// functions that return Tensors require a meta function.
//
// See the following links for detailed docs on op registration and function
// schemas.
// https://docs.google.com/document/d/1_W62p8WJOQQUzPsJYa7s701JXt0qf2OfLub2sbkHOaU/edit#heading=h.ptttacy8y1u9
// https://github.com/pytorch/pytorch/blob/main/aten/src/ATen/native/README.md#annotations

TORCH_LIBRARY_EXPAND(TORCH_EXTENSION_NAME, ops) {
  // vLLM custom ops

  // Attention ops
  // Compute the attention between an input query and the cached
  // keys/values using PagedAttention.
  ops.def(
      "paged_attention_v1("
      "    Tensor! out, Tensor query, Tensor key_cache,"
      "    Tensor value_cache, int num_kv_heads, float scale,"
      "    Tensor block_tables, Tensor seq_lens, int block_size,"
      "    int max_seq_len, Tensor? alibi_slopes,"
      "    str kv_cache_dtype, float k_scale, float v_scale,"
      "    int tp_rank, int blocksparse_local_blocks,"
      "    int blocksparse_vert_stride, int blocksparse_block_size,"
      "    int blocksparse_head_sliding_step) -> ()");
  ops.impl("paged_attention_v1", torch::kCUDA, &paged_attention_v1);

  // PagedAttention V2.
  ops.def(
      "paged_attention_v2("
      "    Tensor! out, Tensor! exp_sums, Tensor! max_logits,"
      "    Tensor! tmp_out, Tensor query, Tensor key_cache,"
      "    Tensor value_cache, int num_kv_heads, float scale,"
      "    Tensor block_tables, Tensor seq_lens, int block_size,"
      "    int max_seq_len, Tensor? alibi_slopes,"
      "    str kv_cache_dtype, float k_scale, float v_scale,"
      "    int tp_rank, int blocksparse_local_blocks,"
      "    int blocksparse_vert_stride, int blocksparse_block_size,"
      "    int blocksparse_head_sliding_step) -> ()");
  ops.impl("paged_attention_v2", torch::kCUDA, &paged_attention_v2);

  // Activation ops
  // Activation function used in SwiGLU.
  ops.def("silu_and_mul(Tensor! out, Tensor input) -> ()");
  ops.impl("silu_and_mul", torch::kCUDA, &silu_and_mul);

  // Activation function used in GeGLU with `none` approximation.
  ops.def("gelu_and_mul(Tensor! out, Tensor input) -> ()");
  ops.impl("gelu_and_mul", torch::kCUDA, &gelu_and_mul);

  // Activation function used in GeGLU with `tanh` approximation.
  ops.def("gelu_tanh_and_mul(Tensor! out, Tensor input) -> ()");
  ops.impl("gelu_tanh_and_mul", torch::kCUDA, &gelu_tanh_and_mul);

  // GELU implementation used in GPT-2.
  ops.def("gelu_new(Tensor! out, Tensor input) -> ()");
  ops.impl("gelu_new", torch::kCUDA, &gelu_new);

  // Approximate GELU implementation.
  ops.def("gelu_fast(Tensor! out, Tensor input) -> ()");
  ops.impl("gelu_fast", torch::kCUDA, &gelu_fast);

  // Quick GELU implementation.
  ops.def("gelu_quick(Tensor! out, Tensor input) -> ()");
  ops.impl("gelu_quick", torch::kCUDA, &gelu_quick);

  // prepare_inputs advance_step
  ops.def(
      "advance_step(int num_seqs, int num_queries, int block_size, "
      "Tensor! input_tokens, Tensor sampled_token_ids, "
      "Tensor! input_positions, Tensor! seq_lens, Tensor! slot_mapping, "
      "Tensor block_tables) -> ()");
  ops.impl("advance_step", torch::kCUDA, &advance_step);

  // Layernorm
  // Apply Root Mean Square (RMS) Normalization to the input tensor.
  ops.def(
      "rms_norm(Tensor! out, Tensor input, Tensor weight, float epsilon) -> "
      "()");
  ops.impl("rms_norm", torch::kCUDA, &rms_norm);

  // In-place fused Add and RMS Normalization.
  ops.def(
      "fused_add_rms_norm(Tensor! input, Tensor! residual, Tensor weight, "
      "float epsilon) -> ()");
  ops.impl("fused_add_rms_norm", torch::kCUDA, &fused_add_rms_norm);

  // Rotary embedding
  // Apply GPT-NeoX or GPT-J style rotary embedding to query and key.
  ops.def(
      "rotary_embedding(Tensor positions, Tensor! query,"
      "                 Tensor! key, int head_size,"
      "                 Tensor cos_sin_cache, bool is_neox) -> ()");
  ops.impl("rotary_embedding", torch::kCUDA, &rotary_embedding);

  // Apply GPT-NeoX or GPT-J style rotary embedding to query and key
  // (supports multiple loras).
  ops.def(
      "batched_rotary_embedding(Tensor positions, Tensor! query,"
      "                         Tensor! key, int head_size,"
      "                         Tensor cos_sin_cache, bool is_neox,"
      "                         int rot_dim,"
      "                         Tensor cos_sin_cache_offsets) -> ()");
  ops.impl("batched_rotary_embedding", torch::kCUDA, &batched_rotary_embedding);

  // Quantization ops
#ifndef USE_ROCM
  // Quantized GEMM for AQLM.
  ops.def(
      "aqlm_gemm(Tensor input, Tensor codes, Tensor codebooks, "
<<<<<<< HEAD
      "Tensor scales, Tensor codebook_partition_sizes, Tensor? bias) "
=======
      "Tensor scales, int[] codebook_partition_sizes, Tensor? bias) "
>>>>>>> 0168f9e7
      "-> Tensor");
  ops.impl("aqlm_gemm", torch::kCUDA, &aqlm_gemm);
  ops.impl("aqlm_gemm", torch::kMeta, &aqlm_gemm_meta);

  // Decompression method for AQLM.
  ops.def(
      "aqlm_dequant(Tensor codes, Tensor codebooks, "
<<<<<<< HEAD
      "Tensor codebook_partition_sizes) -> Tensor");
=======
      "int[] codebook_partition_sizes) -> Tensor");
>>>>>>> 0168f9e7
  ops.impl("aqlm_dequant", torch::kCUDA, &aqlm_dequant);
  ops.impl("aqlm_dequant", torch::kMeta, &aqlm_dequant_meta);

  // Quantized GEMM for AWQ.
  ops.def(
      "awq_gemm(Tensor _in_feats, Tensor _kernel, Tensor _scaling_factors, "
      "Tensor _zeros, int split_k_iters) -> Tensor");
  ops.impl("awq_gemm", torch::kCUDA, &awq_gemm);
  ops.impl("awq_gemm", torch::kMeta, &awq_gemm_meta);

  // Dequantization for AWQ.
  ops.def(
      "awq_dequantize(Tensor _kernel, Tensor _scaling_factors, "
      "Tensor _zeros, int split_k_iters, int thx, int thy) -> Tensor");
  ops.impl("awq_dequantize", torch::kCUDA, &awq_dequantize);
  ops.impl("awq_dequantize", torch::kMeta, &awq_dequantize_meta);

  // Note about marlin kernel 'workspace' arguments:
  // Technically these should be mutable since they are modified by the kernel.
  // But since they are set back to zero once the kernel is finished we can
  // hand wave and say that they have no net effect.
  //
  // The reason to mark 'workspace' as immutable is so that they don't interfere
  // with using ScalarType arguments in the ops. If they are marked as mutable,
  // pytorch throws an assert in
  // 'torch._higher_order_ops._register_effectful_op' that prevents these
  // kernels from being torch.compile'd.
  // See the following document for more info on custom types and ops that use
  // custom types:
  // https://docs.google.com/document/d/18fBMPuOJ0fY5ZQ6YyrHUppw9FA332CpNtgB6SOIgyuA

  // Marlin (Dense) Optimized Quantized GEMM for GPTQ.
  ops.def(
      "marlin_gemm(Tensor a, Tensor b_q_weight, Tensor b_scales, "
      "Tensor! workspace, int size_m, int size_n, int size_k) -> Tensor");
  ops.impl("marlin_gemm", torch::kCUDA, &marlin_gemm);
  ops.impl("marlin_gemm", torch::kMeta, &marlin_gemm_meta);

  // Marlin_24 (Sparse) Optimized Quantized GEMM for GPTQ.
  ops.def(
      "gptq_marlin_24_gemm(Tensor a, Tensor b_q_weight, Tensor b_meta, "
<<<<<<< HEAD
      "Tensor b_scales, Tensor! workspace, int num_bits, int size_m, "
      "int size_n, int size_k) -> Tensor");
=======
      "Tensor b_scales, Tensor workspace, "
      "__torch__.torch.classes._core_C.ScalarType b_q_type, "
      "int size_m, int size_n, int size_k) -> Tensor");
>>>>>>> 0168f9e7
  ops.impl("gptq_marlin_24_gemm", torch::kCUDA, &gptq_marlin_24_gemm);
  ops.impl("gptq_marlin_24_gemm", torch::kMeta, &gptq_marlin_24_gemm_meta);

  // Machete (Dense) Optimized Mixed Precision GEMM for Hopper.
  ops.def("machete_supported_schedules", &machete::supported_schedules);
  ops.def(
      "machete_gemm(Tensor A, Tensor B,"
      "             __torch__.torch.classes._core_C.ScalarType btype,"
      "             Tensor? scales, Tensor? zeros, int? group_size,"
      "             Tensor? C, float? alpha, float? beta, str? schedule)"
      "-> Tensor");
  ops.impl("machete_gemm", torch::kCUDA, &machete::gemm);
  ops.def(
      "machete_prepack_B(Tensor B,"
      "                  __torch__.torch.classes._core_C.ScalarType btype)"
      "-> Tensor");
  ops.impl("machete_prepack_B", torch::kCUDA, &machete::prepack_B);

  // gptq_marlin Optimized Quantized GEMM for GPTQ.
  ops.def(
      "gptq_marlin_gemm(Tensor a, Tensor b_q_weight, Tensor b_scales, "
<<<<<<< HEAD
      "Tensor b_zeros, Tensor g_idx, Tensor perm, Tensor! workspace, "
      "int num_bits, int size_m, int size_n, int size_k, bool is_k_full, "
      "bool has_zp) -> Tensor");
=======
      "Tensor b_zeros, Tensor g_idx, Tensor perm, Tensor workspace, "
      "__torch__.torch.classes._core_C.ScalarType b_q_type, "
      "int size_m, int size_n, int size_k, bool is_k_full, "
      "bool has_zp, bool use_fp32_reduce) -> Tensor");
>>>>>>> 0168f9e7
  ops.impl("gptq_marlin_gemm", torch::kCUDA, &gptq_marlin_gemm);
  ops.impl("gptq_marlin_gemm", torch::kMeta, &gptq_marlin_gemm_meta);

  // gptq_marlin repack from GPTQ.
  ops.def(
      "gptq_marlin_repack(Tensor b_q_weight, Tensor perm, "
<<<<<<< HEAD
      "int size_k, int size_n, int num_bits) -> Tensor");
=======
      "SymInt size_k, SymInt size_n, int num_bits) -> Tensor");
>>>>>>> 0168f9e7
  ops.impl("gptq_marlin_repack", torch::kCUDA, &gptq_marlin_repack);
  ops.impl("gptq_marlin_repack", torch::kMeta, &gptq_marlin_repack_meta);

  // awq_marlin repack from AWQ.
  ops.def(
<<<<<<< HEAD
      "awq_marlin_repack(Tensor b_q_weight, int size_k, "
      "int size_n, int num_bits) -> Tensor");
=======
      "awq_marlin_repack(Tensor b_q_weight, SymInt size_k, "
      "SymInt size_n, int num_bits) -> Tensor");
>>>>>>> 0168f9e7
  ops.impl("awq_marlin_repack", torch::kCUDA, &awq_marlin_repack);
  ops.impl("awq_marlin_repack", torch::kMeta, &awq_marlin_repack_meta);

  // Dequantization for GGML.
  ops.def("ggml_dequantize(Tensor W, int type, int m, int n) -> Tensor");
  ops.impl("ggml_dequantize", torch::kCUDA, &ggml_dequantize);

  // mmvq kernel for GGML.
  ops.def(
      "ggml_mul_mat_vec_a8(Tensor W, Tensor X, int type, int row) "
      "-> Tensor");
  ops.impl("ggml_mul_mat_vec_a8", torch::kCUDA, &ggml_mul_mat_vec_a8);

  // mmq kernel for GGML.
  ops.def("ggml_mul_mat_a8(Tensor W, Tensor X, int type, int row) -> Tensor");
  ops.impl("ggml_mul_mat_a8", torch::kCUDA, &ggml_mul_mat_a8);

  // fp8_marlin Optimized Quantized GEMM for FP8 weight-only.
  ops.def(
      "fp8_marlin_gemm(Tensor a, Tensor b_q_weight, Tensor b_scales, "
      "Tensor! workspace, int num_bits, int size_m, int size_n, "
      "int size_k) -> Tensor");
  ops.impl("fp8_marlin_gemm", torch::kCUDA, &fp8_marlin_gemm);
  ops.impl("fp8_marlin_gemm", torch::kMeta, &fp8_marlin_gemm_meta);

  // marlin_qqq_gemm for QQQ.
  ops.def(
      "marlin_qqq_gemm(Tensor a, Tensor b_q_weight, "
      "Tensor s_tok, Tensor s_ch, Tensor s_group, "
      "Tensor! workspace, int size_m, int size_n, "
      "int size_k) -> Tensor");
  ops.impl("marlin_qqq_gemm", torch::kCUDA, &marlin_qqq_gemm);

  // CUTLASS w8a8 GEMM, supporting symmetric per-tensor or per-row/column
  // quantization, as well as bias
  ops.def(
      "cutlass_scaled_mm(Tensor! out, Tensor a,"
      "                  Tensor b, Tensor a_scales,"
      "                  Tensor b_scales, Tensor? bias) -> ()");
  ops.impl("cutlass_scaled_mm", torch::kCUDA, &cutlass_scaled_mm);

  // CUTLASS w8a8 GEMM, supporting asymmetric per-tensor or per-row/column
  // quantization.
  ops.def(
      "cutlass_scaled_mm_azp(Tensor! out, Tensor a,"
      "                  Tensor b, Tensor a_scales,"
      "                  Tensor b_scales, Tensor azp_adj,"
      "                  Tensor? azp, Tensor? bias) -> ()");
  ops.impl("cutlass_scaled_mm_azp", torch::kCUDA, &cutlass_scaled_mm_azp);

  // Check if cutlass scaled_mm is supported for CUDA devices of the given
  // capability
<<<<<<< HEAD
  ops.def("cutlass_scaled_mm_supports_fp8", &cutlass_scaled_mm_supports_fp8);
  ops.impl("cutlass_scaled_mm_supports_fp8", torch::kCUDA,
           &cutlass_scaled_mm_supports_fp8);

  ops.def(
      "rms_norm_quant(Tensor! out, Tensor input, Tensor! tmp, Tensor weight, "
      "Tensor! scale, float epsilon) -> ()");
  ops.impl("rms_norm_quant", torch::kCUDA, &rms_norm_quant);

  ops.def(
      "add_residual_rms_norm_quant(Tensor! out, Tensor input, "
      "Tensor! residual, Tensor! tmp, Tensor weight, Tensor! scale, "
      "float epsilon) -> ()");
  ops.impl("add_residual_rms_norm_quant", torch::kCUDA,
           &add_residual_rms_norm_quant);

  ops.def(
      "silu_and_mul_quant(Tensor! out, Tensor input, Tensor! scale, "
      "Tensor! tmp) -> ()");
  ops.impl("silu_and_mul_quant", torch::kCUDA, &silu_and_mul_quant);
=======
  ops.def("cutlass_scaled_mm_supports_fp8(int cuda_device_capability) -> bool");
  ops.impl("cutlass_scaled_mm_supports_fp8", &cutlass_scaled_mm_supports_fp8);
>>>>>>> 0168f9e7
#endif

  // Quantized GEMM for GPTQ.
  // Note: even though the C++ inferred schema is correct for this op, it seems
  // to prevent the meta function registry.
  ops.def(
      "gptq_gemm(Tensor a, Tensor b_q_weight, Tensor b_gptq_qzeros, "
      "Tensor b_gptq_scales, Tensor b_g_idx, bool use_exllama, int bit) "
      "-> Tensor");
  ops.impl("gptq_gemm", torch::kCUDA, &gptq_gemm);
  ops.impl("gptq_gemm", torch::kMeta, &gptq_gemm_meta);

  // Post processing for GPTQ.
  ops.def("gptq_shuffle(Tensor! q_weight, Tensor q_perm, int bit) -> ()");
  ops.impl("gptq_shuffle", torch::kCUDA, &gptq_shuffle);

  // Quantized GEMM for SqueezeLLM.
  ops.def(
      "squeezellm_gemm(Tensor vec, Tensor mat, Tensor! mul, "
      "Tensor lookup_table) -> ()");
  ops.impl("squeezellm_gemm", torch::kCUDA, &squeezellm_gemm);

  // Compute FP8 quantized tensor for given scaling factor.
  ops.def(
      "static_scaled_fp8_quant(Tensor! out, Tensor input, Tensor scale) -> ()");
  ops.impl("static_scaled_fp8_quant", torch::kCUDA, &static_scaled_fp8_quant);

  // Compute dynamic-per-tensor FP8 quantized tensor and scaling factor.
  ops.def(
      "dynamic_scaled_fp8_quant(Tensor! out, Tensor input, Tensor! scale) -> "
      "()");
  ops.impl("dynamic_scaled_fp8_quant", torch::kCUDA, &dynamic_scaled_fp8_quant);

  // Compute dynamic-per-token FP8 quantized tensor and scaling factor.
  ops.def(
      "dynamic_per_token_scaled_fp8_quant(Tensor! out, Tensor input, "
      "Tensor! scale, Tensor? scale_ub) -> "
      "()");
  ops.impl("dynamic_per_token_scaled_fp8_quant", torch::kCUDA,
           &dynamic_per_token_scaled_fp8_quant);

  // Aligning the number of tokens to be processed by each expert such
  // that it is divisible by the block size.
  ops.def(
      "moe_align_block_size(Tensor topk_ids, int num_experts,"
      "                     int block_size, Tensor! sorted_token_ids,"
      "                     Tensor! experts_ids,"
      "                     Tensor! num_tokens_post_pad) -> ()");
  ops.impl("moe_align_block_size", torch::kCUDA, &moe_align_block_size);

  // Compute int8 quantized tensor for given scaling factor.
  ops.def(
      "static_scaled_int8_quant(Tensor! out, Tensor input, Tensor scale) -> "
      "()");
  ops.impl("static_scaled_int8_quant", torch::kCUDA, &static_scaled_int8_quant);

  // Compute int8 quantized tensor and scaling factor
  ops.def(
      "dynamic_scaled_int8_quant(Tensor! out, Tensor input, Tensor! scale) -> "
      "()");
  ops.impl("dynamic_scaled_int8_quant", torch::kCUDA,
           &dynamic_scaled_int8_quant);
}

TORCH_LIBRARY_EXPAND(CONCAT(TORCH_EXTENSION_NAME, _cache_ops), cache_ops) {
  // Cache ops
  // Swap in (out) the cache blocks from src to dst.
  cache_ops.def(
      "swap_blocks(Tensor src, Tensor! dst, Tensor block_mapping) -> ()");
  cache_ops.impl("swap_blocks", torch::kCUDA, &swap_blocks);

  // Copy the cache blocks from src to dst.
  cache_ops.def(
<<<<<<< HEAD
      "copy_blocks(Tensor[]! key_caches, Tensor[]! value_caches, "
=======
      "copy_blocks(Tensor(a!)[] key_caches, Tensor[](b!) value_caches, "
>>>>>>> 0168f9e7
      "Tensor block_mapping) -> ()");
  cache_ops.impl("copy_blocks", torch::kCUDA, &copy_blocks);

  // Reshape the key and value tensors and cache them.
  cache_ops.def(
      "reshape_and_cache(Tensor key, Tensor value,"
      "                  Tensor! key_cache, Tensor! value_cache,"
      "                  Tensor slot_mapping,"
      "                  str kv_cache_dtype,"
      "                  float k_scale, float v_scale) -> ()");
  cache_ops.impl("reshape_and_cache", torch::kCUDA, &reshape_and_cache);

  // Reshape the key and value tensors and cache them.
  cache_ops.def(
      "reshape_and_cache_flash(Tensor key, Tensor value,"
      "                        Tensor! key_cache,"
      "                        Tensor! value_cache,"
      "                        Tensor slot_mapping,"
      "                        str kv_cache_dtype,"
      "                        float k_scale, float v_scale) -> ()");
  cache_ops.impl("reshape_and_cache_flash", torch::kCUDA,
                 &reshape_and_cache_flash);

  // Convert the key and value cache to fp8 data type.
  cache_ops.def(
      "convert_fp8(Tensor! dst_cache, Tensor src_cache, float scale, "
      "str kv_cache_dtype) -> ()");
  cache_ops.impl("convert_fp8", torch::kCUDA, &convert_fp8);
}

TORCH_LIBRARY_EXPAND(CONCAT(TORCH_EXTENSION_NAME, _cuda_utils), cuda_utils) {
  // Cuda utils

  // Gets the specified device attribute.
  cuda_utils.def("get_device_attribute(int attribute, int device_id) -> int");
  cuda_utils.impl("get_device_attribute", &get_device_attribute);

  // Gets the maximum shared memory per block device attribute.
  cuda_utils.def(
      "get_max_shared_memory_per_block_device_attribute(int device_id) -> int");
  cuda_utils.impl("get_max_shared_memory_per_block_device_attribute",
                  &get_max_shared_memory_per_block_device_attribute);
}

#ifndef USE_ROCM
TORCH_LIBRARY_EXPAND(CONCAT(TORCH_EXTENSION_NAME, _custom_ar), custom_ar) {
  // Custom all-reduce kernels
  custom_ar.def(
      "init_custom_ar(Tensor meta, Tensor rank_data, "
      "str[] handles, int[] offsets, int rank, "
      "bool full_nvlink) -> int");
  custom_ar.impl("init_custom_ar", torch::kCUDA, &init_custom_ar);

  custom_ar.def(
      "should_custom_ar(Tensor inp, int max_size, int world_size, "
      "bool full_nvlink) -> bool");
  custom_ar.impl("should_custom_ar", torch::kCUDA, &should_custom_ar);

  custom_ar.def("all_reduce_reg(int fa, Tensor inp, Tensor! out) -> ()");
  custom_ar.impl("all_reduce_reg", torch::kCUDA, &all_reduce_reg);

  custom_ar.def(
      "all_reduce_unreg(int fa, Tensor inp, Tensor reg_buffer, Tensor! out) -> "
      "()");
  custom_ar.impl("all_reduce_unreg", torch::kCUDA, &all_reduce_unreg);

  custom_ar.def("dispose(int fa) -> ()");
  custom_ar.impl("dispose", &dispose);

  custom_ar.def("meta_size() -> int");
  custom_ar.impl("meta_size", &meta_size);

  custom_ar.def(
      "register_buffer(int fa, Tensor t, str[] handles, "
      "int[] offsets) -> ()");
  custom_ar.impl("register_buffer", torch::kCUDA, &register_buffer);

  custom_ar.def("get_graph_buffer_ipc_meta(int fa) -> (Tensor, int[])");
  custom_ar.impl("get_graph_buffer_ipc_meta", &get_graph_buffer_ipc_meta);
  custom_ar.impl("get_graph_buffer_ipc_meta", torch::kMeta,
                 &get_graph_buffer_ipc_meta_meta);

  custom_ar.def(
      "register_graph_buffers(int fa, str[] handles, "
      "int[][] offsets) -> ()");
  custom_ar.impl("register_graph_buffers", &register_graph_buffers);
}
#endif

REGISTER_EXTENSION(TORCH_EXTENSION_NAME)<|MERGE_RESOLUTION|>--- conflicted
+++ resolved
@@ -116,39 +116,27 @@
   // Quantized GEMM for AQLM.
   ops.def(
       "aqlm_gemm(Tensor input, Tensor codes, Tensor codebooks, "
-<<<<<<< HEAD
-      "Tensor scales, Tensor codebook_partition_sizes, Tensor? bias) "
-=======
       "Tensor scales, int[] codebook_partition_sizes, Tensor? bias) "
->>>>>>> 0168f9e7
       "-> Tensor");
   ops.impl("aqlm_gemm", torch::kCUDA, &aqlm_gemm);
-  ops.impl("aqlm_gemm", torch::kMeta, &aqlm_gemm_meta);
 
   // Decompression method for AQLM.
   ops.def(
       "aqlm_dequant(Tensor codes, Tensor codebooks, "
-<<<<<<< HEAD
-      "Tensor codebook_partition_sizes) -> Tensor");
-=======
       "int[] codebook_partition_sizes) -> Tensor");
->>>>>>> 0168f9e7
   ops.impl("aqlm_dequant", torch::kCUDA, &aqlm_dequant);
-  ops.impl("aqlm_dequant", torch::kMeta, &aqlm_dequant_meta);
 
   // Quantized GEMM for AWQ.
   ops.def(
       "awq_gemm(Tensor _in_feats, Tensor _kernel, Tensor _scaling_factors, "
       "Tensor _zeros, int split_k_iters) -> Tensor");
   ops.impl("awq_gemm", torch::kCUDA, &awq_gemm);
-  ops.impl("awq_gemm", torch::kMeta, &awq_gemm_meta);
 
   // Dequantization for AWQ.
   ops.def(
       "awq_dequantize(Tensor _kernel, Tensor _scaling_factors, "
       "Tensor _zeros, int split_k_iters, int thx, int thy) -> Tensor");
   ops.impl("awq_dequantize", torch::kCUDA, &awq_dequantize);
-  ops.impl("awq_dequantize", torch::kMeta, &awq_dequantize_meta);
 
   // Note about marlin kernel 'workspace' arguments:
   // Technically these should be mutable since they are modified by the kernel.
@@ -169,21 +157,14 @@
       "marlin_gemm(Tensor a, Tensor b_q_weight, Tensor b_scales, "
       "Tensor! workspace, int size_m, int size_n, int size_k) -> Tensor");
   ops.impl("marlin_gemm", torch::kCUDA, &marlin_gemm);
-  ops.impl("marlin_gemm", torch::kMeta, &marlin_gemm_meta);
 
   // Marlin_24 (Sparse) Optimized Quantized GEMM for GPTQ.
   ops.def(
       "gptq_marlin_24_gemm(Tensor a, Tensor b_q_weight, Tensor b_meta, "
-<<<<<<< HEAD
-      "Tensor b_scales, Tensor! workspace, int num_bits, int size_m, "
-      "int size_n, int size_k) -> Tensor");
-=======
       "Tensor b_scales, Tensor workspace, "
       "__torch__.torch.classes._core_C.ScalarType b_q_type, "
       "int size_m, int size_n, int size_k) -> Tensor");
->>>>>>> 0168f9e7
   ops.impl("gptq_marlin_24_gemm", torch::kCUDA, &gptq_marlin_24_gemm);
-  ops.impl("gptq_marlin_24_gemm", torch::kMeta, &gptq_marlin_24_gemm_meta);
 
   // Machete (Dense) Optimized Mixed Precision GEMM for Hopper.
   ops.def("machete_supported_schedules", &machete::supported_schedules);
@@ -203,39 +184,23 @@
   // gptq_marlin Optimized Quantized GEMM for GPTQ.
   ops.def(
       "gptq_marlin_gemm(Tensor a, Tensor b_q_weight, Tensor b_scales, "
-<<<<<<< HEAD
-      "Tensor b_zeros, Tensor g_idx, Tensor perm, Tensor! workspace, "
-      "int num_bits, int size_m, int size_n, int size_k, bool is_k_full, "
-      "bool has_zp) -> Tensor");
-=======
       "Tensor b_zeros, Tensor g_idx, Tensor perm, Tensor workspace, "
       "__torch__.torch.classes._core_C.ScalarType b_q_type, "
       "int size_m, int size_n, int size_k, bool is_k_full, "
       "bool has_zp, bool use_fp32_reduce) -> Tensor");
->>>>>>> 0168f9e7
   ops.impl("gptq_marlin_gemm", torch::kCUDA, &gptq_marlin_gemm);
-  ops.impl("gptq_marlin_gemm", torch::kMeta, &gptq_marlin_gemm_meta);
 
   // gptq_marlin repack from GPTQ.
   ops.def(
       "gptq_marlin_repack(Tensor b_q_weight, Tensor perm, "
-<<<<<<< HEAD
-      "int size_k, int size_n, int num_bits) -> Tensor");
-=======
       "SymInt size_k, SymInt size_n, int num_bits) -> Tensor");
->>>>>>> 0168f9e7
   ops.impl("gptq_marlin_repack", torch::kCUDA, &gptq_marlin_repack);
   ops.impl("gptq_marlin_repack", torch::kMeta, &gptq_marlin_repack_meta);
 
   // awq_marlin repack from AWQ.
   ops.def(
-<<<<<<< HEAD
-      "awq_marlin_repack(Tensor b_q_weight, int size_k, "
-      "int size_n, int num_bits) -> Tensor");
-=======
       "awq_marlin_repack(Tensor b_q_weight, SymInt size_k, "
       "SymInt size_n, int num_bits) -> Tensor");
->>>>>>> 0168f9e7
   ops.impl("awq_marlin_repack", torch::kCUDA, &awq_marlin_repack);
   ops.impl("awq_marlin_repack", torch::kMeta, &awq_marlin_repack_meta);
 
@@ -259,7 +224,6 @@
       "Tensor! workspace, int num_bits, int size_m, int size_n, "
       "int size_k) -> Tensor");
   ops.impl("fp8_marlin_gemm", torch::kCUDA, &fp8_marlin_gemm);
-  ops.impl("fp8_marlin_gemm", torch::kMeta, &fp8_marlin_gemm_meta);
 
   // marlin_qqq_gemm for QQQ.
   ops.def(
@@ -288,10 +252,8 @@
 
   // Check if cutlass scaled_mm is supported for CUDA devices of the given
   // capability
-<<<<<<< HEAD
-  ops.def("cutlass_scaled_mm_supports_fp8", &cutlass_scaled_mm_supports_fp8);
-  ops.impl("cutlass_scaled_mm_supports_fp8", torch::kCUDA,
-           &cutlass_scaled_mm_supports_fp8);
+  ops.def("cutlass_scaled_mm_supports_fp8(int cuda_device_capability) -> bool");
+  ops.impl("cutlass_scaled_mm_supports_fp8", &cutlass_scaled_mm_supports_fp8);
 
   ops.def(
       "rms_norm_quant(Tensor! out, Tensor input, Tensor! tmp, Tensor weight, "
@@ -309,10 +271,6 @@
       "silu_and_mul_quant(Tensor! out, Tensor input, Tensor! scale, "
       "Tensor! tmp) -> ()");
   ops.impl("silu_and_mul_quant", torch::kCUDA, &silu_and_mul_quant);
-=======
-  ops.def("cutlass_scaled_mm_supports_fp8(int cuda_device_capability) -> bool");
-  ops.impl("cutlass_scaled_mm_supports_fp8", &cutlass_scaled_mm_supports_fp8);
->>>>>>> 0168f9e7
 #endif
 
   // Quantized GEMM for GPTQ.
@@ -323,7 +281,6 @@
       "Tensor b_gptq_scales, Tensor b_g_idx, bool use_exllama, int bit) "
       "-> Tensor");
   ops.impl("gptq_gemm", torch::kCUDA, &gptq_gemm);
-  ops.impl("gptq_gemm", torch::kMeta, &gptq_gemm_meta);
 
   // Post processing for GPTQ.
   ops.def("gptq_shuffle(Tensor! q_weight, Tensor q_perm, int bit) -> ()");
@@ -386,11 +343,7 @@
 
   // Copy the cache blocks from src to dst.
   cache_ops.def(
-<<<<<<< HEAD
-      "copy_blocks(Tensor[]! key_caches, Tensor[]! value_caches, "
-=======
       "copy_blocks(Tensor(a!)[] key_caches, Tensor[](b!) value_caches, "
->>>>>>> 0168f9e7
       "Tensor block_mapping) -> ()");
   cache_ops.impl("copy_blocks", torch::kCUDA, &copy_blocks);
 
