import argparse
import logging
import os
import pickle
import time
from typing import List

from tqdm import tqdm
from transformers import AutoConfig

from benchmark.trace import generate_text_completion_requests
from cacheflow.master.simple_frontend import SimpleFrontend
from cacheflow.master.server import (Server, add_server_arguments,
                                     initialize_ray_cluster)
from cacheflow.sampling_params import SamplingParams
from cacheflow.utils import get_gpu_memory, get_cpu_memory


logger = logging.getLogger(__name__)


def main(args: argparse.Namespace):
    assert args.pipeline_parallel_size == 1, (
        'Pipeline parallelism is not supported yet.')

    (num_nodes, num_devices_per_node, distributed_init_method,
    all_stage_devices) = (
        initialize_ray_cluster(
            address='local',
            pipeline_parallel_size=args.pipeline_parallel_size,
            tensor_parallel_size=args.tensor_parallel_size))

    # Create a server.
    server = Server(
        model=args.model,
        model_path=args.model_path,
        pipeline_parallel_size=args.pipeline_parallel_size,
        tensor_parallel_size=args.tensor_parallel_size,
        block_size=args.block_size,
        dtype=args.dtype,
        seed=args.seed,
        swap_space=args.swap_space,
        max_num_batched_tokens=args.max_num_batched_tokens,
        max_num_sequences=args.max_num_sequences,
        num_nodes=num_nodes,
        num_devices_per_node=num_devices_per_node,
        distributed_init_method=distributed_init_method,
        all_stage_devices=all_stage_devices,
        gpu_memory=get_gpu_memory(),
        cpu_memory=get_cpu_memory(),
        len_estimator=args.len_estimator,
        collect_stats=True,
    )

    # Create a frontend.
    frontend = SimpleFrontend(
        model_name=args.model,
        block_size=args.block_size,
    )
    # Generate requests.
    requests = generate_text_completion_requests(
        args.dataset,
        args.request_rate,
        args.duration,
        args.seed,
        args.n1,
        args.n2,
        args.n3,
        args.n4,
        args.n2_beam,
        args.n4_beam,
        args.n8_beam,
    )

    # Warm up.
    logger.info('Warming up.')
    num_warmup_requests = 8
    warmup_input_len = 8
    warmup_output_len = 32
    warmup_sampling_params = SamplingParams(
        n=1,
        temperature=1.0,
        top_p=0.99,
        max_num_steps=warmup_output_len,
        use_beam_search=False,
        stop_token_ids=set(),
        num_logprobs=0,
        context_window_size=None,
    )
    for _ in range(num_warmup_requests):
        frontend._add_query([0] * warmup_input_len, warmup_sampling_params)
    server.add_sequence_groups(frontend.get_inputs())
    while True:
        server.step()
        if not server.has_unfinished_requests():
            break

    # Start benchmarking.
    logger.info('Start benchmarking.')
    # Initialize tqdm.
    pbar = tqdm(total=len(requests), desc='Finished requests')

    finished = []
    server.scheduler.reset_stats()
    start_time = time.time()
    while True:
        now = time.time()
        while requests:
            if requests[0][0] <= now - start_time:
                request_time, input_tokens, sampling_params = requests.pop(0)
                frontend._add_query(
                    input_tokens, sampling_params, arrival_time=start_time + request_time)
            else:
                break
        server.add_sequence_groups(frontend.get_inputs())
        updated_seq_groups = server.step()

        now = time.time()
        for seq_group in updated_seq_groups:
            if not seq_group.is_finished():
                continue
            arrival_time = seq_group.arrival_time
            finish_time = now
            for seq in seq_group.get_seqs():
                seq_len = seq.get_len()
                output_len = seq_len - seq.prompt_len
                finished.append({
                    'group_id': seq_group.group_id,
                    'seq_id': seq.seq_id,
                    'arrival_time': arrival_time, 
                    'finish_time': finish_time,
                    'prompt_len': seq.prompt_len,
                    'output_len': output_len,
                })
            pbar.update(1)

        if not (requests or server.has_unfinished_requests()):
            break
    pbar.close()
    logger.info('Finish benchmarking. Saving stats.')
    server.scheduler.save_stats(args.output_dir)
    with open(os.path.join(args.output_dir, 'sequences.pkl'), 'wb') as f:
        pickle.dump(finished, f)
    logger.info('Done.')


def get_model_name(model: str) -> str:
    OPT_MODELS = [
        'opt-125m',
        'opt-350m',
        'opt-1.3b',
        'opt-2.7b',
        'opt-6.7b',
        'opt-13b',
        'opt-30b',
        'opt-66b',
    ]
    for opt_model in OPT_MODELS:
        if opt_model in model:
            return opt_model

    config = AutoConfig.from_pretrained(model)
    assert config.model_type == 'llama'
    hidden_size = config.hidden_size
    if hidden_size == 4096:
        return 'llama-7b'
    elif hidden_size == 5120:
        return 'llama-13b'
    elif hidden_size == 6656:
        return 'llama-30b'
    elif hidden_size == 8192:
        return 'llama-65b'
    else:
        raise ValueError(f'Unknown model: {model}')


def get_dataset_name(dataset: str) -> str:
    if 'sharegpt' in dataset.lower():
        return 'sharegpt'
    elif 'alpaca' in dataset.lower():
        return 'alpaca'
    else:
        raise ValueError(f'Unknown dataset: {dataset}')


def get_sampling_dir_name(
    n1: float,
    n2: float,
    n3: float,
    n4: float,
    n2_beam: float,
    n4_beam: float,
    n8_beam: float,
) -> str:
    method = ''
    if n1 > 0.0:
        method = 'n1' if n1 == 1.0 else method + f'n1-{n1}-'
    if n2 > 0.0:
        method = 'n2' if n2 == 1.0 else method + f'n2-{n2}-'
    if n3 > 0.0:
        method = 'n3' if n3 == 1.0 else method + f'n3-{n3}-'
    if n4 > 0.0:
        method = 'n4' if n4 == 1.0 else method + f'n4-{n4}-'
    if n2_beam > 0.0:
        method = 'n2-beam' if n2_beam == 1.0 else method + f'n2-beam-{n2_beam}-'
    if n4_beam > 0.0:
        method = 'n4-beam' if n4_beam == 1.0 else method + f'n4-beam-{n4_beam}-'
    if n8_beam > 0.0:
        method = 'n8-beam' if n8_beam == 1.0 else method + f'n8-beam-{n8_beam}-'
    return method[:-1] if method.endswith('-') else method


if __name__ == '__main__':
    parser = argparse.ArgumentParser(description='CacheFlow simple server.')
    parser = add_server_arguments(parser) 
    parser.add_argument('--output-dir', type=str, help='path to output directory', default=None)
    parser.add_argument('--len-estimator', type=str, choices=['oracle', 'power2', 'constant'], required=True)

    parser.add_argument('--dataset', type=str, help='path to dataset', required=True)
    parser.add_argument('--request-rate', type=float, help='reqs/sec', required=True)
    parser.add_argument('--duration', type=int, help='duration in seconds', required=True)

    parser.add_argument('--n1', type=float, help='ratio of requests with n=1', default=0.0)
    parser.add_argument('--n2', type=float, help='ratio of requests with n=2', default=0.0)
    parser.add_argument('--n3', type=float, help='ratio of requests with n=3', default=0.0)
    parser.add_argument('--n4', type=float, help='ratio of requests with n=4', default=0.0)
    parser.add_argument('--n2-beam', type=float, help='ratio of requests with n=2 & beam search', default=0.0)
    parser.add_argument('--n4-beam', type=float, help='ratio of requests with n=4 & beam search', default=0.0)
    parser.add_argument('--n8-beam', type=float, help='ratio of requests with n=8 & beam search', default=0.0)
    args = parser.parse_args()
    if args.n1 + args.n2 + args.n3 + args.n4 + args.n2_beam + args.n4_beam + args.n8_beam != 1.0:
        raise ValueError('The ratios of requests must sum to 1.')

    model_name = get_model_name(args.model)
    dataset_name = get_dataset_name(args.dataset)
    if 'opt' in model_name:
        if 'opt' not in args.dataset.lower():
            raise ValueError(f'OPT models can only be used with OPT datasets.')
    elif 'llama' in model_name:
        if 'llama' not in args.dataset.lower():
            raise ValueError(f'Llama models can only be used with Llama datasets.')

    dataset_name = 'sharegpt' if 'sharegpt' in args.dataset else 'alpaca'
    sample_dir = get_sampling_dir_name(
        args.n1, args.n2, args.n3, args.n4, args.n2_beam, args.n4_beam, args.n8_beam)
    if args.output_dir is None:
        args.output_dir = os.path.join(
            'exp',
            dataset_name,
            f'{model_name}-tp{args.tensor_parallel_size}',
<<<<<<< HEAD
            f'sample-n1-{args.n1}-n2-{args.n2}-n3-{args.n3}-n4-{args.n4}-n2b-{args.n2_beam}-n4b-{args.n4_beam}-n8b-{args.n8_beam}',
            f'orca-{args.len_estimator}',
=======
            sample_dir,
            'cacheflow',
>>>>>>> a3ab3f6f
            f'req-rate-{args.request_rate}',
            f'seed{args.seed}',
            f'duration-{args.duration}',
        )
    os.makedirs(args.output_dir, exist_ok=True)

    # Set up logging.
    logging.basicConfig(
        format="%(asctime)s - %(levelname)s - %(name)s - %(message)s",
        datefmt="%m/%d/%Y %H:%M:%S",
        level=logging.INFO,
        handlers=[
            logging.StreamHandler(),
            logging.FileHandler(os.path.join(args.output_dir, 'log.txt')),
        ],
    )
    logger.info(args)

    main(args)<|MERGE_RESOLUTION|>--- conflicted
+++ resolved
@@ -248,13 +248,8 @@
             'exp',
             dataset_name,
             f'{model_name}-tp{args.tensor_parallel_size}',
-<<<<<<< HEAD
-            f'sample-n1-{args.n1}-n2-{args.n2}-n3-{args.n3}-n4-{args.n4}-n2b-{args.n2_beam}-n4b-{args.n4_beam}-n8b-{args.n8_beam}',
+            sample_dir,
             f'orca-{args.len_estimator}',
-=======
-            sample_dir,
-            'cacheflow',
->>>>>>> a3ab3f6f
             f'req-rate-{args.request_rate}',
             f'seed{args.seed}',
             f'duration-{args.duration}',
