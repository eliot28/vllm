# Common dependencies
-r requirements-common.txt

# Dependencies for x86_64 CPUs
<<<<<<< HEAD
torch == 2.3.1+cpu; platform_machine != "ppc64le"
torchvision == 0.18.1+cpu; platform_machine != "ppc64le"   # required for the image processor of phi3v, this must be updated alongside torch
=======
torch == 2.4.0; platform_machine != "ppc64le"
torchvision; platform_machine != "ppc64le"   # required for the image processor of phi3v, this must be updated alongside torch
triton >= 2.2.0  # FIXME(woosuk): This is a hack to avoid import error.
>>>>>>> 3bbb4936
<|MERGE_RESOLUTION|>--- conflicted
+++ resolved
@@ -2,11 +2,5 @@
 -r requirements-common.txt
 
 # Dependencies for x86_64 CPUs
-<<<<<<< HEAD
-torch == 2.3.1+cpu; platform_machine != "ppc64le"
-torchvision == 0.18.1+cpu; platform_machine != "ppc64le"   # required for the image processor of phi3v, this must be updated alongside torch
-=======
 torch == 2.4.0; platform_machine != "ppc64le"
-torchvision; platform_machine != "ppc64le"   # required for the image processor of phi3v, this must be updated alongside torch
-triton >= 2.2.0  # FIXME(woosuk): This is a hack to avoid import error.
->>>>>>> 3bbb4936
+torchvision; platform_machine != "ppc64le"   # required for the image processor of phi3v, this must be updated alongside torch