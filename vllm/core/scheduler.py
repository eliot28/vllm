--- conflicted
+++ resolved
@@ -371,20 +371,13 @@
 
             seq_data: Dict[int, SequenceData] = {}
             block_tables: Dict[int, List[int]] = {}
-<<<<<<< HEAD
             prompt_dict: Dict[int, str] = {}
-=======
-
->>>>>>> 22de4523
             for seq in seq_group.get_seqs(status=SequenceStatus.RUNNING):
                 seq_id = seq.seq_id
                 seq_data[seq_id] = seq.data
                 block_tables[seq_id] = self.block_manager.get_block_table(seq)
-<<<<<<< HEAD
                 prompt_dict[seq_id] = seq.prompt
-=======
                 self.block_manager.access_all_blocks_in_seq(seq, now)
->>>>>>> 22de4523
 
             seq_group_metadata = SequenceGroupMetadata(
                 request_id=seq_group.request_id,
