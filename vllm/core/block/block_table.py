--- conflicted
+++ resolved
@@ -107,13 +107,8 @@
         Args:
             token_ids (List[int]): The sequence of token IDs to be appended.
         """
-<<<<<<< HEAD
         assert self._is_allocated, "no blocks have been allocated"
-        assert self._blocks is not None
-=======
-        assert self._is_allocated
         assert len(self._blocks) > 0
->>>>>>> 32881f3f
 
         if self._block_sliding_window is not None:
             null_block = self._allocator.null_block
