--- conflicted
+++ resolved
@@ -68,13 +68,7 @@
         pass
 
     @abstractmethod
-<<<<<<< HEAD
-    def swap_in(self, seq_group: SequenceGroup) -> Dict[int, int]:
-=======
-    def swap_in(self, seq_group: SequenceGroup,
-                num_lookahead_slots: int) -> List[Tuple[int, int]]:
->>>>>>> 51d4094f
-        pass
+    def swap_in(self, seq_group: SequenceGroup) -> List[Tuple[int, int]]:
 
     @abstractmethod
     def can_swap_out(self, seq_group: SequenceGroup) -> bool:
