--- conflicted
+++ resolved
@@ -1,82 +1,13 @@
 from typing import (TYPE_CHECKING, Generic, Iterable, List, Optional, Tuple,
                     Union)
 
-<<<<<<< HEAD
 import torch
-from typing_extensions import NotRequired
-=======
 from typing_extensions import NotRequired, TypedDict, TypeVar
->>>>>>> ec266536
 
 if TYPE_CHECKING:
     from vllm.multimodal import MultiModalDataDict
 
 
-<<<<<<< HEAD
-class ParsedText(TypedDict):
-    content: str
-    is_tokens: Literal[False]
-
-
-class ParsedTokens(TypedDict):
-    content: List[int]
-    is_tokens: Literal[True]
-
-
-# https://github.com/vllm-project/vllm/pull/4028
-@overload
-def parse_and_batch_prompt(
-        prompt: Union[str, List[str]]) -> Sequence[ParsedText]:
-    ...
-
-
-@overload
-def parse_and_batch_prompt(
-        prompt: Union[List[int], List[List[int]]]) -> Sequence[ParsedTokens]:
-    ...
-
-
-def parse_and_batch_prompt(
-    prompt: Union[str, List[str], List[int], List[List[int]]],
-) -> Union[Sequence[ParsedText], Sequence[ParsedTokens]]:
-    if len(prompt) == 0:
-        return []
-
-    if isinstance(prompt, str):
-        # case 1: a string
-        return [ParsedText(content=prompt, is_tokens=False)]
-
-    if isinstance(prompt, list):
-        if len(prompt) == 0:
-            raise ValueError("please provide at least one prompt")
-
-        if isinstance(prompt[0], str):
-            # case 2: array of strings
-            return [
-                ParsedText(content=elem, is_tokens=False)
-                for elem in cast(List[str], prompt)
-            ]
-        if isinstance(prompt[0], int):
-            # case 3: array of tokens
-            elem = cast(List[int], prompt)
-            return [ParsedTokens(content=elem, is_tokens=True)]
-        if isinstance(prompt[0], list):
-            if len(prompt[0]) == 0:
-                raise ValueError("please provide at least one prompt")
-
-            if isinstance(prompt[0][0], int):
-                # case 4: array of token arrays
-                return [
-                    ParsedTokens(content=elem, is_tokens=True)
-                    for elem in cast(List[List[int]], prompt)
-                ]
-
-    raise ValueError("prompt must be a string, array of strings, "
-                     "array of tokens, or array of token arrays")
-
-
-=======
->>>>>>> ec266536
 class TextPrompt(TypedDict):
     """Schema for a text prompt."""
 
@@ -200,14 +131,11 @@
     The original prompt text corresponding to the token IDs, if available.
     """
 
-<<<<<<< HEAD
     prompt_embeds: NotRequired[Optional[torch.Tensor]]
     """
     The embeddings of the prompt, if available.
     """
 
-    encoder_prompt_token_ids: NotRequired[List[int]]
-=======
     multi_modal_data: NotRequired[Optional["MultiModalDataDict"]]
     """
     Optional multi-modal data to pass to the model,
@@ -223,7 +151,6 @@
     This specifies the required data for encoder-decoder models.
     """
     encoder_prompt_token_ids: List[int]
->>>>>>> ec266536
     """The token IDs of the encoder prompt."""
 
     encoder_prompt: NotRequired[Optional[str]]
