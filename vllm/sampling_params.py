"""Sampling parameters for text generation."""
from enum import IntEnum
from functools import cached_property
from typing import List, Optional, Union

_SAMPLING_EPS = 1e-5


class SamplingType(IntEnum):
    GREEDY = 0
    RANDOM = 1
    BEAM = 2


class SamplingParams:
    """Sampling parameters for text generation.

    Overall, we follow the sampling parameters from the OpenAI text completion
    API (https://platform.openai.com/docs/api-reference/completions/create).
    In addition, we support beam search, which is not supported by OpenAI.

    Args:
        n: Number of output sequences to return for the given prompt.
        best_of: Number of output sequences that are generated from the prompt.
            From these `best_of` sequences, the top `n` sequences are returned.
            `best_of` must be greater than or equal to `n`. This is treated as
            the beam width when `use_beam_search` is True. By default, `best_of`
            is set to `n`.
        presence_penalty: Float that penalizes new tokens based on whether they
            appear in the generated text so far. Values > 0 encourage the model
            to use new tokens, while values < 0 encourage the model to repeat
            tokens.
        frequency_penalty: Float that penalizes new tokens based on their
            frequency in the generated text so far. Values > 0 encourage the
            model to use new tokens, while values < 0 encourage the model to
            repeat tokens.
        temperature: Float that controls the randomness of the sampling. Lower
            values make the model more deterministic, while higher values make
            the model more random. Zero means greedy sampling.
        top_p: Float that controls the cumulative probability of the top tokens
            to consider. Must be in (0, 1]. Set to 1 to consider all tokens.
        top_k: Integer that controls the number of top tokens to consider. Set
            to -1 to consider all tokens.
        use_beam_search: Whether to use beam search instead of sampling.
        length_penalty: Float that penalizes sequences based on their length.
            Used in beam search.
        early_stopping: Controls the stopping condition for beam search. It
            accepts the following values: `True`, where the generation stops as
            soon as there are `best_of` complete candidates; `False`, where an
            heuristic is applied and the generation stops when is it very
            unlikely to find better candidates; `"never"`, where the beam search
            procedure only stops when there cannot be better candidates
            (canonical beam search algorithm).
        stop: List of strings that stop the generation when they are generated.
            The returned output will not contain the stop strings.
        stop_token_ids: List of tokens that stop the generation when they are
            generated. The returned output will contain the stop tokens unless
            the stop tokens are sepcial tokens.
        ignore_eos: Whether to ignore the EOS token and continue generating
            tokens after the EOS token is generated.
        max_tokens: Maximum number of tokens to generate per output sequence.
        logprobs: Number of log probabilities to return per output token.
            Note that the implementation follows the OpenAI API: The return
            result includes the log probabilities on the `logprobs` most likely
            tokens, as well the chosen tokens. The API will always return the
            log probability of the sampled token, so there  may be up to
            `logprobs+1` elements in the response.
        prompt_logprobs: Number of log probabilities to return per prompt token.
        skip_special_tokens: Whether to skip special tokens in the output.
        spaces_between_special_tokens: Whether to add spaces between special
            tokens in the output.  Defaults to True.
    """

    def __init__(
        self,
        n: int = 1,
        best_of: Optional[int] = None,
        presence_penalty: float = 0.0,
        frequency_penalty: float = 0.0,
        temperature: float = 1.0,
        top_p: float = 1.0,
        top_k: int = -1,
        use_beam_search: bool = False,
        length_penalty: float = 1.0,
        early_stopping: Union[bool, str] = False,
        stop: Optional[Union[str, List[str]]] = None,
        stop_token_ids: Optional[List[int]] = None,
        ignore_eos: bool = False,
        max_tokens: int = 16,
        logprobs: Optional[int] = None,
        prompt_logprobs: Optional[int] = None,
        skip_special_tokens: bool = True,
        spaces_between_special_tokens: bool = True,
    ) -> None:
        self.n = n
        self.best_of = best_of if best_of is not None else n
        self.presence_penalty = presence_penalty
        self.frequency_penalty = frequency_penalty
        self.temperature = temperature
        self.top_p = top_p
        self.top_k = top_k
        self.use_beam_search = use_beam_search
        self.length_penalty = length_penalty
        self.early_stopping = early_stopping
        if stop is None:
            self.stop = []
        elif isinstance(stop, str):
            self.stop = [stop]
        else:
            self.stop = list(stop)
        if stop_token_ids is None:
            self.stop_token_ids = []
        else:
            self.stop_token_ids = list(stop_token_ids)
        self.ignore_eos = ignore_eos
        self.max_tokens = max_tokens
        self.logprobs = logprobs
        self.prompt_logprobs = prompt_logprobs
        self.skip_special_tokens = skip_special_tokens
        self.spaces_between_special_tokens = spaces_between_special_tokens

        self._verify_args()
        if self.use_beam_search:
            self._verify_beam_search()
        else:
            self._verify_non_beam_search()
            if self.temperature < _SAMPLING_EPS:
                # Zero temperature means greedy sampling.
                self._verify_greedy_sampling()

    def _verify_args(self) -> None:
        if self.n < 1:
            raise ValueError(f"n must be at least 1, got {self.n}.")
        if self.best_of < self.n:
            raise ValueError(f"best_of must be greater than or equal to n, "
                             f"got n={self.n} and best_of={self.best_of}.")
        if not -2.0 <= self.presence_penalty <= 2.0:
            raise ValueError("presence_penalty must be in [-2, 2], got "
                             f"{self.presence_penalty}.")
        if not -2.0 <= self.frequency_penalty <= 2.0:
            raise ValueError("frequency_penalty must be in [-2, 2], got "
                             f"{self.frequency_penalty}.")
        if self.temperature < 0.0:
            raise ValueError(
                f"temperature must be non-negative, got {self.temperature}.")
        if not 0.0 < self.top_p <= 1.0:
            raise ValueError(f"top_p must be in (0, 1], got {self.top_p}.")
        if self.top_k < -1 or self.top_k == 0:
            raise ValueError(f"top_k must be -1 (disable), or at least 1, "
                             f"got {self.top_k}.")
        if self.max_tokens < 1:
            raise ValueError(
                f"max_tokens must be at least 1, got {self.max_tokens}.")
        if self.logprobs is not None and self.logprobs < 0:
            raise ValueError(
                f"logprobs must be non-negative, got {self.logprobs}.")
        if self.prompt_logprobs is not None and self.prompt_logprobs < 0:
            raise ValueError(f"prompt_logprobs must be non-negative, got "
                             f"{self.prompt_logprobs}.")

    def _verify_beam_search(self) -> None:
        if self.best_of == 1:
            raise ValueError("best_of must be greater than 1 when using beam "
                             f"search. Got {self.best_of}.")
        if self.temperature > _SAMPLING_EPS:
            raise ValueError("temperature must be 0 when using beam search.")
        if self.top_p < 1.0 - _SAMPLING_EPS:
            raise ValueError("top_p must be 1 when using beam search.")
        if self.top_k != -1:
            raise ValueError("top_k must be -1 when using beam search.")
        if self.early_stopping not in [True, False, "never"]:
            raise ValueError(
                f"early_stopping must be True, False, or 'never', "
                f"got {self.early_stopping}.")

    def _verify_non_beam_search(self) -> None:
        if self.early_stopping is not False:
            raise ValueError("early_stopping is not effective and must be "
                             "False when not using beam search.")
        if (self.length_penalty < 1.0 - _SAMPLING_EPS
                or self.length_penalty > 1.0 + _SAMPLING_EPS):
            raise ValueError(
                "length_penalty is not effective and must be the "
                "default value of 1.0 when not using beam search.")

    def _verify_greedy_sampling(self) -> None:
        if self.best_of > 1:
            raise ValueError("best_of must be 1 when using greedy sampling."
                             f"Got {self.best_of}.")
        if self.top_p < 1.0 - _SAMPLING_EPS:
            raise ValueError("top_p must be 1 when using greedy sampling.")
        if self.top_k != -1:
            raise ValueError("top_k must be -1 when using greedy sampling.")

    @cached_property
    def sampling_type(self) -> SamplingType:
        if self.use_beam_search:
            return SamplingType.BEAM
        if self.temperature < _SAMPLING_EPS:
            return SamplingType.GREEDY
        return SamplingType.RANDOM

    def __repr__(self) -> str:
        return (f"SamplingParams(n={self.n}, "
                f"best_of={self.best_of}, "
                f"presence_penalty={self.presence_penalty}, "
                f"frequency_penalty={self.frequency_penalty}, "
                f"temperature={self.temperature}, "
                f"top_p={self.top_p}, "
                f"top_k={self.top_k}, "
                f"use_beam_search={self.use_beam_search}, "
                f"length_penalty={self.length_penalty}, "
                f"early_stopping={self.early_stopping}, "
                f"stop={self.stop}, "
                f"ignore_eos={self.ignore_eos}, "
                f"max_tokens={self.max_tokens}, "
                f"logprobs={self.logprobs}, "
<<<<<<< HEAD
                f"skip_special_tokens={self.skip_special_tokens}, "
                "spaces_between_special_tokens="
                f"{self.spaces_between_special_tokens})")
=======
                f"prompt_logprobs={self.prompt_logprobs}, "
                f"skip_special_tokens={self.skip_special_tokens})")
>>>>>>> 348897af
<|MERGE_RESOLUTION|>--- conflicted
+++ resolved
@@ -215,11 +215,7 @@
                 f"ignore_eos={self.ignore_eos}, "
                 f"max_tokens={self.max_tokens}, "
                 f"logprobs={self.logprobs}, "
-<<<<<<< HEAD
+                f"prompt_logprobs={self.prompt_logprobs}, "
                 f"skip_special_tokens={self.skip_special_tokens}, "
                 "spaces_between_special_tokens="
-                f"{self.spaces_between_special_tokens})")
-=======
-                f"prompt_logprobs={self.prompt_logprobs}, "
-                f"skip_special_tokens={self.skip_special_tokens})")
->>>>>>> 348897af
+                f"{self.spaces_between_special_tokens})")