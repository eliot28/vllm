--- conflicted
+++ resolved
@@ -10,15 +10,10 @@
 
 from vllm.logger import init_logger
 
-<<<<<<< HEAD
-=======
 logger = init_logger(__name__)
 
->>>>>>> e20233d3
 _SAMPLING_EPS = 1e-5
 _MAX_TEMP = 1e-2
-
-logger = init_logger(__name__)
 
 
 class SamplingType(IntEnum):
