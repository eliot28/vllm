import argparse
import dataclasses
from dataclasses import dataclass
from typing import Optional, Tuple

from vllm.config import (CacheConfig, ModelConfig, ParallelConfig,
                         SchedulerConfig)


@dataclass
class EngineArgs:
    """Arguments for vLLM engine."""
    model: str
    tokenizer: Optional[str] = None
    tokenizer_mode: str = 'auto'
    trust_remote_code: bool = False
    download_dir: Optional[str] = None
    load_format: str = 'auto'
    dtype: str = 'auto'
    seed: int = 0
    max_model_len: Optional[int] = None
    worker_use_ray: bool = False
    pipeline_parallel_size: int = 1
    tensor_parallel_size: int = 1
    max_parallel_loading_workers: Optional[int] = None
    block_size: int = 16
    swap_space: int = 4  # GiB
    gpu_memory_utilization: float = 0.90
    max_num_batched_tokens: Optional[int] = None
    max_num_seqs: int = 256
    max_paddings: int = 256
    disable_log_stats: bool = False
    revision: Optional[str] = None
    tokenizer_revision: Optional[str] = None
    quantization: Optional[str] = None
    enforce_eager: bool = False
    max_context_len_to_capture: int = 8192

    def __post_init__(self):
        if self.tokenizer is None:
            self.tokenizer = self.model

    @staticmethod
    def add_cli_args(
            parser: argparse.ArgumentParser) -> argparse.ArgumentParser:
        """Shared CLI arguments for vLLM engine."""

        # NOTE: If you update any of the arguments below, please also
        # make sure to update docs/source/models/engine_args.rst

        # Model arguments
        parser.add_argument(
            '--model',
            type=str,
            default='facebook/opt-125m',
            help='name or path of the huggingface model to use')
        parser.add_argument(
            '--tokenizer',
            type=str,
            default=EngineArgs.tokenizer,
            help='name or path of the huggingface tokenizer to use')
        parser.add_argument(
            '--revision',
            type=str,
            default=None,
            help='the specific model version to use. It can be a branch '
            'name, a tag name, or a commit id. If unspecified, will use '
            'the default version.')
        parser.add_argument(
            '--tokenizer-revision',
            type=str,
            default=None,
            help='the specific tokenizer version to use. It can be a branch '
            'name, a tag name, or a commit id. If unspecified, will use '
            'the default version.')
        parser.add_argument('--tokenizer-mode',
                            type=str,
                            default=EngineArgs.tokenizer_mode,
                            choices=['auto', 'slow'],
                            help='tokenizer mode. "auto" will use the fast '
                            'tokenizer if available, and "slow" will '
                            'always use the slow tokenizer.')
        parser.add_argument('--trust-remote-code',
                            action='store_true',
                            help='trust remote code from huggingface')
        parser.add_argument('--download-dir',
                            type=str,
                            default=EngineArgs.download_dir,
                            help='directory to download and load the weights, '
                            'default to the default cache dir of '
                            'huggingface')
        parser.add_argument(
            '--load-format',
            type=str,
            default=EngineArgs.load_format,
            choices=['auto', 'pt', 'safetensors', 'npcache', 'dummy'],
            help='The format of the model weights to load. '
            '"auto" will try to load the weights in the safetensors format '
            'and fall back to the pytorch bin format if safetensors format '
            'is not available. '
            '"pt" will load the weights in the pytorch bin format. '
            '"safetensors" will load the weights in the safetensors format. '
            '"npcache" will load the weights in pytorch format and store '
            'a numpy cache to speed up the loading. '
            '"dummy" will initialize the weights with random values, '
            'which is mainly for profiling.')
        parser.add_argument(
            '--dtype',
            type=str,
            default=EngineArgs.dtype,
            choices=[
                'auto', 'half', 'float16', 'bfloat16', 'float', 'float32'
            ],
            help='data type for model weights and activations. '
            'The "auto" option will use FP16 precision '
            'for FP32 and FP16 models, and BF16 precision '
            'for BF16 models.')
        parser.add_argument('--max-model-len',
                            type=int,
                            default=None,
                            help='model context length. If unspecified, '
                            'will be automatically derived from the model.')
        # Parallel arguments
        parser.add_argument('--worker-use-ray',
                            action='store_true',
                            help='use Ray for distributed serving, will be '
                            'automatically set when using more than 1 GPU')
        parser.add_argument('--pipeline-parallel-size',
                            '-pp',
                            type=int,
                            default=EngineArgs.pipeline_parallel_size,
                            help='number of pipeline stages')
        parser.add_argument('--tensor-parallel-size',
                            '-tp',
                            type=int,
                            default=EngineArgs.tensor_parallel_size,
                            help='number of tensor parallel replicas')
        parser.add_argument(
            '--max-parallel-loading-workers',
            type=int,
            help='load model sequentially in multiple batches, '
            'to avoid RAM OOM when using tensor '
            'parallel and large models')
        # KV cache arguments
        parser.add_argument('--block-size',
                            type=int,
                            default=EngineArgs.block_size,
                            choices=[8, 16, 32],
                            help='token block size')
        # TODO(woosuk): Support fine-grained seeds (e.g., seed per request).
        parser.add_argument('--seed',
                            type=int,
                            default=EngineArgs.seed,
                            help='random seed')
        parser.add_argument('--swap-space',
                            type=int,
                            default=EngineArgs.swap_space,
                            help='CPU swap space size (GiB) per GPU')
        parser.add_argument('--gpu-memory-utilization',
                            type=float,
                            default=EngineArgs.gpu_memory_utilization,
                            help='the percentage of GPU memory to be used for'
                            'the model executor')
        parser.add_argument('--max-num-batched-tokens',
                            type=int,
                            default=EngineArgs.max_num_batched_tokens,
                            help='maximum number of batched tokens per '
                            'iteration')
        parser.add_argument('--max-num-seqs',
                            type=int,
                            default=EngineArgs.max_num_seqs,
                            help='maximum number of sequences per iteration')
        parser.add_argument('--max-paddings',
                            type=int,
                            default=EngineArgs.max_paddings,
                            help='maximum number of paddings in a batch')
        parser.add_argument('--disable-log-stats',
                            action='store_true',
                            help='disable logging statistics')
        # Quantization settings.
        parser.add_argument('--quantization',
                            '-q',
                            type=str,
                            choices=['awq', 'gptq', 'squeezellm', None],
                            default=None,
<<<<<<< HEAD
                            help='Method used to quantize the weights. If '
                            'None, we first check the `quantization_config` '
                            'attribute in the model config file. If that is '
                            'None, we assume the model weights are not '
                            'quantized and use `dtype` to determine the data '
                            'type of the weights.')
=======
                            help='Method used to quantize the weights')
        parser.add_argument('--enforce-eager',
                            action='store_true',
                            help='Always use eager-mode PyTorch. If False, '
                            'will use eager mode and CUDA graph in hybrid '
                            'for maximal performance and flexibility.')
        parser.add_argument('--max-context-len-to-capture',
                            type=int,
                            default=EngineArgs.max_context_len_to_capture,
                            help='maximum context length covered by CUDA '
                            'graphs. When a sequence has context length '
                            'larger than this, we fall back to eager mode.')
>>>>>>> 37ca5581
        return parser

    @classmethod
    def from_cli_args(cls, args: argparse.Namespace) -> 'EngineArgs':
        # Get the list of attributes of this dataclass.
        attrs = [attr.name for attr in dataclasses.fields(cls)]
        # Set the attributes from the parsed arguments.
        engine_args = cls(**{attr: getattr(args, attr) for attr in attrs})
        return engine_args

    def create_engine_configs(
        self,
    ) -> Tuple[ModelConfig, CacheConfig, ParallelConfig, SchedulerConfig]:
        model_config = ModelConfig(self.model, self.tokenizer,
                                   self.tokenizer_mode, self.trust_remote_code,
                                   self.download_dir, self.load_format,
                                   self.dtype, self.seed, self.revision,
                                   self.tokenizer_revision, self.max_model_len,
                                   self.quantization, self.enforce_eager,
                                   self.max_context_len_to_capture)
        cache_config = CacheConfig(self.block_size,
                                   self.gpu_memory_utilization,
                                   self.swap_space,
                                   model_config.get_sliding_window())
        parallel_config = ParallelConfig(self.pipeline_parallel_size,
                                         self.tensor_parallel_size,
                                         self.worker_use_ray,
                                         self.max_parallel_loading_workers)
        scheduler_config = SchedulerConfig(self.max_num_batched_tokens,
                                           self.max_num_seqs,
                                           model_config.max_model_len,
                                           self.max_paddings)
        return model_config, cache_config, parallel_config, scheduler_config


@dataclass
class AsyncEngineArgs(EngineArgs):
    """Arguments for asynchronous vLLM engine."""
    engine_use_ray: bool = False
    disable_log_requests: bool = False
    max_log_len: Optional[int] = None

    @staticmethod
    def add_cli_args(
            parser: argparse.ArgumentParser) -> argparse.ArgumentParser:
        parser = EngineArgs.add_cli_args(parser)
        parser.add_argument('--engine-use-ray',
                            action='store_true',
                            help='use Ray to start the LLM engine in a '
                            'separate process as the server process.')
        parser.add_argument('--disable-log-requests',
                            action='store_true',
                            help='disable logging requests')
        parser.add_argument('--max-log-len',
                            type=int,
                            default=None,
                            help='max number of prompt characters or prompt '
                            'ID numbers being printed in log. '
                            'Default: unlimited.')
        return parser<|MERGE_RESOLUTION|>--- conflicted
+++ resolved
@@ -183,15 +183,12 @@
                             type=str,
                             choices=['awq', 'gptq', 'squeezellm', None],
                             default=None,
-<<<<<<< HEAD
                             help='Method used to quantize the weights. If '
                             'None, we first check the `quantization_config` '
                             'attribute in the model config file. If that is '
                             'None, we assume the model weights are not '
                             'quantized and use `dtype` to determine the data '
                             'type of the weights.')
-=======
-                            help='Method used to quantize the weights')
         parser.add_argument('--enforce-eager',
                             action='store_true',
                             help='Always use eager-mode PyTorch. If False, '
@@ -203,7 +200,6 @@
                             help='maximum context length covered by CUDA '
                             'graphs. When a sequence has context length '
                             'larger than this, we fall back to eager mode.')
->>>>>>> 37ca5581
         return parser
 
     @classmethod
