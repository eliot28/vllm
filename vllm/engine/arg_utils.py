import argparse
import dataclasses
import json
from dataclasses import dataclass
from typing import (TYPE_CHECKING, Any, Dict, List, Mapping, Optional, Tuple,
                    Type, Union)

import torch

import vllm.envs as envs
from vllm.config import (CacheConfig, DecodingConfig, DeviceConfig,
                         EngineConfig, LoadConfig, LoadFormat, LoRAConfig,
                         ModelConfig, ObservabilityConfig, ParallelConfig,
                         PromptAdapterConfig, SchedulerConfig,
                         SpeculativeConfig, TokenizerPoolConfig)
from vllm.executor.executor_base import ExecutorBase
from vllm.logger import init_logger
from vllm.model_executor.layers.quantization import QUANTIZATION_METHODS
from vllm.transformers_utils.utils import check_gguf_file
from vllm.utils import FlexibleArgumentParser

if TYPE_CHECKING:
    from vllm.transformers_utils.tokenizer_group import BaseTokenizerGroup

logger = init_logger(__name__)

ALLOWED_DETAILED_TRACE_MODULES = ["model", "worker", "all"]


def nullable_str(val: str):
    if not val or val == "None":
        return None
    return val


def nullable_kvs(val: str) -> Optional[Mapping[str, int]]:
    if len(val) == 0:
        return None

    out_dict: Dict[str, int] = {}
    for item in val.split(","):
        try:
            key, value = item.split("=")
        except TypeError as exc:
            msg = "Each item should be in the form KEY=VALUE"
            raise ValueError(msg) from exc

        try:
            out_dict[key] = int(value)
        except ValueError as exc:
            msg = f"Failed to parse value of item {key}={value}"
            raise ValueError(msg) from exc

    return out_dict


@dataclass
class EngineArgs:
    """Arguments for vLLM engine."""
    model: str = 'facebook/opt-125m'
    served_model_name: Optional[Union[str, List[str]]] = None
    tokenizer: Optional[str] = None
    skip_tokenizer_init: bool = False
    tokenizer_mode: str = 'auto'
    trust_remote_code: bool = False
    download_dir: Optional[str] = None
    load_format: str = 'auto'
    dtype: str = 'auto'
    kv_cache_dtype: str = 'auto'
    quantization_param_path: Optional[str] = None
    seed: int = 0
    max_model_len: Optional[int] = None
    worker_use_ray: bool = False
    # Note: Specifying a custom executor backend by passing a class
    # is intended for expert use only. The API may change without
    # notice.
    distributed_executor_backend: Optional[Union[str,
                                                 Type[ExecutorBase]]] = None
    pipeline_parallel_size: int = 1
    tensor_parallel_size: int = 1
    max_parallel_loading_workers: Optional[int] = None
    block_size: int = 16
    enable_prefix_caching: bool = False
    disable_sliding_window: bool = False
    use_v2_block_manager: bool = False
    swap_space: float = 4  # GiB
    cpu_offload_gb: float = 0  # GiB
    gpu_memory_utilization: float = 0.90
    max_num_batched_tokens: Optional[int] = None
    max_num_seqs: int = 256
    max_logprobs: int = 20  # Default value for OpenAI Chat Completions API
    disable_log_stats: bool = False
    revision: Optional[str] = None
    code_revision: Optional[str] = None
    rope_scaling: Optional[dict] = None
    rope_theta: Optional[float] = None
    tokenizer_revision: Optional[str] = None
    quantization: Optional[str] = None
    enforce_eager: Optional[bool] = None
    max_context_len_to_capture: Optional[int] = None
    max_seq_len_to_capture: int = 8192
    disable_custom_all_reduce: bool = False
    tokenizer_pool_size: int = 0
    # Note: Specifying a tokenizer pool by passing a class
    # is intended for expert use only. The API may change without
    # notice.
    tokenizer_pool_type: Union[str, Type["BaseTokenizerGroup"]] = "ray"
    tokenizer_pool_extra_config: Optional[dict] = None
    limit_mm_per_prompt: Optional[Mapping[str, int]] = None
    enable_lora: bool = False
    max_loras: int = 1
    max_lora_rank: int = 16
    enable_prompt_adapter: bool = False
    max_prompt_adapters: int = 1
    max_prompt_adapter_token: int = 0
    fully_sharded_loras: bool = False
    lora_extra_vocab_size: int = 256
    long_lora_scaling_factors: Optional[Tuple[float]] = None
    lora_dtype: Optional[Union[str, torch.dtype]] = 'auto'
    max_cpu_loras: Optional[int] = None
    device: str = 'auto'
    num_scheduler_steps: int = 1
    ray_workers_use_nsight: bool = False
    num_gpu_blocks_override: Optional[int] = None
    num_lookahead_slots: int = 0
    model_loader_extra_config: Optional[dict] = None
    ignore_patterns: Optional[Union[str, List[str]]] = None
    preemption_mode: Optional[str] = None

    scheduler_delay_factor: float = 0.0
    enable_chunked_prefill: Optional[bool] = None

    guided_decoding_backend: str = 'outlines'
    # Speculative decoding configuration.
    speculative_model: Optional[str] = None
    speculative_model_quantization: Optional[str] = None
    speculative_draft_tensor_parallel_size: Optional[int] = None
    num_speculative_tokens: Optional[int] = None
    speculative_max_model_len: Optional[int] = None
    speculative_disable_by_batch_size: Optional[int] = None
    ngram_prompt_lookup_max: Optional[int] = None
    ngram_prompt_lookup_min: Optional[int] = None
    spec_decoding_acceptance_method: str = 'rejection_sampler'
    typical_acceptance_sampler_posterior_threshold: Optional[float] = None
    typical_acceptance_sampler_posterior_alpha: Optional[float] = None
    qlora_adapter_name_or_path: Optional[str] = None
    disable_logprobs_during_spec_decoding: Optional[bool] = None

    otlp_traces_endpoint: Optional[str] = None
    collect_detailed_traces: Optional[str] = None
    disable_async_output_proc: bool = False
    override_neuron_config: Optional[Dict[str, Any]] = None

    def __post_init__(self):
        if self.tokenizer is None:
            self.tokenizer = self.model

    @staticmethod
    def add_cli_args(parser: FlexibleArgumentParser) -> FlexibleArgumentParser:
        """Shared CLI arguments for vLLM engine."""

        # Model arguments
        parser.add_argument(
            '--model',
            type=str,
            default=EngineArgs.model,
            help='Name or path of the huggingface model to use.')
        parser.add_argument(
            '--tokenizer',
            type=nullable_str,
            default=EngineArgs.tokenizer,
            help='Name or path of the huggingface tokenizer to use. '
            'If unspecified, model name or path will be used.')
        parser.add_argument(
            '--skip-tokenizer-init',
            action='store_true',
            help='Skip initialization of tokenizer and detokenizer')
        parser.add_argument(
            '--revision',
            type=nullable_str,
            default=None,
            help='The specific model version to use. It can be a branch '
            'name, a tag name, or a commit id. If unspecified, will use '
            'the default version.')
        parser.add_argument(
            '--code-revision',
            type=nullable_str,
            default=None,
            help='The specific revision to use for the model code on '
            'Hugging Face Hub. It can be a branch name, a tag name, or a '
            'commit id. If unspecified, will use the default version.')
        parser.add_argument(
            '--tokenizer-revision',
            type=nullable_str,
            default=None,
            help='Revision of the huggingface tokenizer to use. '
            'It can be a branch name, a tag name, or a commit id. '
            'If unspecified, will use the default version.')
        parser.add_argument(
            '--tokenizer-mode',
            type=str,
            default=EngineArgs.tokenizer_mode,
            choices=['auto', 'slow', 'mistral'],
            help='The tokenizer mode.\n\n* "auto" will use the '
            'fast tokenizer if available.\n* "slow" will '
            'always use the slow tokenizer. \n* '
            '"mistral" will always use the `mistral_common` tokenizer.')
        parser.add_argument('--trust-remote-code',
                            action='store_true',
                            help='Trust remote code from huggingface.')
        parser.add_argument('--download-dir',
                            type=nullable_str,
                            default=EngineArgs.download_dir,
                            help='Directory to download and load the weights, '
                            'default to the default cache dir of '
                            'huggingface.')
        parser.add_argument(
            '--load-format',
            type=str,
            default=EngineArgs.load_format,
            choices=[f.value for f in LoadFormat],
            help='The format of the model weights to load.\n\n'
            '* "auto" will try to load the weights in the safetensors format '
            'and fall back to the pytorch bin format if safetensors format '
            'is not available.\n'
            '* "pt" will load the weights in the pytorch bin format.\n'
            '* "safetensors" will load the weights in the safetensors format.\n'
            '* "npcache" will load the weights in pytorch format and store '
            'a numpy cache to speed up the loading.\n'
            '* "dummy" will initialize the weights with random values, '
            'which is mainly for profiling.\n'
            '* "tensorizer" will load the weights using tensorizer from '
            'CoreWeave. See the Tensorize vLLM Model script in the Examples '
            'section for more information.\n'
            '* "bitsandbytes" will load the weights using bitsandbytes '
            'quantization.\n')
        parser.add_argument(
            '--dtype',
            type=str,
            default=EngineArgs.dtype,
            choices=[
                'auto', 'half', 'float16', 'bfloat16', 'float', 'float32'
            ],
            help='Data type for model weights and activations.\n\n'
            '* "auto" will use FP16 precision for FP32 and FP16 models, and '
            'BF16 precision for BF16 models.\n'
            '* "half" for FP16. Recommended for AWQ quantization.\n'
            '* "float16" is the same as "half".\n'
            '* "bfloat16" for a balance between precision and range.\n'
            '* "float" is shorthand for FP32 precision.\n'
            '* "float32" for FP32 precision.')
        parser.add_argument(
            '--kv-cache-dtype',
            type=str,
            choices=['auto', 'fp8', 'fp8_e5m2', 'fp8_e4m3'],
            default=EngineArgs.kv_cache_dtype,
            help='Data type for kv cache storage. If "auto", will use model '
            'data type. CUDA 11.8+ supports fp8 (=fp8_e4m3) and fp8_e5m2. '
            'ROCm (AMD GPU) supports fp8 (=fp8_e4m3)')
        parser.add_argument(
            '--quantization-param-path',
            type=nullable_str,
            default=None,
            help='Path to the JSON file containing the KV cache '
            'scaling factors. This should generally be supplied, when '
            'KV cache dtype is FP8. Otherwise, KV cache scaling factors '
            'default to 1.0, which may cause accuracy issues. '
            'FP8_E5M2 (without scaling) is only supported on cuda version'
            'greater than 11.8. On ROCm (AMD GPU), FP8_E4M3 is instead '
            'supported for common inference criteria.')
        parser.add_argument('--max-model-len',
                            type=int,
                            default=EngineArgs.max_model_len,
                            help='Model context length. If unspecified, will '
                            'be automatically derived from the model config.')
        parser.add_argument(
            '--guided-decoding-backend',
            type=str,
            default='outlines',
            choices=['outlines', 'lm-format-enforcer'],
            help='Which engine will be used for guided decoding'
            ' (JSON schema / regex etc) by default. Currently support '
            'https://github.com/outlines-dev/outlines and '
            'https://github.com/noamgat/lm-format-enforcer.'
            ' Can be overridden per request via guided_decoding_backend'
            ' parameter.')
        # Parallel arguments
        parser.add_argument(
            '--distributed-executor-backend',
            choices=['ray', 'mp'],
            default=EngineArgs.distributed_executor_backend,
            help='Backend to use for distributed serving. When more than 1 GPU '
            'is used, will be automatically set to "ray" if installed '
            'or "mp" (multiprocessing) otherwise.')
        parser.add_argument(
            '--worker-use-ray',
            action='store_true',
            help='Deprecated, use --distributed-executor-backend=ray.')
        parser.add_argument('--pipeline-parallel-size',
                            '-pp',
                            type=int,
                            default=EngineArgs.pipeline_parallel_size,
                            help='Number of pipeline stages.')
        parser.add_argument('--tensor-parallel-size',
                            '-tp',
                            type=int,
                            default=EngineArgs.tensor_parallel_size,
                            help='Number of tensor parallel replicas.')
        parser.add_argument(
            '--max-parallel-loading-workers',
            type=int,
            default=EngineArgs.max_parallel_loading_workers,
            help='Load model sequentially in multiple batches, '
            'to avoid RAM OOM when using tensor '
            'parallel and large models.')
        parser.add_argument(
            '--ray-workers-use-nsight',
            action='store_true',
            help='If specified, use nsight to profile Ray workers.')
        # KV cache arguments
        parser.add_argument('--block-size',
                            type=int,
                            default=EngineArgs.block_size,
                            choices=[8, 16, 32],
                            help='Token block size for contiguous chunks of '
                            'tokens. This is ignored on neuron devices and '
                            'set to max-model-len')

        parser.add_argument('--enable-prefix-caching',
                            action='store_true',
                            help='Enables automatic prefix caching.')
        parser.add_argument('--disable-sliding-window',
                            action='store_true',
                            help='Disables sliding window, '
                            'capping to sliding window size')
        parser.add_argument('--use-v2-block-manager',
                            action='store_true',
                            help='Use BlockSpaceMangerV2.')
        parser.add_argument(
            '--num-lookahead-slots',
            type=int,
            default=EngineArgs.num_lookahead_slots,
            help='Experimental scheduling config necessary for '
            'speculative decoding. This will be replaced by '
            'speculative config in the future; it is present '
            'to enable correctness tests until then.')

        parser.add_argument('--seed',
                            type=int,
                            default=EngineArgs.seed,
                            help='Random seed for operations.')
        parser.add_argument('--swap-space',
                            type=float,
                            default=EngineArgs.swap_space,
                            help='CPU swap space size (GiB) per GPU.')
        parser.add_argument(
            '--cpu-offload-gb',
            type=float,
            default=0,
            help='The space in GiB to offload to CPU, per GPU. '
            'Default is 0, which means no offloading. Intuitively, '
            'this argument can be seen as a virtual way to increase '
            'the GPU memory size. For example, if you have one 24 GB '
            'GPU and set this to 10, virtually you can think of it as '
            'a 34 GB GPU. Then you can load a 13B model with BF16 weight,'
            'which requires at least 26GB GPU memory. Note that this '
            'requires fast CPU-GPU interconnect, as part of the model is'
            'loaded from CPU memory to GPU memory on the fly in each '
            'model forward pass.')
        parser.add_argument(
            '--gpu-memory-utilization',
            type=float,
            default=EngineArgs.gpu_memory_utilization,
            help='The fraction of GPU memory to be used for the model '
            'executor, which can range from 0 to 1. For example, a value of '
            '0.5 would imply 50%% GPU memory utilization. If unspecified, '
            'will use the default value of 0.9.')
        parser.add_argument(
            '--num-gpu-blocks-override',
            type=int,
            default=None,
            help='If specified, ignore GPU profiling result and use this number'
            'of GPU blocks. Used for testing preemption.')
        parser.add_argument('--max-num-batched-tokens',
                            type=int,
                            default=EngineArgs.max_num_batched_tokens,
                            help='Maximum number of batched tokens per '
                            'iteration.')
        parser.add_argument('--max-num-seqs',
                            type=int,
                            default=EngineArgs.max_num_seqs,
                            help='Maximum number of sequences per iteration.')
        parser.add_argument(
            '--max-logprobs',
            type=int,
            default=EngineArgs.max_logprobs,
            help=('Max number of log probs to return logprobs is specified in'
                  ' SamplingParams.'))
        parser.add_argument('--disable-log-stats',
                            action='store_true',
                            help='Disable logging statistics.')
        # Quantization settings.
        parser.add_argument('--quantization',
                            '-q',
                            type=nullable_str,
                            choices=[*QUANTIZATION_METHODS, None],
                            default=EngineArgs.quantization,
                            help='Method used to quantize the weights. If '
                            'None, we first check the `quantization_config` '
                            'attribute in the model config file. If that is '
                            'None, we assume the model weights are not '
                            'quantized and use `dtype` to determine the data '
                            'type of the weights.')
        parser.add_argument('--rope-scaling',
                            default=None,
                            type=json.loads,
                            help='RoPE scaling configuration in JSON format. '
                            'For example, {"type":"dynamic","factor":2.0}')
        parser.add_argument('--rope-theta',
                            default=None,
                            type=float,
                            help='RoPE theta. Use with `rope_scaling`. In '
                            'some cases, changing the RoPE theta improves the '
                            'performance of the scaled model.')
        parser.add_argument('--enforce-eager',
                            action='store_true',
                            help='Always use eager-mode PyTorch. If False, '
                            'will use eager mode and CUDA graph in hybrid '
                            'for maximal performance and flexibility.')
        parser.add_argument('--max-context-len-to-capture',
                            type=int,
                            default=EngineArgs.max_context_len_to_capture,
                            help='Maximum context length covered by CUDA '
                            'graphs. When a sequence has context length '
                            'larger than this, we fall back to eager mode. '
                            '(DEPRECATED. Use --max-seq-len-to-capture instead'
                            ')')
        parser.add_argument('--max-seq-len-to-capture',
                            type=int,
                            default=EngineArgs.max_seq_len_to_capture,
                            help='Maximum sequence length covered by CUDA '
                            'graphs. When a sequence has context length '
                            'larger than this, we fall back to eager mode.')
        parser.add_argument('--disable-custom-all-reduce',
                            action='store_true',
                            default=EngineArgs.disable_custom_all_reduce,
                            help='See ParallelConfig.')
        parser.add_argument('--tokenizer-pool-size',
                            type=int,
                            default=EngineArgs.tokenizer_pool_size,
                            help='Size of tokenizer pool to use for '
                            'asynchronous tokenization. If 0, will '
                            'use synchronous tokenization.')
        parser.add_argument('--tokenizer-pool-type',
                            type=str,
                            default=EngineArgs.tokenizer_pool_type,
                            help='Type of tokenizer pool to use for '
                            'asynchronous tokenization. Ignored '
                            'if tokenizer_pool_size is 0.')
        parser.add_argument('--tokenizer-pool-extra-config',
                            type=nullable_str,
                            default=EngineArgs.tokenizer_pool_extra_config,
                            help='Extra config for tokenizer pool. '
                            'This should be a JSON string that will be '
                            'parsed into a dictionary. Ignored if '
                            'tokenizer_pool_size is 0.')

        # Multimodal related configs
        parser.add_argument(
            '--limit-mm-per-prompt',
            type=nullable_kvs,
            default=EngineArgs.limit_mm_per_prompt,
            # The default value is given in
            # MultiModalRegistry.init_mm_limits_per_prompt
            help=('For each multimodal plugin, limit how many '
                  'input instances to allow for each prompt. '
                  'Expects a comma-separated list of items, '
                  'e.g.: `image=16,video=2` allows a maximum of 16 '
                  'images and 2 videos per prompt. Defaults to 1 for '
                  'each modality.'))

        # LoRA related configs
        parser.add_argument('--enable-lora',
                            action='store_true',
                            help='If True, enable handling of LoRA adapters.')
        parser.add_argument('--max-loras',
                            type=int,
                            default=EngineArgs.max_loras,
                            help='Max number of LoRAs in a single batch.')
        parser.add_argument('--max-lora-rank',
                            type=int,
                            default=EngineArgs.max_lora_rank,
                            help='Max LoRA rank.')
        parser.add_argument(
            '--lora-extra-vocab-size',
            type=int,
            default=EngineArgs.lora_extra_vocab_size,
            help=('Maximum size of extra vocabulary that can be '
                  'present in a LoRA adapter (added to the base '
                  'model vocabulary).'))
        parser.add_argument(
            '--lora-dtype',
            type=str,
            default=EngineArgs.lora_dtype,
            choices=['auto', 'float16', 'bfloat16', 'float32'],
            help=('Data type for LoRA. If auto, will default to '
                  'base model dtype.'))
        parser.add_argument(
            '--long-lora-scaling-factors',
            type=nullable_str,
            default=EngineArgs.long_lora_scaling_factors,
            help=('Specify multiple scaling factors (which can '
                  'be different from base model scaling factor '
                  '- see eg. Long LoRA) to allow for multiple '
                  'LoRA adapters trained with those scaling '
                  'factors to be used at the same time. If not '
                  'specified, only adapters trained with the '
                  'base model scaling factor are allowed.'))
        parser.add_argument(
            '--max-cpu-loras',
            type=int,
            default=EngineArgs.max_cpu_loras,
            help=('Maximum number of LoRAs to store in CPU memory. '
                  'Must be >= than max_num_seqs. '
                  'Defaults to max_num_seqs.'))
        parser.add_argument(
            '--fully-sharded-loras',
            action='store_true',
            help=('By default, only half of the LoRA computation is '
                  'sharded with tensor parallelism. '
                  'Enabling this will use the fully sharded layers. '
                  'At high sequence length, max rank or '
                  'tensor parallel size, this is likely faster.'))
        parser.add_argument('--enable-prompt-adapter',
                            action='store_true',
                            help='If True, enable handling of PromptAdapters.')
        parser.add_argument('--max-prompt-adapters',
                            type=int,
                            default=EngineArgs.max_prompt_adapters,
                            help='Max number of PromptAdapters in a batch.')
        parser.add_argument('--max-prompt-adapter-token',
                            type=int,
                            default=EngineArgs.max_prompt_adapter_token,
                            help='Max number of PromptAdapters tokens')
        parser.add_argument("--device",
                            type=str,
                            default=EngineArgs.device,
                            choices=[
                                "auto", "cuda", "neuron", "cpu", "openvino",
                                "tpu", "xpu"
                            ],
                            help='Device type for vLLM execution.')
        parser.add_argument('--num-scheduler-steps',
                            type=int,
                            default=1,
                            help=('Maximum number of forward steps per '
                                  'scheduler call.'))

        parser.add_argument(
            '--scheduler-delay-factor',
            type=float,
            default=EngineArgs.scheduler_delay_factor,
            help='Apply a delay (of delay factor multiplied by previous'
            'prompt latency) before scheduling next prompt.')
        parser.add_argument(
            '--enable-chunked-prefill',
            action=StoreBoolean,
            default=EngineArgs.enable_chunked_prefill,
            nargs="?",
            const="True",
            help='If set, the prefill requests can be chunked based on the '
            'max_num_batched_tokens.')

        parser.add_argument(
            '--speculative-model',
            type=nullable_str,
            default=EngineArgs.speculative_model,
            help=
            'The name of the draft model to be used in speculative decoding.')
        # Quantization settings for speculative model.
        parser.add_argument(
            '--speculative-model-quantization',
            type=nullable_str,
            choices=[*QUANTIZATION_METHODS, None],
            default=EngineArgs.speculative_model_quantization,
            help='Method used to quantize the weights of speculative model.'
            'If None, we first check the `quantization_config` '
            'attribute in the model config file. If that is '
            'None, we assume the model weights are not '
            'quantized and use `dtype` to determine the data '
            'type of the weights.')
        parser.add_argument(
            '--num-speculative-tokens',
            type=int,
            default=EngineArgs.num_speculative_tokens,
            help='The number of speculative tokens to sample from '
            'the draft model in speculative decoding.')
        parser.add_argument(
            '--speculative-draft-tensor-parallel-size',
            '-spec-draft-tp',
            type=int,
            default=EngineArgs.speculative_draft_tensor_parallel_size,
            help='Number of tensor parallel replicas for '
            'the draft model in speculative decoding.')

        parser.add_argument(
            '--speculative-max-model-len',
            type=int,
            default=EngineArgs.speculative_max_model_len,
            help='The maximum sequence length supported by the '
            'draft model. Sequences over this length will skip '
            'speculation.')

        parser.add_argument(
            '--speculative-disable-by-batch-size',
            type=int,
            default=EngineArgs.speculative_disable_by_batch_size,
            help='Disable speculative decoding for new incoming requests '
            'if the number of enqueue requests is larger than this value.')

        parser.add_argument(
            '--ngram-prompt-lookup-max',
            type=int,
            default=EngineArgs.ngram_prompt_lookup_max,
            help='Max size of window for ngram prompt lookup in speculative '
            'decoding.')

        parser.add_argument(
            '--ngram-prompt-lookup-min',
            type=int,
            default=EngineArgs.ngram_prompt_lookup_min,
            help='Min size of window for ngram prompt lookup in speculative '
            'decoding.')

        parser.add_argument(
            '--spec-decoding-acceptance-method',
            type=str,
            default=EngineArgs.spec_decoding_acceptance_method,
            choices=['rejection_sampler', 'typical_acceptance_sampler'],
            help='Specify the acceptance method to use during draft token '
            'verification in speculative decoding. Two types of acceptance '
            'routines are supported: '
            '1) RejectionSampler which does not allow changing the '
            'acceptance rate of draft tokens, '
            '2) TypicalAcceptanceSampler which is configurable, allowing for '
            'a higher acceptance rate at the cost of lower quality, '
            'and vice versa.')

        parser.add_argument(
            '--typical-acceptance-sampler-posterior-threshold',
            type=float,
            default=EngineArgs.typical_acceptance_sampler_posterior_threshold,
            help='Set the lower bound threshold for the posterior '
            'probability of a token to be accepted. This threshold is '
            'used by the TypicalAcceptanceSampler to make sampling decisions '
            'during speculative decoding. Defaults to 0.09')

        parser.add_argument(
            '--typical-acceptance-sampler-posterior-alpha',
            type=float,
            default=EngineArgs.typical_acceptance_sampler_posterior_alpha,
            help='A scaling factor for the entropy-based threshold for token '
            'acceptance in the TypicalAcceptanceSampler. Typically defaults '
            'to sqrt of --typical-acceptance-sampler-posterior-threshold '
            'i.e. 0.3')

        parser.add_argument(
            '--disable-logprobs-during-spec-decoding',
            action=StoreBoolean,
            default=EngineArgs.disable_logprobs_during_spec_decoding,
            nargs="?",
            const="True",
            help='If set to True, token log probabilities are not returned '
            'during speculative decoding. If set to False, log probabilities '
            'are returned according to the settings in SamplingParams. If '
            'not specified, it defaults to True. Disabling log probabilities '
            'during speculative decoding reduces latency by skipping logprob '
            'calculation in proposal sampling, target sampling, and after '
            'accepted tokens are determined.')

        parser.add_argument('--model-loader-extra-config',
                            type=nullable_str,
                            default=EngineArgs.model_loader_extra_config,
                            help='Extra config for model loader. '
                            'This will be passed to the model loader '
                            'corresponding to the chosen load_format. '
                            'This should be a JSON string that will be '
                            'parsed into a dictionary.')
        parser.add_argument(
            '--ignore-patterns',
            action="append",
            type=str,
            default=[],
            help="The pattern(s) to ignore when loading the model."
            "Default to 'original/**/*' to avoid repeated loading of llama's "
            "checkpoints.")
        parser.add_argument(
            '--preemption-mode',
            type=str,
            default=None,
            help='If \'recompute\', the engine performs preemption by '
            'recomputing; If \'swap\', the engine performs preemption by '
            'block swapping.')

        parser.add_argument(
            "--served-model-name",
            nargs="+",
            type=str,
            default=None,
            help="The model name(s) used in the API. If multiple "
            "names are provided, the server will respond to any "
            "of the provided names. The model name in the model "
            "field of a response will be the first name in this "
            "list. If not specified, the model name will be the "
            "same as the `--model` argument. Noted that this name(s)"
            "will also be used in `model_name` tag content of "
            "prometheus metrics, if multiple names provided, metrics"
            "tag will take the first one.")
        parser.add_argument('--qlora-adapter-name-or-path',
                            type=str,
                            default=None,
                            help='Name or path of the QLoRA adapter.')

        parser.add_argument(
            '--otlp-traces-endpoint',
            type=str,
            default=None,
            help='Target URL to which OpenTelemetry traces will be sent.')
        parser.add_argument(
            '--collect-detailed-traces',
            type=str,
            default=None,
            help="Valid choices are " +
            ",".join(ALLOWED_DETAILED_TRACE_MODULES) +
            ". It makes sense to set this only if --otlp-traces-endpoint is"
            " set. If set, it will collect detailed traces for the specified "
            "modules. This involves use of possibly costly and or blocking "
            "operations and hence might have a performance impact.")

        parser.add_argument(
            '--disable-async-output-proc',
            action='store_true',
            default=EngineArgs.disable_async_output_proc,
            help="Disable async output processing. This may result in "
            "lower performance.")
        parser.add_argument(
            '--override-neuron-config',
            type=lambda configs: {
                str(key): value
                for key, value in
                (config.split(':') for config in configs.split(','))
            },
            default=None,
            help="override or set neuron device configuration.")

        return parser

    @classmethod
    def from_cli_args(cls, args: argparse.Namespace):
        # Get the list of attributes of this dataclass.
        attrs = [attr.name for attr in dataclasses.fields(cls)]
        # Set the attributes from the parsed arguments.
        engine_args = cls(**{attr: getattr(args, attr) for attr in attrs})
        return engine_args

    def create_engine_config(self) -> EngineConfig:
        # gguf file needs a specific model loader and doesn't use hf_repo
        if check_gguf_file(self.model):
            self.quantization = self.load_format = "gguf"

        # bitsandbytes quantization needs a specific model loader
        # so we make sure the quant method and the load format are consistent
        if (self.quantization == "bitsandbytes" or
           self.qlora_adapter_name_or_path is not None) and \
           self.load_format != "bitsandbytes":
            raise ValueError(
                "BitsAndBytes quantization and QLoRA adapter only support "
                f"'bitsandbytes' load format, but got {self.load_format}")

        if (self.load_format == "bitsandbytes" or
            self.qlora_adapter_name_or_path is not None) and \
            self.quantization != "bitsandbytes":
            raise ValueError(
                "BitsAndBytes load format and QLoRA adapter only support "
                f"'bitsandbytes' quantization, but got {self.quantization}")

        assert self.cpu_offload_gb >= 0, (
            "CPU offload space must be non-negative"
            f", but got {self.cpu_offload_gb}")

        device_config = DeviceConfig(device=self.device)
        model_config = ModelConfig(
            model=self.model,
            tokenizer=self.tokenizer,
            tokenizer_mode=self.tokenizer_mode,
            trust_remote_code=self.trust_remote_code,
            dtype=self.dtype,
            seed=self.seed,
            revision=self.revision,
            code_revision=self.code_revision,
            rope_scaling=self.rope_scaling,
            rope_theta=self.rope_theta,
            tokenizer_revision=self.tokenizer_revision,
            max_model_len=self.max_model_len,
            quantization=self.quantization,
            quantization_param_path=self.quantization_param_path,
            enforce_eager=self.enforce_eager,
            max_context_len_to_capture=self.max_context_len_to_capture,
            max_seq_len_to_capture=self.max_seq_len_to_capture,
            max_logprobs=self.max_logprobs,
            disable_sliding_window=self.disable_sliding_window,
            skip_tokenizer_init=self.skip_tokenizer_init,
            served_model_name=self.served_model_name,
            limit_mm_per_prompt=self.limit_mm_per_prompt,
            use_async_output_proc=not self.disable_async_output_proc,
<<<<<<< HEAD
            load_params_config=self.load_format == "consolidated",
        )
=======
            override_neuron_config=self.override_neuron_config)
>>>>>>> 32e7db25
        cache_config = CacheConfig(
            block_size=self.block_size if self.device != "neuron" else
            self.max_model_len,  # neuron needs block_size = max_model_len
            gpu_memory_utilization=self.gpu_memory_utilization,
            swap_space=self.swap_space,
            cache_dtype=self.kv_cache_dtype,
            num_gpu_blocks_override=self.num_gpu_blocks_override,
            sliding_window=model_config.get_sliding_window(),
            enable_prefix_caching=self.enable_prefix_caching,
            cpu_offload_gb=self.cpu_offload_gb,
        )
        parallel_config = ParallelConfig(
            pipeline_parallel_size=self.pipeline_parallel_size,
            tensor_parallel_size=self.tensor_parallel_size,
            worker_use_ray=self.worker_use_ray,
            max_parallel_loading_workers=self.max_parallel_loading_workers,
            disable_custom_all_reduce=self.disable_custom_all_reduce,
            tokenizer_pool_config=TokenizerPoolConfig.create_config(
                self.tokenizer_pool_size,
                self.tokenizer_pool_type,
                self.tokenizer_pool_extra_config,
            ),
            ray_workers_use_nsight=self.ray_workers_use_nsight,
            distributed_executor_backend=self.distributed_executor_backend)

        max_model_len = model_config.max_model_len
        use_long_context = max_model_len > 32768
        if self.enable_chunked_prefill is None:
            # If not explicitly set, enable chunked prefill by default for
            # long context (> 32K) models. This is to avoid OOM errors in the
            # initial memory profiling phase.
            if use_long_context:
                is_gpu = device_config.device_type == "cuda"
                use_sliding_window = (model_config.get_sliding_window()
                                      is not None)
                use_spec_decode = self.speculative_model is not None
                has_seqlen_agnostic_layers = (
                    model_config.contains_seqlen_agnostic_layers(
                        parallel_config))
                if (is_gpu and not use_sliding_window and not use_spec_decode
                        and not self.enable_lora
                        and not self.enable_prompt_adapter
                        and not self.enable_prefix_caching
                        and not has_seqlen_agnostic_layers):
                    self.enable_chunked_prefill = True
                    logger.warning(
                        "Chunked prefill is enabled by default for models with "
                        "max_model_len > 32K. Currently, chunked prefill might "
                        "not work with some features or models. If you "
                        "encounter any issues, please disable chunked prefill "
                        "by setting --enable-chunked-prefill=False.")
            if self.enable_chunked_prefill is None:
                self.enable_chunked_prefill = False

        if not self.enable_chunked_prefill and use_long_context:
            logger.warning(
                "The model has a long context length (%s). This may cause OOM "
                "errors during the initial memory profiling phase, or result "
                "in low performance due to small KV cache space. Consider "
                "setting --max-model-len to a smaller value.", max_model_len)

        if self.num_scheduler_steps > 1 and not self.use_v2_block_manager:
            self.use_v2_block_manager = True
            logger.warning(
                "Enabled BlockSpaceManagerV2 because it is "
                "required for multi-step (--num-scheduler-steps > 1)")

        speculative_config = SpeculativeConfig.maybe_create_spec_config(
            target_model_config=model_config,
            target_parallel_config=parallel_config,
            target_dtype=self.dtype,
            speculative_model=self.speculative_model,
            speculative_model_quantization = \
                self.speculative_model_quantization,
            speculative_draft_tensor_parallel_size = \
                self.speculative_draft_tensor_parallel_size,
            num_speculative_tokens=self.num_speculative_tokens,
            speculative_disable_by_batch_size=self.
            speculative_disable_by_batch_size,
            speculative_max_model_len=self.speculative_max_model_len,
            enable_chunked_prefill=self.enable_chunked_prefill,
            use_v2_block_manager=self.use_v2_block_manager,
            disable_log_stats=self.disable_log_stats,
            ngram_prompt_lookup_max=self.ngram_prompt_lookup_max,
            ngram_prompt_lookup_min=self.ngram_prompt_lookup_min,
            draft_token_acceptance_method=\
                self.spec_decoding_acceptance_method,
            typical_acceptance_sampler_posterior_threshold=self.
            typical_acceptance_sampler_posterior_threshold,
            typical_acceptance_sampler_posterior_alpha=self.
            typical_acceptance_sampler_posterior_alpha,
            disable_logprobs=self.disable_logprobs_during_spec_decoding,
        )

        if self.num_scheduler_steps > 1:
            if speculative_config is not None:
                raise ValueError("Speculative decoding is not supported with "
                                 "multi-step (--num-scheduler-steps > 1)")
            if self.enable_chunked_prefill:
                raise ValueError("Chunked prefill is not supported with "
                                 "multi-step (--num-scheduler-steps > 1)")

        # make sure num_lookahead_slots is set the higher value depending on
        # if we are using speculative decoding or multi-step
        num_lookahead_slots = max(self.num_lookahead_slots,
                                  self.num_scheduler_steps - 1)
        num_lookahead_slots = num_lookahead_slots \
            if speculative_config is None \
            else speculative_config.num_lookahead_slots

        scheduler_config = SchedulerConfig(
            max_num_batched_tokens=self.max_num_batched_tokens,
            max_num_seqs=self.max_num_seqs,
            max_model_len=model_config.max_model_len,
            use_v2_block_manager=self.use_v2_block_manager,
            num_lookahead_slots=num_lookahead_slots,
            delay_factor=self.scheduler_delay_factor,
            enable_chunked_prefill=self.enable_chunked_prefill,
            embedding_mode=model_config.embedding_mode,
            is_multimodal_model=model_config.is_multimodal_model,
            preemption_mode=self.preemption_mode,
            num_scheduler_steps=self.num_scheduler_steps,
            send_delta_data=(envs.VLLM_USE_RAY_SPMD_WORKER
                             and parallel_config.use_ray),
        )
        lora_config = LoRAConfig(
            max_lora_rank=self.max_lora_rank,
            max_loras=self.max_loras,
            fully_sharded_loras=self.fully_sharded_loras,
            lora_extra_vocab_size=self.lora_extra_vocab_size,
            long_lora_scaling_factors=self.long_lora_scaling_factors,
            lora_dtype=self.lora_dtype,
            max_cpu_loras=self.max_cpu_loras if self.max_cpu_loras
            and self.max_cpu_loras > 0 else None) if self.enable_lora else None

        if self.qlora_adapter_name_or_path is not None and \
            self.qlora_adapter_name_or_path != "":
            if self.model_loader_extra_config is None:
                self.model_loader_extra_config = {}
            self.model_loader_extra_config[
                "qlora_adapter_name_or_path"] = self.qlora_adapter_name_or_path

        load_config = LoadConfig(
            load_format=self.load_format,
            download_dir=self.download_dir,
            model_loader_extra_config=self.model_loader_extra_config,
            ignore_patterns=self.ignore_patterns,
        )

        prompt_adapter_config = PromptAdapterConfig(
            max_prompt_adapters=self.max_prompt_adapters,
            max_prompt_adapter_token=self.max_prompt_adapter_token) \
                                        if self.enable_prompt_adapter else None

        decoding_config = DecodingConfig(
            guided_decoding_backend=self.guided_decoding_backend)

        detailed_trace_modules = []
        if self.collect_detailed_traces is not None:
            detailed_trace_modules = self.collect_detailed_traces.split(",")
        for m in detailed_trace_modules:
            if m not in ALLOWED_DETAILED_TRACE_MODULES:
                raise ValueError(
                    f"Invalid module {m} in collect_detailed_traces. "
                    f"Valid modules are {ALLOWED_DETAILED_TRACE_MODULES}")
        observability_config = ObservabilityConfig(
            otlp_traces_endpoint=self.otlp_traces_endpoint,
            collect_model_forward_time="model" in detailed_trace_modules
            or "all" in detailed_trace_modules,
            collect_model_execute_time="worker" in detailed_trace_modules
            or "all" in detailed_trace_modules,
        )

        if (model_config.get_sliding_window() is not None
                and scheduler_config.chunked_prefill_enabled
                and not scheduler_config.use_v2_block_manager):
            raise ValueError(
                "Chunked prefill is not supported with sliding window. "
                "Set --disable-sliding-window to disable sliding window.")

        return EngineConfig(
            model_config=model_config,
            cache_config=cache_config,
            parallel_config=parallel_config,
            scheduler_config=scheduler_config,
            device_config=device_config,
            lora_config=lora_config,
            speculative_config=speculative_config,
            load_config=load_config,
            decoding_config=decoding_config,
            observability_config=observability_config,
            prompt_adapter_config=prompt_adapter_config,
        )


@dataclass
class AsyncEngineArgs(EngineArgs):
    """Arguments for asynchronous vLLM engine."""
    engine_use_ray: bool = False
    disable_log_requests: bool = False

    @staticmethod
    def add_cli_args(parser: FlexibleArgumentParser,
                     async_args_only: bool = False) -> FlexibleArgumentParser:
        if not async_args_only:
            parser = EngineArgs.add_cli_args(parser)
        parser.add_argument('--engine-use-ray',
                            action='store_true',
                            help='Use Ray to start the LLM engine in a '
                            'separate process as the server process.'
                            '(DEPRECATED. This argument is deprecated '
                            'and will be removed in a future update. '
                            'Set `VLLM_ALLOW_ENGINE_USE_RAY=1` to force '
                            'use it. See '
                            'https://github.com/vllm-project/vllm/issues/7045.'
                            ')')
        parser.add_argument('--disable-log-requests',
                            action='store_true',
                            help='Disable logging requests.')
        return parser


class StoreBoolean(argparse.Action):

    def __call__(self, parser, namespace, values, option_string=None):
        if values.lower() == "true":
            setattr(namespace, self.dest, True)
        elif values.lower() == "false":
            setattr(namespace, self.dest, False)
        else:
            raise ValueError(f"Invalid boolean value: {values}. "
                             "Expected 'true' or 'false'.")


# These functions are used by sphinx to build the documentation
def _engine_args_parser():
    return EngineArgs.add_cli_args(FlexibleArgumentParser())


def _async_engine_args_parser():
    return AsyncEngineArgs.add_cli_args(FlexibleArgumentParser(),
                                        async_args_only=True)<|MERGE_RESOLUTION|>--- conflicted
+++ resolved
@@ -813,12 +813,10 @@
             served_model_name=self.served_model_name,
             limit_mm_per_prompt=self.limit_mm_per_prompt,
             use_async_output_proc=not self.disable_async_output_proc,
-<<<<<<< HEAD
+            override_neuron_config=self.override_neuron_config,
             load_params_config=self.load_format == "consolidated",
         )
-=======
-            override_neuron_config=self.override_neuron_config)
->>>>>>> 32e7db25
+
         cache_config = CacheConfig(
             block_size=self.block_size if self.device != "neuron" else
             self.max_model_len,  # neuron needs block_size = max_model_len
