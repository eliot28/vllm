import argparse
import dataclasses
from dataclasses import dataclass
from typing import Optional, Tuple

from vllm.config import (CacheConfig, DeviceConfig, ModelConfig,
                         ParallelConfig, SchedulerConfig, LoRAConfig,
                         TokenizerPoolConfig)


@dataclass
class EngineArgs:
    """Arguments for vLLM engine."""
    model: str
    tokenizer: Optional[str] = None
    tokenizer_mode: str = 'auto'
    trust_remote_code: bool = False
    download_dir: Optional[str] = None
    load_format: str = 'auto'
    dtype: str = 'auto'
    kv_cache_dtype: str = 'auto'
    seed: int = 0
    max_model_len: Optional[int] = None
    worker_use_ray: bool = False
    pipeline_parallel_size: int = 1
    tensor_parallel_size: int = 1
    max_parallel_loading_workers: Optional[int] = None
    block_size: int = 16
    enable_prefix_caching: bool = False
    use_v2_block_manager: bool = False
    swap_space: int = 4  # GiB
    gpu_memory_utilization: float = 0.90
    max_num_batched_tokens: Optional[int] = None
    max_num_seqs: int = 256
    max_logprobs: int = 5  # OpenAI default value
    disable_log_stats: bool = False
    revision: Optional[str] = None
    code_revision: Optional[str] = None
    tokenizer_revision: Optional[str] = None
    quantization: Optional[str] = None
    enforce_eager: bool = False
    max_context_len_to_capture: int = 8192
    disable_custom_all_reduce: bool = False
    tokenizer_pool_size: int = 0
    tokenizer_pool_type: str = "ray"
    tokenizer_pool_extra_config: Optional[dict] = None
    enable_lora: bool = False
    max_loras: int = 1
    max_lora_rank: int = 16
    lora_extra_vocab_size: int = 256
    lora_dtype = 'auto'
    max_cpu_loras: Optional[int] = None
    device: str = 'auto'
    ray_workers_use_nsight: bool = False
    scheduler_delay_factor: float = 0.0

    def __post_init__(self):
        if self.tokenizer is None:
            self.tokenizer = self.model

    @staticmethod
    def add_cli_args(
            parser: argparse.ArgumentParser) -> argparse.ArgumentParser:
        """Shared CLI arguments for vLLM engine."""

        # NOTE: If you update any of the arguments below, please also
        # make sure to update docs/source/models/engine_args.rst

        # Model arguments
        parser.add_argument(
            '--model',
            type=str,
            default='facebook/opt-125m',
            help='name or path of the huggingface model to use')
        parser.add_argument(
            '--tokenizer',
            type=str,
            default=EngineArgs.tokenizer,
            help='name or path of the huggingface tokenizer to use')
        parser.add_argument(
            '--revision',
            type=str,
            default=None,
            help='the specific model version to use. It can be a branch '
            'name, a tag name, or a commit id. If unspecified, will use '
            'the default version.')
        parser.add_argument(
            '--code-revision',
            type=str,
            default=None,
            help='the specific revision to use for the model code on '
            'Hugging Face Hub. It can be a branch name, a tag name, or a '
            'commit id. If unspecified, will use the default version.')
        parser.add_argument(
            '--tokenizer-revision',
            type=str,
            default=None,
            help='the specific tokenizer version to use. It can be a branch '
            'name, a tag name, or a commit id. If unspecified, will use '
            'the default version.')
        parser.add_argument('--tokenizer-mode',
                            type=str,
                            default=EngineArgs.tokenizer_mode,
                            choices=['auto', 'slow'],
                            help='tokenizer mode. "auto" will use the fast '
                            'tokenizer if available, and "slow" will '
                            'always use the slow tokenizer.')
        parser.add_argument('--trust-remote-code',
                            action='store_true',
                            help='trust remote code from huggingface')
        parser.add_argument('--download-dir',
                            type=str,
                            default=EngineArgs.download_dir,
                            help='directory to download and load the weights, '
                            'default to the default cache dir of '
                            'huggingface')
        parser.add_argument(
            '--load-format',
            type=str,
            default=EngineArgs.load_format,
            choices=['auto', 'pt', 'safetensors', 'npcache', 'dummy'],
            help='The format of the model weights to load. '
            '"auto" will try to load the weights in the safetensors format '
            'and fall back to the pytorch bin format if safetensors format '
            'is not available. '
            '"pt" will load the weights in the pytorch bin format. '
            '"safetensors" will load the weights in the safetensors format. '
            '"npcache" will load the weights in pytorch format and store '
            'a numpy cache to speed up the loading. '
            '"dummy" will initialize the weights with random values, '
            'which is mainly for profiling.')
        parser.add_argument(
            '--dtype',
            type=str,
            default=EngineArgs.dtype,
            choices=[
                'auto', 'half', 'float16', 'bfloat16', 'float', 'float32'
            ],
            help='data type for model weights and activations. '
            'The "auto" option will use FP16 precision '
            'for FP32 and FP16 models, and BF16 precision '
            'for BF16 models.')
        parser.add_argument(
            '--kv-cache-dtype',
            type=str,
            choices=['auto', 'fp8_e5m2'],
            default=EngineArgs.kv_cache_dtype,
            help='Data type for kv cache storage. If "auto", will use model '
            'data type. Note FP8 is not supported when cuda version is '
            'lower than 11.8.')
        parser.add_argument('--max-model-len',
                            type=int,
                            default=EngineArgs.max_model_len,
                            help='model context length. If unspecified, '
                            'will be automatically derived from the model.')
        # Parallel arguments
        parser.add_argument('--worker-use-ray',
                            action='store_true',
                            help='use Ray for distributed serving, will be '
                            'automatically set when using more than 1 GPU')
        parser.add_argument('--pipeline-parallel-size',
                            '-pp',
                            type=int,
                            default=EngineArgs.pipeline_parallel_size,
                            help='number of pipeline stages')
        parser.add_argument('--tensor-parallel-size',
                            '-tp',
                            type=int,
                            default=EngineArgs.tensor_parallel_size,
                            help='number of tensor parallel replicas')
        parser.add_argument(
            '--max-parallel-loading-workers',
            type=int,
            default=EngineArgs.max_parallel_loading_workers,
            help='load model sequentially in multiple batches, '
            'to avoid RAM OOM when using tensor '
            'parallel and large models')
        parser.add_argument(
            '--ray-workers-use-nsight',
            action='store_true',
            help='If specified, use nsight to profile ray workers')
        # KV cache arguments
        parser.add_argument('--block-size',
                            type=int,
                            default=EngineArgs.block_size,
                            choices=[8, 16, 32, 128],
                            help='token block size')

        parser.add_argument('--enable-prefix-caching',
                            action='store_true',
                            help='Enables automatic prefix caching')
        parser.add_argument('--use-v2-block-manager',
                            action='store_true',
                            help='Use BlockSpaceMangerV2')

        parser.add_argument('--seed',
                            type=int,
                            default=EngineArgs.seed,
                            help='random seed')
        parser.add_argument('--swap-space',
                            type=int,
                            default=EngineArgs.swap_space,
                            help='CPU swap space size (GiB) per GPU')
        parser.add_argument(
            '--gpu-memory-utilization',
            type=float,
            default=EngineArgs.gpu_memory_utilization,
            help='the fraction of GPU memory to be used for '
            'the model executor, which can range from 0 to 1.'
            'If unspecified, will use the default value of 0.9.')
        parser.add_argument('--max-num-batched-tokens',
                            type=int,
                            default=EngineArgs.max_num_batched_tokens,
                            help='maximum number of batched tokens per '
                            'iteration')
        parser.add_argument('--max-num-seqs',
                            type=int,
                            default=EngineArgs.max_num_seqs,
                            help='maximum number of sequences per iteration')
        parser.add_argument(
            '--max-logprobs',
            type=int,
            default=EngineArgs.max_logprobs,
            help=('max number of log probs to return logprobs is specified in'
                  ' SamplingParams'))
        parser.add_argument('--disable-log-stats',
                            action='store_true',
                            help='disable logging statistics')
        # Quantization settings.
        parser.add_argument('--quantization',
                            '-q',
                            type=str,
                            choices=['awq', 'gptq', 'squeezellm', None],
                            default=EngineArgs.quantization,
                            help='Method used to quantize the weights. If '
                            'None, we first check the `quantization_config` '
                            'attribute in the model config file. If that is '
                            'None, we assume the model weights are not '
                            'quantized and use `dtype` to determine the data '
                            'type of the weights.')
        parser.add_argument('--enforce-eager',
                            action='store_true',
                            help='Always use eager-mode PyTorch. If False, '
                            'will use eager mode and CUDA graph in hybrid '
                            'for maximal performance and flexibility.')
        parser.add_argument('--max-context-len-to-capture',
                            type=int,
                            default=EngineArgs.max_context_len_to_capture,
                            help='maximum context length covered by CUDA '
                            'graphs. When a sequence has context length '
                            'larger than this, we fall back to eager mode.')
        parser.add_argument('--disable-custom-all-reduce',
                            action='store_true',
                            default=EngineArgs.disable_custom_all_reduce,
                            help='See ParallelConfig')
        parser.add_argument('--tokenizer-pool-size',
                            type=int,
                            default=EngineArgs.tokenizer_pool_size,
                            help='Size of tokenizer pool to use for '
                            'asynchronous tokenization. If 0, will '
                            'use synchronous tokenization.')
        parser.add_argument('--tokenizer-pool-type',
                            type=str,
                            default=EngineArgs.tokenizer_pool_type,
                            help='Type of tokenizer pool to use for '
                            'asynchronous tokenization. Ignored '
                            'if tokenizer_pool_size is 0.')
        parser.add_argument('--tokenizer-pool-extra-config',
                            type=str,
                            default=EngineArgs.tokenizer_pool_extra_config,
                            help='Extra config for tokenizer pool. '
                            'This should be a JSON string that will be '
                            'parsed into a dictionary. Ignored if '
                            'tokenizer_pool_size is 0.')
        # LoRA related configs
        parser.add_argument('--enable-lora',
                            action='store_true',
                            help='If True, enable handling of LoRA adapters.')
        parser.add_argument('--max-loras',
                            type=int,
                            default=EngineArgs.max_loras,
                            help='Max number of LoRAs in a single batch.')
        parser.add_argument('--max-lora-rank',
                            type=int,
                            default=EngineArgs.max_lora_rank,
                            help='Max LoRA rank.')
        parser.add_argument(
            '--lora-extra-vocab-size',
            type=int,
            default=EngineArgs.lora_extra_vocab_size,
            help=('Maximum size of extra vocabulary that can be '
                  'present in a LoRA adapter (added to the base '
                  'model vocabulary).'))
        parser.add_argument(
            '--lora-dtype',
            type=str,
            default=EngineArgs.lora_dtype,
            choices=['auto', 'float16', 'bfloat16', 'float32'],
            help=('Data type for LoRA. If auto, will default to '
                  'base model dtype.'))
        parser.add_argument(
            '--max-cpu-loras',
            type=int,
            default=EngineArgs.max_cpu_loras,
            help=('Maximum number of LoRAs to store in CPU memory. '
                  'Must be >= than max_num_seqs. '
                  'Defaults to max_num_seqs.'))
        parser.add_argument("--device",
                            type=str,
                            default=EngineArgs.device,
                            choices=["auto", "cuda", "neuron"],
                            help='Device type for vLLM execution.')
        parser.add_argument(
            '--scheduler-delay-factor',
            type=float,
            default=EngineArgs.scheduler_delay_factor,
            help='Apply a delay (of delay factor multiplied by previous'
            'prompt latency) before scheduling next prompt.')
        return parser

    @classmethod
    def from_cli_args(cls, args: argparse.Namespace) -> 'EngineArgs':
        # Get the list of attributes of this dataclass.
        attrs = [attr.name for attr in dataclasses.fields(cls)]
        # Set the attributes from the parsed arguments.
        engine_args = cls(**{attr: getattr(args, attr) for attr in attrs})
        return engine_args

    def create_engine_configs(
        self,
    ) -> Tuple[ModelConfig, CacheConfig, ParallelConfig, SchedulerConfig,
               DeviceConfig, Optional[LoRAConfig]]:
        device_config = DeviceConfig(self.device)
        model_config = ModelConfig(
            self.model, self.tokenizer, self.tokenizer_mode,
            self.trust_remote_code, self.download_dir, self.load_format,
            self.dtype, self.seed, self.revision, self.code_revision,
            self.tokenizer_revision, self.max_model_len, self.quantization,
            self.enforce_eager, self.max_context_len_to_capture,
            self.max_logprobs)
        cache_config = CacheConfig(self.block_size,
                                   self.gpu_memory_utilization,
                                   self.swap_space, self.kv_cache_dtype,
<<<<<<< HEAD
                                   model_config.get_sliding_window(),
                                   self.enable_prefix_caching)
        parallel_config = ParallelConfig(self.pipeline_parallel_size,
                                         self.tensor_parallel_size,
                                         self.worker_use_ray,
                                         self.max_parallel_loading_workers,
                                         self.disable_custom_all_reduce,
                                         self.ray_workers_use_nsight)
        scheduler_config = SchedulerConfig(
            self.max_num_batched_tokens,
            self.max_num_seqs,
            model_config.max_model_len,
            self.max_paddings,
            self.use_v2_block_manager,
        )
=======
                                   model_config.get_sliding_window())
        parallel_config = ParallelConfig(
            self.pipeline_parallel_size, self.tensor_parallel_size,
            self.worker_use_ray, self.max_parallel_loading_workers,
            self.disable_custom_all_reduce,
            TokenizerPoolConfig.create_config(
                self.tokenizer_pool_size,
                self.tokenizer_pool_type,
                self.tokenizer_pool_extra_config,
            ), self.ray_workers_use_nsight)
        scheduler_config = SchedulerConfig(self.max_num_batched_tokens,
                                           self.max_num_seqs,
                                           model_config.max_model_len,
                                           self.scheduler_delay_factor)
>>>>>>> 56a8652f
        lora_config = LoRAConfig(
            max_lora_rank=self.max_lora_rank,
            max_loras=self.max_loras,
            lora_extra_vocab_size=self.lora_extra_vocab_size,
            lora_dtype=self.lora_dtype,
            max_cpu_loras=self.max_cpu_loras if self.max_cpu_loras
            and self.max_cpu_loras > 0 else None) if self.enable_lora else None
        return (model_config, cache_config, parallel_config, scheduler_config,
                device_config, lora_config)


@dataclass
class AsyncEngineArgs(EngineArgs):
    """Arguments for asynchronous vLLM engine."""
    engine_use_ray: bool = False
    disable_log_requests: bool = False
    max_log_len: Optional[int] = None

    @staticmethod
    def add_cli_args(
            parser: argparse.ArgumentParser) -> argparse.ArgumentParser:
        parser = EngineArgs.add_cli_args(parser)
        parser.add_argument('--engine-use-ray',
                            action='store_true',
                            help='use Ray to start the LLM engine in a '
                            'separate process as the server process.')
        parser.add_argument('--disable-log-requests',
                            action='store_true',
                            help='disable logging requests')
        parser.add_argument('--max-log-len',
                            type=int,
                            default=None,
                            help='max number of prompt characters or prompt '
                            'ID numbers being printed in log. '
                            'Default: unlimited.')
        return parser<|MERGE_RESOLUTION|>--- conflicted
+++ resolved
@@ -341,23 +341,6 @@
         cache_config = CacheConfig(self.block_size,
                                    self.gpu_memory_utilization,
                                    self.swap_space, self.kv_cache_dtype,
-<<<<<<< HEAD
-                                   model_config.get_sliding_window(),
-                                   self.enable_prefix_caching)
-        parallel_config = ParallelConfig(self.pipeline_parallel_size,
-                                         self.tensor_parallel_size,
-                                         self.worker_use_ray,
-                                         self.max_parallel_loading_workers,
-                                         self.disable_custom_all_reduce,
-                                         self.ray_workers_use_nsight)
-        scheduler_config = SchedulerConfig(
-            self.max_num_batched_tokens,
-            self.max_num_seqs,
-            model_config.max_model_len,
-            self.max_paddings,
-            self.use_v2_block_manager,
-        )
-=======
                                    model_config.get_sliding_window())
         parallel_config = ParallelConfig(
             self.pipeline_parallel_size, self.tensor_parallel_size,
@@ -371,8 +354,8 @@
         scheduler_config = SchedulerConfig(self.max_num_batched_tokens,
                                            self.max_num_seqs,
                                            model_config.max_model_len,
+                                           self.use_v2_block_manager,
                                            self.scheduler_delay_factor)
->>>>>>> 56a8652f
         lora_config = LoRAConfig(
             max_lora_rank=self.max_lora_rank,
             max_loras=self.max_loras,
