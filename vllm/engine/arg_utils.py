--- conflicted
+++ resolved
@@ -7,13 +7,8 @@
 from vllm.config import (CacheConfig, DecodingConfig, DeviceConfig,
                          EngineConfig, LoadConfig, LoRAConfig, ModelConfig,
                          MultiModalConfig, ObservabilityConfig, ParallelConfig,
-<<<<<<< HEAD
-                         SchedulerConfig, SpeculativeConfig,
-                         TokenizerPoolConfig)
-=======
                          PromptAdapterConfig, SchedulerConfig,
                          SpeculativeConfig, TokenizerPoolConfig)
->>>>>>> 8a924d22
 from vllm.model_executor.layers.quantization import QUANTIZATION_METHODS
 from vllm.utils import FlexibleArgumentParser
 
@@ -457,8 +452,6 @@
                   'Enabling this will use the fully sharded layers. '
                   'At high sequence length, max rank or '
                   'tensor parallel size, this is likely faster.'))
-<<<<<<< HEAD
-=======
         parser.add_argument('--enable-prompt-adapter',
                             action='store_true',
                             help='If True, enable handling of PromptAdapters.')
@@ -470,7 +463,6 @@
                             type=int,
                             default=EngineArgs.max_prompt_adapter_token,
                             help='Max number of PromptAdapters tokens')
->>>>>>> 8a924d22
         parser.add_argument("--device",
                             type=str,
                             default=EngineArgs.device,
@@ -748,14 +740,11 @@
             model_loader_extra_config=self.model_loader_extra_config,
         )
 
-<<<<<<< HEAD
-=======
         prompt_adapter_config = PromptAdapterConfig(
             max_prompt_adapters=self.max_prompt_adapters,
             max_prompt_adapter_token=self.max_prompt_adapter_token) \
                                         if self.enable_prompt_adapter else None
 
->>>>>>> 8a924d22
         decoding_config = DecodingConfig(
             guided_decoding_backend=self.guided_decoding_backend)
 
