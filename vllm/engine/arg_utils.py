--- conflicted
+++ resolved
@@ -805,11 +805,8 @@
             typical_acceptance_sampler_posterior_threshold,
             typical_acceptance_sampler_posterior_alpha=self.
             typical_acceptance_sampler_posterior_alpha,
-<<<<<<< HEAD
+            disable_logprobs=self.disable_logprobs_during_spec_decoding,
             cpu_draft_worker=self.cpu_draft_worker,
-=======
-            disable_logprobs=self.disable_logprobs_during_spec_decoding,
->>>>>>> af647fb8
         )
 
         scheduler_config = SchedulerConfig(
