import argparse
import dataclasses
from dataclasses import dataclass
from typing import Optional, Tuple

from vllm.config import (CacheConfig, ModelConfig, ParallelConfig,
                         SchedulerConfig, LoRAConfig)


@dataclass
class EngineArgs:
    """Arguments for vLLM engine."""
    model: str
    tokenizer: Optional[str] = None
    tokenizer_mode: str = 'auto'
    trust_remote_code: bool = False
    download_dir: Optional[str] = None
    load_format: str = 'auto'
    dtype: str = 'auto'
    kv_cache_dtype: str = 'auto'
    kv_quant_params_path: str = None
    seed: int = 0
    max_model_len: Optional[int] = None
    worker_use_ray: bool = False
    pipeline_parallel_size: int = 1
    tensor_parallel_size: int = 1
    max_parallel_loading_workers: Optional[int] = None
    block_size: int = 16
    swap_space: int = 4  # GiB
    gpu_memory_utilization: float = 0.90
    max_num_batched_tokens: Optional[int] = None
    max_num_seqs: int = 256
    max_paddings: int = 256
    disable_log_stats: bool = False
    revision: Optional[str] = None
    tokenizer_revision: Optional[str] = None
    quantization: Optional[str] = None
    kv_cache_dtype: str = None
    kv_quant_params_path: str = None
    enforce_eager: bool = False
    max_context_len_to_capture: int = 8192
    disable_custom_all_reduce: bool = False
    enable_lora: bool = False
    max_loras: int = 1
    max_lora_rank: int = 16
    lora_extra_vocab_size: int = 256
    lora_dtype = 'auto'
    max_cpu_loras: Optional[int] = None

    def __post_init__(self):
        if self.tokenizer is None:
            self.tokenizer = self.model

    @staticmethod
    def add_cli_args(
            parser: argparse.ArgumentParser) -> argparse.ArgumentParser:
        """Shared CLI arguments for vLLM engine."""

        # NOTE: If you update any of the arguments below, please also
        # make sure to update docs/source/models/engine_args.rst

        # Model arguments
        parser.add_argument(
            '--model',
            type=str,
            default='facebook/opt-125m',
            help='name or path of the huggingface model to use')
        parser.add_argument(
            '--tokenizer',
            type=str,
            default=EngineArgs.tokenizer,
            help='name or path of the huggingface tokenizer to use')
        parser.add_argument(
            '--revision',
            type=str,
            default=None,
            help='the specific model version to use. It can be a branch '
            'name, a tag name, or a commit id. If unspecified, will use '
            'the default version.')
        parser.add_argument(
            '--tokenizer-revision',
            type=str,
            default=None,
            help='the specific tokenizer version to use. It can be a branch '
            'name, a tag name, or a commit id. If unspecified, will use '
            'the default version.')
        parser.add_argument('--tokenizer-mode',
                            type=str,
                            default=EngineArgs.tokenizer_mode,
                            choices=['auto', 'slow'],
                            help='tokenizer mode. "auto" will use the fast '
                            'tokenizer if available, and "slow" will '
                            'always use the slow tokenizer.')
        parser.add_argument('--trust-remote-code',
                            action='store_true',
                            help='trust remote code from huggingface')
        parser.add_argument('--download-dir',
                            type=str,
                            default=EngineArgs.download_dir,
                            help='directory to download and load the weights, '
                            'default to the default cache dir of '
                            'huggingface')
        parser.add_argument(
            '--load-format',
            type=str,
            default=EngineArgs.load_format,
            choices=['auto', 'pt', 'safetensors', 'npcache', 'dummy'],
            help='The format of the model weights to load. '
            '"auto" will try to load the weights in the safetensors format '
            'and fall back to the pytorch bin format if safetensors format '
            'is not available. '
            '"pt" will load the weights in the pytorch bin format. '
            '"safetensors" will load the weights in the safetensors format. '
            '"npcache" will load the weights in pytorch format and store '
            'a numpy cache to speed up the loading. '
            '"dummy" will initialize the weights with random values, '
            'which is mainly for profiling.')
        parser.add_argument(
            '--dtype',
            type=str,
            default=EngineArgs.dtype,
            choices=[
                'auto', 'half', 'float16', 'bfloat16', 'float', 'float32'
            ],
            help='data type for model weights and activations. '
            'The "auto" option will use FP16 precision '
            'for FP32 and FP16 models, and BF16 precision '
            'for BF16 models.')
        parser.add_argument(
            '--kv-cache-dtype',
            type=str,
            choices=['auto', 'fp8_e5m2', 'int8'],
            default='auto',
            help='Data type for kv cache storage. If "auto", will use model '
            'data type. Note FP8 is not supported when cuda version is '
            'lower than 11.8.')
        parser.add_argument(
            '--kv-quant-params-path',
            type=str,
            default=EngineArgs.kv_quant_params_path,
            help=
            'Path to scales and zero points of kv cache quantizaiton when kv cache dtype is int8'
        )
        parser.add_argument('--max-model-len',
                            type=int,
                            default=None,
                            help='model context length. If unspecified, '
                            'will be automatically derived from the model.')
        # kv cache quantization
        parser.add_argument('--kv-cache-dtype',
                            type=str,
                            default=EngineArgs.kv_cache_dtype,
                            help='data type for kv cache')
        parser.add_argument('--kv-quant-params-path',
                            type=str,
                            default=EngineArgs.kv_quant_params_path,
                            help='path to kv scales and zero points')
        # Parallel arguments
        parser.add_argument('--worker-use-ray',
                            action='store_true',
                            help='use Ray for distributed serving, will be '
                            'automatically set when using more than 1 GPU')
        parser.add_argument('--pipeline-parallel-size',
                            '-pp',
                            type=int,
                            default=EngineArgs.pipeline_parallel_size,
                            help='number of pipeline stages')
        parser.add_argument('--tensor-parallel-size',
                            '-tp',
                            type=int,
                            default=EngineArgs.tensor_parallel_size,
                            help='number of tensor parallel replicas')
        parser.add_argument(
            '--max-parallel-loading-workers',
            type=int,
            help='load model sequentially in multiple batches, '
            'to avoid RAM OOM when using tensor '
            'parallel and large models')
        # KV cache arguments
        parser.add_argument('--block-size',
                            type=int,
                            default=EngineArgs.block_size,
                            choices=[8, 16, 32],
                            help='token block size')
        # TODO(woosuk): Support fine-grained seeds (e.g., seed per request).
        parser.add_argument('--seed',
                            type=int,
                            default=EngineArgs.seed,
                            help='random seed')
        parser.add_argument('--swap-space',
                            type=int,
                            default=EngineArgs.swap_space,
                            help='CPU swap space size (GiB) per GPU')
        parser.add_argument(
            '--gpu-memory-utilization',
            type=float,
            default=EngineArgs.gpu_memory_utilization,
            help='the fraction of GPU memory to be used for '
            'the model executor, which can range from 0 to 1.'
            'If unspecified, will use the default value of 0.9.')
        parser.add_argument('--max-num-batched-tokens',
                            type=int,
                            default=EngineArgs.max_num_batched_tokens,
                            help='maximum number of batched tokens per '
                            'iteration')
        parser.add_argument('--max-num-seqs',
                            type=int,
                            default=EngineArgs.max_num_seqs,
                            help='maximum number of sequences per iteration')
        parser.add_argument('--max-paddings',
                            type=int,
                            default=EngineArgs.max_paddings,
                            help='maximum number of paddings in a batch')
        parser.add_argument('--disable-log-stats',
                            action='store_true',
                            help='disable logging statistics')
        # Quantization settings.
        parser.add_argument('--quantization',
                            '-q',
                            type=str,
                            choices=['awq', 'gptq', 'squeezellm', None],
                            default=None,
                            help='Method used to quantize the weights. If '
                            'None, we first check the `quantization_config` '
                            'attribute in the model config file. If that is '
                            'None, we assume the model weights are not '
                            'quantized and use `dtype` to determine the data '
                            'type of the weights.')
        parser.add_argument('--enforce-eager',
                            action='store_true',
                            help='Always use eager-mode PyTorch. If False, '
                            'will use eager mode and CUDA graph in hybrid '
                            'for maximal performance and flexibility.')
        parser.add_argument('--max-context-len-to-capture',
                            type=int,
                            default=EngineArgs.max_context_len_to_capture,
                            help='maximum context length covered by CUDA '
                            'graphs. When a sequence has context length '
                            'larger than this, we fall back to eager mode.')
        parser.add_argument('--disable-custom-all-reduce',
                            action='store_true',
                            default=EngineArgs.disable_custom_all_reduce,
                            help='See ParallelConfig')
        # LoRA related configs
        parser.add_argument('--enable-lora',
                            action='store_true',
                            help='If True, enable handling of LoRA adapters.')
        parser.add_argument('--max-loras',
                            type=int,
                            default=EngineArgs.max_loras,
                            help='Max number of LoRAs in a single batch.')
        parser.add_argument('--max-lora-rank',
                            type=int,
                            default=EngineArgs.max_lora_rank,
                            help='Max LoRA rank.')
        parser.add_argument(
            '--lora-extra-vocab-size',
            type=int,
            default=EngineArgs.lora_extra_vocab_size,
            help=('Maximum size of extra vocabulary that can be '
                  'present in a LoRA adapter (added to the base '
                  'model vocabulary).'))
        parser.add_argument(
            '--lora-dtype',
            type=str,
            default=EngineArgs.lora_dtype,
            choices=['auto', 'float16', 'bfloat16', 'float32'],
            help=('Data type for LoRA. If auto, will default to '
                  'base model dtype.'))
        parser.add_argument(
            '--max-cpu-loras',
            type=int,
            default=EngineArgs.max_cpu_loras,
            help=('Maximum number of LoRAs to store in CPU memory. '
                  'Must be >= than max_num_seqs. '
                  'Defaults to max_num_seqs.'))
        return parser

    @classmethod
    def from_cli_args(cls, args: argparse.Namespace) -> 'EngineArgs':
        # Get the list of attributes of this dataclass.
        attrs = [attr.name for attr in dataclasses.fields(cls)]
        # Set the attributes from the parsed arguments.
        engine_args = cls(**{attr: getattr(args, attr) for attr in attrs})
        return engine_args

    def create_engine_configs(
        self,
<<<<<<< HEAD
    ) -> Tuple[ModelConfig, CacheConfig, ParallelConfig, SchedulerConfig]:
        model_config = ModelConfig(
            self.model, self.tokenizer, self.tokenizer_mode,
            self.trust_remote_code, self.download_dir, self.load_format,
            self.dtype, self.seed, self.revision, self.tokenizer_revision,
            self.max_model_len, self.quantization, self.kv_cache_dtype,
            self.kv_quant_params_path, self.enforce_eager,
            self.max_context_len_to_capture)
=======
    ) -> Tuple[ModelConfig, CacheConfig, ParallelConfig, SchedulerConfig,
               Optional[LoRAConfig]]:
        model_config = ModelConfig(self.model, self.tokenizer,
                                   self.tokenizer_mode, self.trust_remote_code,
                                   self.download_dir, self.load_format,
                                   self.dtype, self.seed, self.revision,
                                   self.tokenizer_revision, self.max_model_len,
                                   self.quantization, self.enforce_eager,
                                   self.max_context_len_to_capture)
>>>>>>> 40728714
        cache_config = CacheConfig(self.block_size,
                                   self.gpu_memory_utilization,
                                   self.swap_space, self.kv_cache_dtype,
                                   self.kv_quant_params_path,
                                   model_config.get_sliding_window())
        parallel_config = ParallelConfig(self.pipeline_parallel_size,
                                         self.tensor_parallel_size,
                                         self.worker_use_ray,
                                         self.max_parallel_loading_workers,
                                         self.disable_custom_all_reduce)
        scheduler_config = SchedulerConfig(self.max_num_batched_tokens,
                                           self.max_num_seqs,
                                           model_config.max_model_len,
                                           self.max_paddings)
        lora_config = LoRAConfig(
            max_lora_rank=self.max_lora_rank,
            max_loras=self.max_loras,
            lora_extra_vocab_size=self.lora_extra_vocab_size,
            lora_dtype=self.lora_dtype,
            max_cpu_loras=self.max_cpu_loras if self.max_cpu_loras
            and self.max_cpu_loras > 0 else None) if self.enable_lora else None
        return model_config, cache_config, parallel_config, scheduler_config, lora_config


@dataclass
class AsyncEngineArgs(EngineArgs):
    """Arguments for asynchronous vLLM engine."""
    engine_use_ray: bool = False
    disable_log_requests: bool = False
    max_log_len: Optional[int] = None

    @staticmethod
    def add_cli_args(
            parser: argparse.ArgumentParser) -> argparse.ArgumentParser:
        parser = EngineArgs.add_cli_args(parser)
        parser.add_argument('--engine-use-ray',
                            action='store_true',
                            help='use Ray to start the LLM engine in a '
                            'separate process as the server process.')
        parser.add_argument('--disable-log-requests',
                            action='store_true',
                            help='disable logging requests')
        parser.add_argument('--max-log-len',
                            type=int,
                            default=None,
                            help='max number of prompt characters or prompt '
                            'ID numbers being printed in log. '
                            'Default: unlimited.')
        return parser<|MERGE_RESOLUTION|>--- conflicted
+++ resolved
@@ -35,8 +35,6 @@
     revision: Optional[str] = None
     tokenizer_revision: Optional[str] = None
     quantization: Optional[str] = None
-    kv_cache_dtype: str = None
-    kv_quant_params_path: str = None
     enforce_eager: bool = False
     max_context_len_to_capture: int = 8192
     disable_custom_all_reduce: bool = False
@@ -146,15 +144,6 @@
                             default=None,
                             help='model context length. If unspecified, '
                             'will be automatically derived from the model.')
-        # kv cache quantization
-        parser.add_argument('--kv-cache-dtype',
-                            type=str,
-                            default=EngineArgs.kv_cache_dtype,
-                            help='data type for kv cache')
-        parser.add_argument('--kv-quant-params-path',
-                            type=str,
-                            default=EngineArgs.kv_quant_params_path,
-                            help='path to kv scales and zero points')
         # Parallel arguments
         parser.add_argument('--worker-use-ray',
                             action='store_true',
@@ -286,16 +275,6 @@
 
     def create_engine_configs(
         self,
-<<<<<<< HEAD
-    ) -> Tuple[ModelConfig, CacheConfig, ParallelConfig, SchedulerConfig]:
-        model_config = ModelConfig(
-            self.model, self.tokenizer, self.tokenizer_mode,
-            self.trust_remote_code, self.download_dir, self.load_format,
-            self.dtype, self.seed, self.revision, self.tokenizer_revision,
-            self.max_model_len, self.quantization, self.kv_cache_dtype,
-            self.kv_quant_params_path, self.enforce_eager,
-            self.max_context_len_to_capture)
-=======
     ) -> Tuple[ModelConfig, CacheConfig, ParallelConfig, SchedulerConfig,
                Optional[LoRAConfig]]:
         model_config = ModelConfig(self.model, self.tokenizer,
@@ -305,7 +284,6 @@
                                    self.tokenizer_revision, self.max_model_len,
                                    self.quantization, self.enforce_eager,
                                    self.max_context_len_to_capture)
->>>>>>> 40728714
         cache_config = CacheConfig(self.block_size,
                                    self.gpu_memory_utilization,
                                    self.swap_space, self.kv_cache_dtype,
