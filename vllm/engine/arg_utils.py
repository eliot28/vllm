--- conflicted
+++ resolved
@@ -43,11 +43,8 @@
     lora_extra_vocab_size: int = 256
     lora_dtype = 'auto'
     max_cpu_loras: Optional[int] = None
-<<<<<<< HEAD
+    use_flash_attn: bool = False
     device: str = 'cuda'
-=======
-    use_flash_attn: bool = False
->>>>>>> 6cba07af
 
     def __post_init__(self):
         if self.tokenizer is None:
@@ -264,7 +261,10 @@
             help=('Maximum number of LoRAs to store in CPU memory. '
                   'Must be >= than max_num_seqs. '
                   'Defaults to max_num_seqs.'))
-<<<<<<< HEAD
+        parser.add_argument('--use-flash-attn',
+                            action='store_true',
+                            help='Use paged kv cache flash attention. '
+                            'Note this will rewrite block_size of kv cache.')
         parser.add_argument(
             "--device",
             type=str,
@@ -272,12 +272,6 @@
             choices=["cuda"],
             help=('Device type for vLLM execution. '
                   'Currently, only CUDA-compatible devices are supported.'))
-=======
-        parser.add_argument('--use-flash-attn',
-                            action='store_true',
-                            help='Use paged kv cache flash attention. '
-                            'Note this will rewrite block_size of kv cache.')
->>>>>>> 6cba07af
         return parser
 
     @classmethod
@@ -293,14 +287,12 @@
     ) -> Tuple[ModelConfig, CacheConfig, ParallelConfig, SchedulerConfig,
                DeviceConfig, Optional[LoRAConfig]]:
         device_config = DeviceConfig(self.device)
-        model_config = ModelConfig(self.model, self.tokenizer,
-                                   self.tokenizer_mode, self.trust_remote_code,
-                                   self.download_dir, self.load_format,
-                                   self.dtype, self.seed, self.revision,
-                                   self.tokenizer_revision, self.max_model_len,
-                                   self.quantization, self.enforce_eager,
-                                   self.max_context_len_to_capture,
-                                   self.use_flash_attn)
+        model_config = ModelConfig(
+            self.model, self.tokenizer, self.tokenizer_mode,
+            self.trust_remote_code, self.download_dir, self.load_format,
+            self.dtype, self.seed, self.revision, self.tokenizer_revision,
+            self.max_model_len, self.quantization, self.enforce_eager,
+            self.max_context_len_to_capture, self.use_flash_attn)
         cache_config = CacheConfig(self.block_size,
                                    self.gpu_memory_utilization,
                                    self.swap_space, self.kv_cache_dtype,
