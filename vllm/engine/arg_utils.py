import argparse
import dataclasses
import json
import warnings
from dataclasses import dataclass
from typing import List, Optional, Tuple, Union

from vllm.config import (CacheConfig, DecodingConfig, DeviceConfig,
                         EngineConfig, LoadConfig, LoRAConfig, ModelConfig,
                         ObservabilityConfig, ParallelConfig, SchedulerConfig,
                         SpeculativeConfig, TokenizerPoolConfig,
                         VisionLanguageConfig)
from vllm.model_executor.layers.quantization import QUANTIZATION_METHODS
from vllm.utils import FlexibleArgumentParser, str_to_int_tuple


def nullable_str(val: str):
    if not val or val == "None":
        return None
    return val


@dataclass
class EngineArgs:
    """Arguments for vLLM engine."""
    model: str
    served_model_name: Optional[Union[List[str]]] = None
    tokenizer: Optional[str] = None
    skip_tokenizer_init: bool = False
    tokenizer_mode: str = 'auto'
    trust_remote_code: bool = False
    download_dir: Optional[str] = None
    load_format: str = 'auto'
    dtype: str = 'auto'
    kv_cache_dtype: str = 'auto'
    quantization_param_path: Optional[str] = None
    seed: int = 0
    max_model_len: Optional[int] = None
    worker_use_ray: bool = False
    distributed_executor_backend: Optional[str] = None
    pipeline_parallel_size: int = 1
    tensor_parallel_size: int = 1
    max_parallel_loading_workers: Optional[int] = None
    block_size: int = 16
    enable_prefix_caching: bool = False
    disable_sliding_window: bool = False
    use_v2_block_manager: bool = False
    swap_space: int = 4  # GiB
    gpu_memory_utilization: float = 0.90
    max_num_batched_tokens: Optional[int] = None
    max_num_seqs: int = 256
    max_logprobs: int = 20  # Default value for OpenAI Chat Completions API
    disable_log_stats: bool = False
    revision: Optional[str] = None
    code_revision: Optional[str] = None
    rope_scaling: Optional[dict] = None
    rope_theta: Optional[float] = None
    tokenizer_revision: Optional[str] = None
    quantization: Optional[str] = None
    enforce_eager: bool = False
    max_context_len_to_capture: Optional[int] = None
    max_seq_len_to_capture: int = 8192
    disable_custom_all_reduce: bool = False
    tokenizer_pool_size: int = 0
    tokenizer_pool_type: str = "ray"
    tokenizer_pool_extra_config: Optional[dict] = None
    enable_lora: bool = False
    max_loras: int = 1
    max_lora_rank: int = 16
    fully_sharded_loras: bool = False
    lora_extra_vocab_size: int = 256
    long_lora_scaling_factors: Optional[Tuple[float]] = None
    lora_dtype: str = 'auto'
    max_cpu_loras: Optional[int] = None
    device: str = 'auto'
    ray_workers_use_nsight: bool = False
    num_gpu_blocks_override: Optional[int] = None
    num_lookahead_slots: int = 0
    model_loader_extra_config: Optional[dict] = None
    preemption_mode: Optional[str] = None

    # Related to Vision-language models such as llava
    image_input_type: Optional[str] = None
    image_token_id: Optional[int] = None
    image_input_shape: Optional[str] = None
    image_feature_size: Optional[int] = None
    image_processor: Optional[str] = None
    image_processor_revision: Optional[str] = None
    disable_image_processor: bool = False

    scheduler_delay_factor: float = 0.0
    enable_chunked_prefill: bool = False

    guided_decoding_backend: str = 'outlines'
    # Speculative decoding configuration.
    speculative_model: Optional[str] = None
    speculative_draft_tensor_parallel_size: Optional[int] = None
    num_speculative_tokens: Optional[int] = None
    speculative_max_model_len: Optional[int] = None
    speculative_disable_by_batch_size: Optional[int] = None
    ngram_prompt_lookup_max: Optional[int] = None
    ngram_prompt_lookup_min: Optional[int] = None
<<<<<<< HEAD
    disable_bonus_tokens_in_kv_cache: bool = True

=======
    spec_decoding_acceptance_method: str = 'rejection_sampler'
    typical_acceptance_sampler_posterior_threshold: Optional[float] = None
    typical_acceptance_sampler_posterior_alpha: Optional[float] = None
>>>>>>> 3476ed08
    qlora_adapter_name_or_path: Optional[str] = None

    otlp_traces_endpoint: Optional[str] = None

    def __post_init__(self):
        if self.tokenizer is None:
            self.tokenizer = self.model

    @staticmethod
    def add_cli_args_for_vlm(
            parser: FlexibleArgumentParser) -> FlexibleArgumentParser:
        parser.add_argument('--image-input-type',
                            type=nullable_str,
                            default=None,
                            choices=[
                                t.name.lower()
                                for t in VisionLanguageConfig.ImageInputType
                            ],
                            help=('The image input type passed into vLLM.'))
        parser.add_argument('--image-token-id',
                            type=int,
                            default=None,
                            help=('Input id for image token.'))
        parser.add_argument(
            '--image-input-shape',
            type=nullable_str,
            default=None,
            help=('The biggest image input shape (worst for memory footprint) '
                  'given an input type. Only used for vLLM\'s profile_run.'))
        parser.add_argument(
            '--image-feature-size',
            type=int,
            default=None,
            help=('The image feature size along the context dimension.'))
        parser.add_argument(
            '--image-processor',
            type=str,
            default=EngineArgs.image_processor,
            help='Name or path of the huggingface image processor to use. '
            'If unspecified, model name or path will be used.')
        parser.add_argument(
            '--image-processor-revision',
            type=str,
            default=None,
            help='Revision of the huggingface image processor version to use. '
            'It can be a branch name, a tag name, or a commit id. '
            'If unspecified, will use the default version.')
        parser.add_argument(
            '--disable-image-processor',
            action='store_true',
            help='Disables the use of image processor, even if one is defined '
            'for the model on huggingface.')

        return parser

    @staticmethod
    def add_cli_args(parser: FlexibleArgumentParser) -> FlexibleArgumentParser:
        """Shared CLI arguments for vLLM engine."""

        # Model arguments
        parser.add_argument(
            '--model',
            type=str,
            default='facebook/opt-125m',
            help='Name or path of the huggingface model to use.')
        parser.add_argument(
            '--tokenizer',
            type=nullable_str,
            default=EngineArgs.tokenizer,
            help='Name or path of the huggingface tokenizer to use. '
            'If unspecified, model name or path will be used.')
        parser.add_argument(
            '--skip-tokenizer-init',
            action='store_true',
            help='Skip initialization of tokenizer and detokenizer')
        parser.add_argument(
            '--revision',
            type=nullable_str,
            default=None,
            help='The specific model version to use. It can be a branch '
            'name, a tag name, or a commit id. If unspecified, will use '
            'the default version.')
        parser.add_argument(
            '--code-revision',
            type=nullable_str,
            default=None,
            help='The specific revision to use for the model code on '
            'Hugging Face Hub. It can be a branch name, a tag name, or a '
            'commit id. If unspecified, will use the default version.')
        parser.add_argument(
            '--tokenizer-revision',
            type=nullable_str,
            default=None,
            help='Revision of the huggingface tokenizer to use. '
            'It can be a branch name, a tag name, or a commit id. '
            'If unspecified, will use the default version.')
        parser.add_argument(
            '--tokenizer-mode',
            type=str,
            default=EngineArgs.tokenizer_mode,
            choices=['auto', 'slow'],
            help='The tokenizer mode.\n\n* "auto" will use the '
            'fast tokenizer if available.\n* "slow" will '
            'always use the slow tokenizer.')
        parser.add_argument('--trust-remote-code',
                            action='store_true',
                            help='Trust remote code from huggingface.')
        parser.add_argument('--download-dir',
                            type=nullable_str,
                            default=EngineArgs.download_dir,
                            help='Directory to download and load the weights, '
                            'default to the default cache dir of '
                            'huggingface.')
        parser.add_argument(
            '--load-format',
            type=str,
            default=EngineArgs.load_format,
            choices=[
                'auto', 'pt', 'safetensors', 'npcache', 'dummy', 'tensorizer',
                'bitsandbytes'
            ],
            help='The format of the model weights to load.\n\n'
            '* "auto" will try to load the weights in the safetensors format '
            'and fall back to the pytorch bin format if safetensors format '
            'is not available.\n'
            '* "pt" will load the weights in the pytorch bin format.\n'
            '* "safetensors" will load the weights in the safetensors format.\n'
            '* "npcache" will load the weights in pytorch format and store '
            'a numpy cache to speed up the loading.\n'
            '* "dummy" will initialize the weights with random values, '
            'which is mainly for profiling.\n'
            '* "tensorizer" will load the weights using tensorizer from '
            'CoreWeave. See the Tensorize vLLM Model script in the Examples '
            'section for more information.\n'
            '* "bitsandbytes" will load the weights using bitsandbytes '
            'quantization.\n')
        parser.add_argument(
            '--dtype',
            type=str,
            default=EngineArgs.dtype,
            choices=[
                'auto', 'half', 'float16', 'bfloat16', 'float', 'float32'
            ],
            help='Data type for model weights and activations.\n\n'
            '* "auto" will use FP16 precision for FP32 and FP16 models, and '
            'BF16 precision for BF16 models.\n'
            '* "half" for FP16. Recommended for AWQ quantization.\n'
            '* "float16" is the same as "half".\n'
            '* "bfloat16" for a balance between precision and range.\n'
            '* "float" is shorthand for FP32 precision.\n'
            '* "float32" for FP32 precision.')
        parser.add_argument(
            '--kv-cache-dtype',
            type=str,
            choices=['auto', 'fp8', 'fp8_e5m2', 'fp8_e4m3'],
            default=EngineArgs.kv_cache_dtype,
            help='Data type for kv cache storage. If "auto", will use model '
            'data type. CUDA 11.8+ supports fp8 (=fp8_e4m3) and fp8_e5m2. '
            'ROCm (AMD GPU) supports fp8 (=fp8_e4m3)')
        parser.add_argument(
            '--quantization-param-path',
            type=nullable_str,
            default=None,
            help='Path to the JSON file containing the KV cache '
            'scaling factors. This should generally be supplied, when '
            'KV cache dtype is FP8. Otherwise, KV cache scaling factors '
            'default to 1.0, which may cause accuracy issues. '
            'FP8_E5M2 (without scaling) is only supported on cuda version'
            'greater than 11.8. On ROCm (AMD GPU), FP8_E4M3 is instead '
            'supported for common inference criteria.')
        parser.add_argument('--max-model-len',
                            type=int,
                            default=EngineArgs.max_model_len,
                            help='Model context length. If unspecified, will '
                            'be automatically derived from the model config.')
        parser.add_argument(
            '--guided-decoding-backend',
            type=str,
            default='outlines',
            choices=['outlines', 'lm-format-enforcer'],
            help='Which engine will be used for guided decoding'
            ' (JSON schema / regex etc) by default. Currently support '
            'https://github.com/outlines-dev/outlines and '
            'https://github.com/noamgat/lm-format-enforcer.'
            ' Can be overridden per request via guided_decoding_backend'
            ' parameter.')
        # Parallel arguments
        parser.add_argument(
            '--distributed-executor-backend',
            choices=['ray', 'mp'],
            default=EngineArgs.distributed_executor_backend,
            help='Backend to use for distributed serving. When more than 1 GPU '
            'is used, will be automatically set to "ray" if installed '
            'or "mp" (multiprocessing) otherwise.')
        parser.add_argument(
            '--worker-use-ray',
            action='store_true',
            help='Deprecated, use --distributed-executor-backend=ray.')
        parser.add_argument('--pipeline-parallel-size',
                            '-pp',
                            type=int,
                            default=EngineArgs.pipeline_parallel_size,
                            help='Number of pipeline stages.')
        parser.add_argument('--tensor-parallel-size',
                            '-tp',
                            type=int,
                            default=EngineArgs.tensor_parallel_size,
                            help='Number of tensor parallel replicas.')
        parser.add_argument(
            '--max-parallel-loading-workers',
            type=int,
            default=EngineArgs.max_parallel_loading_workers,
            help='Load model sequentially in multiple batches, '
            'to avoid RAM OOM when using tensor '
            'parallel and large models.')
        parser.add_argument(
            '--ray-workers-use-nsight',
            action='store_true',
            help='If specified, use nsight to profile Ray workers.')
        # KV cache arguments
        parser.add_argument('--block-size',
                            type=int,
                            default=EngineArgs.block_size,
                            choices=[8, 16, 32],
                            help='Token block size for contiguous chunks of '
                            'tokens.')

        parser.add_argument('--enable-prefix-caching',
                            action='store_true',
                            help='Enables automatic prefix caching.')
        parser.add_argument('--disable-sliding-window',
                            action='store_true',
                            help='Disables sliding window, '
                            'capping to sliding window size')
        parser.add_argument('--use-v2-block-manager',
                            action='store_true',
                            help='Use BlockSpaceMangerV2.')
        parser.add_argument(
            '--num-lookahead-slots',
            type=int,
            default=EngineArgs.num_lookahead_slots,
            help='Experimental scheduling config necessary for '
            'speculative decoding. This will be replaced by '
            'speculative config in the future; it is present '
            'to enable correctness tests until then.')

        parser.add_argument('--seed',
                            type=int,
                            default=EngineArgs.seed,
                            help='Random seed for operations.')
        parser.add_argument('--swap-space',
                            type=int,
                            default=EngineArgs.swap_space,
                            help='CPU swap space size (GiB) per GPU.')
        parser.add_argument(
            '--gpu-memory-utilization',
            type=float,
            default=EngineArgs.gpu_memory_utilization,
            help='The fraction of GPU memory to be used for the model '
            'executor, which can range from 0 to 1. For example, a value of '
            '0.5 would imply 50%% GPU memory utilization. If unspecified, '
            'will use the default value of 0.9.')
        parser.add_argument(
            '--num-gpu-blocks-override',
            type=int,
            default=None,
            help='If specified, ignore GPU profiling result and use this number'
            'of GPU blocks. Used for testing preemption.')
        parser.add_argument('--max-num-batched-tokens',
                            type=int,
                            default=EngineArgs.max_num_batched_tokens,
                            help='Maximum number of batched tokens per '
                            'iteration.')
        parser.add_argument('--max-num-seqs',
                            type=int,
                            default=EngineArgs.max_num_seqs,
                            help='Maximum number of sequences per iteration.')
        parser.add_argument(
            '--max-logprobs',
            type=int,
            default=EngineArgs.max_logprobs,
            help=('Max number of log probs to return logprobs is specified in'
                  ' SamplingParams.'))
        parser.add_argument('--disable-log-stats',
                            action='store_true',
                            help='Disable logging statistics.')
        # Quantization settings.
        parser.add_argument('--quantization',
                            '-q',
                            type=nullable_str,
                            choices=[*QUANTIZATION_METHODS, None],
                            default=EngineArgs.quantization,
                            help='Method used to quantize the weights. If '
                            'None, we first check the `quantization_config` '
                            'attribute in the model config file. If that is '
                            'None, we assume the model weights are not '
                            'quantized and use `dtype` to determine the data '
                            'type of the weights.')
        parser.add_argument('--rope-scaling',
                            default=None,
                            type=json.loads,
                            help='RoPE scaling configuration in JSON format. '
                            'For example, {"type":"dynamic","factor":2.0}')
        parser.add_argument('--rope-theta',
                            default=None,
                            type=float,
                            help='RoPE theta. Use with `rope_scaling`. In '
                            'some cases, changing the RoPE theta improves the '
                            'performance of the scaled model.')
        parser.add_argument('--enforce-eager',
                            action='store_true',
                            help='Always use eager-mode PyTorch. If False, '
                            'will use eager mode and CUDA graph in hybrid '
                            'for maximal performance and flexibility.')
        parser.add_argument('--max-context-len-to-capture',
                            type=int,
                            default=EngineArgs.max_context_len_to_capture,
                            help='Maximum context length covered by CUDA '
                            'graphs. When a sequence has context length '
                            'larger than this, we fall back to eager mode. '
                            '(DEPRECATED. Use --max-seq-len-to-capture instead'
                            ')')
        parser.add_argument('--max-seq-len-to-capture',
                            type=int,
                            default=EngineArgs.max_seq_len_to_capture,
                            help='Maximum sequence length covered by CUDA '
                            'graphs. When a sequence has context length '
                            'larger than this, we fall back to eager mode.')
        parser.add_argument('--disable-custom-all-reduce',
                            action='store_true',
                            default=EngineArgs.disable_custom_all_reduce,
                            help='See ParallelConfig.')
        parser.add_argument('--tokenizer-pool-size',
                            type=int,
                            default=EngineArgs.tokenizer_pool_size,
                            help='Size of tokenizer pool to use for '
                            'asynchronous tokenization. If 0, will '
                            'use synchronous tokenization.')
        parser.add_argument('--tokenizer-pool-type',
                            type=str,
                            default=EngineArgs.tokenizer_pool_type,
                            help='Type of tokenizer pool to use for '
                            'asynchronous tokenization. Ignored '
                            'if tokenizer_pool_size is 0.')
        parser.add_argument('--tokenizer-pool-extra-config',
                            type=nullable_str,
                            default=EngineArgs.tokenizer_pool_extra_config,
                            help='Extra config for tokenizer pool. '
                            'This should be a JSON string that will be '
                            'parsed into a dictionary. Ignored if '
                            'tokenizer_pool_size is 0.')
        # LoRA related configs
        parser.add_argument('--enable-lora',
                            action='store_true',
                            help='If True, enable handling of LoRA adapters.')
        parser.add_argument('--max-loras',
                            type=int,
                            default=EngineArgs.max_loras,
                            help='Max number of LoRAs in a single batch.')
        parser.add_argument('--max-lora-rank',
                            type=int,
                            default=EngineArgs.max_lora_rank,
                            help='Max LoRA rank.')
        parser.add_argument(
            '--lora-extra-vocab-size',
            type=int,
            default=EngineArgs.lora_extra_vocab_size,
            help=('Maximum size of extra vocabulary that can be '
                  'present in a LoRA adapter (added to the base '
                  'model vocabulary).'))
        parser.add_argument(
            '--lora-dtype',
            type=str,
            default=EngineArgs.lora_dtype,
            choices=['auto', 'float16', 'bfloat16', 'float32'],
            help=('Data type for LoRA. If auto, will default to '
                  'base model dtype.'))
        parser.add_argument(
            '--long-lora-scaling-factors',
            type=nullable_str,
            default=EngineArgs.long_lora_scaling_factors,
            help=('Specify multiple scaling factors (which can '
                  'be different from base model scaling factor '
                  '- see eg. Long LoRA) to allow for multiple '
                  'LoRA adapters trained with those scaling '
                  'factors to be used at the same time. If not '
                  'specified, only adapters trained with the '
                  'base model scaling factor are allowed.'))
        parser.add_argument(
            '--max-cpu-loras',
            type=int,
            default=EngineArgs.max_cpu_loras,
            help=('Maximum number of LoRAs to store in CPU memory. '
                  'Must be >= than max_num_seqs. '
                  'Defaults to max_num_seqs.'))
        parser.add_argument(
            '--fully-sharded-loras',
            action='store_true',
            help=('By default, only half of the LoRA computation is '
                  'sharded with tensor parallelism. '
                  'Enabling this will use the fully sharded layers. '
                  'At high sequence length, max rank or '
                  'tensor parallel size, this is likely faster.'))
        parser.add_argument("--device",
                            type=str,
                            default=EngineArgs.device,
                            choices=[
                                "auto", "cuda", "neuron", "cpu", "openvino",
                                "tpu", "xpu"
                            ],
                            help='Device type for vLLM execution.')

        # Related to Vision-language models such as llava
        parser = EngineArgs.add_cli_args_for_vlm(parser)

        parser.add_argument(
            '--scheduler-delay-factor',
            type=float,
            default=EngineArgs.scheduler_delay_factor,
            help='Apply a delay (of delay factor multiplied by previous'
            'prompt latency) before scheduling next prompt.')
        parser.add_argument(
            '--enable-chunked-prefill',
            action='store_true',
            help='If set, the prefill requests can be chunked based on the '
            'max_num_batched_tokens.')

        parser.add_argument(
            '--speculative-model',
            type=nullable_str,
            default=EngineArgs.speculative_model,
            help=
            'The name of the draft model to be used in speculative decoding.')
        parser.add_argument(
            '--num-speculative-tokens',
            type=int,
            default=EngineArgs.num_speculative_tokens,
            help='The number of speculative tokens to sample from '
            'the draft model in speculative decoding.')
        parser.add_argument(
            '--speculative-draft-tensor-parallel-size',
            '-spec-draft-tp',
            type=int,
            default=EngineArgs.speculative_draft_tensor_parallel_size,
            help='Number of tensor parallel replicas for '
            'the draft model in speculative decoding.')

        parser.add_argument(
            '--speculative-max-model-len',
            type=int,
            default=EngineArgs.speculative_max_model_len,
            help='The maximum sequence length supported by the '
            'draft model. Sequences over this length will skip '
            'speculation.')

        parser.add_argument(
            '--speculative-disable-by-batch-size',
            type=int,
            default=EngineArgs.speculative_disable_by_batch_size,
            help='Disable speculative decoding for new incoming requests '
            'if the number of enqueue requests is larger than this value.')

        parser.add_argument(
            '--ngram-prompt-lookup-max',
            type=int,
            default=EngineArgs.ngram_prompt_lookup_max,
            help='Max size of window for ngram prompt lookup in speculative '
            'decoding.')

        parser.add_argument(
            '--ngram-prompt-lookup-min',
            type=int,
            default=EngineArgs.ngram_prompt_lookup_min,
            help='Min size of window for ngram prompt lookup in speculative '
            'decoding.')

        parser.add_argument(
<<<<<<< HEAD
            '--disable-bonus-tokens-in-kv-cache',
            type=int,
            default=EngineArgs.disable_bonus_tokens_in_kv_cache,
            help='A boolean flag to control the use of bonus tokens during '
            'speculative decoding in models that rely on KV cache. If set '
            'to True, bonus tokens will be disabled and if set to False, '
            'bonus tokens will be enabled.')
=======
            '--spec-decoding-acceptance-method',
            type=str,
            default=EngineArgs.spec_decoding_acceptance_method,
            choices=['rejection_sampler', 'typical_acceptance_sampler'],
            help='Specify the acceptance method to use during draft token '
            'verification in speculative decoding. Two types of acceptance '
            'routines are supported: '
            '1) RejectionSampler which does not allow changing the '
            'acceptance rate of draft tokens, '
            '2) TypicalAcceptanceSampler which is configurable, allowing for '
            'a higher acceptance rate at the cost of lower quality, '
            'and vice versa.')

        parser.add_argument(
            '--typical-acceptance-sampler-posterior-threshold',
            type=float,
            default=EngineArgs.typical_acceptance_sampler_posterior_threshold,
            help='Set the lower bound threshold for the posterior '
            'probability of a token to be accepted. This threshold is '
            'used by the TypicalAcceptanceSampler to make sampling decisions '
            'during speculative decoding. Defaults to 0.09')

        parser.add_argument(
            '--typical-acceptance-sampler-posterior-alpha',
            type=float,
            default=EngineArgs.typical_acceptance_sampler_posterior_alpha,
            help='A scaling factor for the entropy-based threshold for token '
            'acceptance in the TypicalAcceptanceSampler. Typically defaults '
            'to sqrt of --typical-acceptance-sampler-posterior-threshold '
            'i.e. 0.3')
>>>>>>> 3476ed08

        parser.add_argument('--model-loader-extra-config',
                            type=nullable_str,
                            default=EngineArgs.model_loader_extra_config,
                            help='Extra config for model loader. '
                            'This will be passed to the model loader '
                            'corresponding to the chosen load_format. '
                            'This should be a JSON string that will be '
                            'parsed into a dictionary.')
        parser.add_argument(
            '--preemption-mode',
            type=str,
            default=None,
            help='If \'recompute\', the engine performs preemption by block '
            'swapping; If \'swap\', the engine performs preemption by block '
            'swapping.')

        parser.add_argument(
            "--served-model-name",
            nargs="+",
            type=str,
            default=None,
            help="The model name(s) used in the API. If multiple "
            "names are provided, the server will respond to any "
            "of the provided names. The model name in the model "
            "field of a response will be the first name in this "
            "list. If not specified, the model name will be the "
            "same as the `--model` argument. Noted that this name(s)"
            "will also be used in `model_name` tag content of "
            "prometheus metrics, if multiple names provided, metrics"
            "tag will take the first one.")
        parser.add_argument('--qlora-adapter-name-or-path',
                            type=str,
                            default=None,
                            help='Name or path of the QLoRA adapter.')

        parser.add_argument(
            '--otlp-traces-endpoint',
            type=str,
            default=None,
            help='Target URL to which OpenTelemetry traces will be sent.')

        return parser

    @classmethod
    def from_cli_args(cls, args: argparse.Namespace):
        # Get the list of attributes of this dataclass.
        attrs = [attr.name for attr in dataclasses.fields(cls)]
        # Set the attributes from the parsed arguments.
        engine_args = cls(**{attr: getattr(args, attr) for attr in attrs})
        return engine_args

    def create_engine_config(self, ) -> EngineConfig:

        # bitsandbytes quantization needs a specific model loader
        # so we make sure the quant method and the load format are consistent
        if (self.quantization == "bitsandbytes" or
            self.qlora_adapter_name_or_path is not None) and \
            self.load_format != "bitsandbytes":
            raise ValueError(
                "BitsAndBytes quantization and QLoRA adapter only support "
                f"'bitsandbytes' load format, but got {self.load_format}")

        if (self.load_format == "bitsandbytes" or
            self.qlora_adapter_name_or_path is not None) and \
            self.quantization != "bitsandbytes":
            raise ValueError(
                "BitsAndBytes load format and QLoRA adapter only support "
                f"'bitsandbytes' quantization, but got {self.quantization}")
        if self.image_input_type:
            if (not self.image_token_id or not self.image_input_shape
                    or not self.image_feature_size):
                raise ValueError(
                    'Specify `image_token_id`, `image_input_shape` and '
                    '`image_feature_size` together with `image_input_type`.')

            if self.image_processor is None:
                self.image_processor = self.model
            if self.disable_image_processor:
                if self.image_processor != self.model:
                    warnings.warn(
                        "You've specified an image processor "
                        f"({self.image_processor}) but also disabled "
                        "it via `--disable-image-processor`.",
                        stacklevel=2)

                self.image_processor = None

            vision_language_config = VisionLanguageConfig(
                image_input_type=VisionLanguageConfig.
                get_image_input_enum_type(self.image_input_type),
                image_token_id=self.image_token_id,
                image_input_shape=str_to_int_tuple(self.image_input_shape),
                image_feature_size=self.image_feature_size,
                image_processor=self.image_processor,
                image_processor_revision=self.image_processor_revision,
            )
        else:
            vision_language_config = None

        device_config = DeviceConfig(device=self.device)
        model_config = ModelConfig(
            model=self.model,
            tokenizer=self.tokenizer,
            tokenizer_mode=self.tokenizer_mode,
            trust_remote_code=self.trust_remote_code,
            dtype=self.dtype,
            seed=self.seed,
            revision=self.revision,
            code_revision=self.code_revision,
            rope_scaling=self.rope_scaling,
            rope_theta=self.rope_theta,
            tokenizer_revision=self.tokenizer_revision,
            max_model_len=self.max_model_len,
            quantization=self.quantization,
            quantization_param_path=self.quantization_param_path,
            enforce_eager=self.enforce_eager,
            max_context_len_to_capture=self.max_context_len_to_capture,
            max_seq_len_to_capture=self.max_seq_len_to_capture,
            max_logprobs=self.max_logprobs,
            disable_sliding_window=self.disable_sliding_window,
            skip_tokenizer_init=self.skip_tokenizer_init,
            served_model_name=self.served_model_name,
            multimodal_config=vision_language_config)
        cache_config = CacheConfig(
            block_size=self.block_size,
            gpu_memory_utilization=self.gpu_memory_utilization,
            swap_space=self.swap_space,
            cache_dtype=self.kv_cache_dtype,
            num_gpu_blocks_override=self.num_gpu_blocks_override,
            sliding_window=model_config.get_sliding_window(),
            enable_prefix_caching=self.enable_prefix_caching)
        parallel_config = ParallelConfig(
            pipeline_parallel_size=self.pipeline_parallel_size,
            tensor_parallel_size=self.tensor_parallel_size,
            worker_use_ray=self.worker_use_ray,
            max_parallel_loading_workers=self.max_parallel_loading_workers,
            disable_custom_all_reduce=self.disable_custom_all_reduce,
            tokenizer_pool_config=TokenizerPoolConfig.create_config(
                self.tokenizer_pool_size,
                self.tokenizer_pool_type,
                self.tokenizer_pool_extra_config,
            ),
            ray_workers_use_nsight=self.ray_workers_use_nsight,
            distributed_executor_backend=self.distributed_executor_backend)

        speculative_config = SpeculativeConfig.maybe_create_spec_config(
            target_model_config=model_config,
            target_parallel_config=parallel_config,
            target_dtype=self.dtype,
            speculative_model=self.speculative_model,
            speculative_draft_tensor_parallel_size = \
                self.speculative_draft_tensor_parallel_size,
            num_speculative_tokens=self.num_speculative_tokens,
            speculative_disable_by_batch_size=self.
            speculative_disable_by_batch_size,
            speculative_max_model_len=self.speculative_max_model_len,
            enable_chunked_prefill=self.enable_chunked_prefill,
            use_v2_block_manager=self.use_v2_block_manager,
            ngram_prompt_lookup_max=self.ngram_prompt_lookup_max,
            ngram_prompt_lookup_min=self.ngram_prompt_lookup_min,
<<<<<<< HEAD
            disable_bonus_tokens_in_kv_cache=self.disable_bonus_tokens_in_kv_cache,
=======
            draft_token_acceptance_method=\
                self.spec_decoding_acceptance_method,
            typical_acceptance_sampler_posterior_threshold=self.
            typical_acceptance_sampler_posterior_threshold,
            typical_acceptance_sampler_posterior_alpha=self.
            typical_acceptance_sampler_posterior_alpha,
>>>>>>> 3476ed08
        )

        scheduler_config = SchedulerConfig(
            max_num_batched_tokens=self.max_num_batched_tokens,
            max_num_seqs=self.max_num_seqs,
            max_model_len=model_config.max_model_len,
            use_v2_block_manager=self.use_v2_block_manager,
            num_lookahead_slots=(self.num_lookahead_slots
                                 if speculative_config is None else
                                 speculative_config.num_lookahead_slots),
            delay_factor=self.scheduler_delay_factor,
            enable_chunked_prefill=self.enable_chunked_prefill,
            embedding_mode=model_config.embedding_mode,
            preemption_mode=self.preemption_mode,
        )
        lora_config = LoRAConfig(
            max_lora_rank=self.max_lora_rank,
            max_loras=self.max_loras,
            fully_sharded_loras=self.fully_sharded_loras,
            lora_extra_vocab_size=self.lora_extra_vocab_size,
            long_lora_scaling_factors=self.long_lora_scaling_factors,
            lora_dtype=self.lora_dtype,
            max_cpu_loras=self.max_cpu_loras if self.max_cpu_loras
            and self.max_cpu_loras > 0 else None) if self.enable_lora else None

        if self.qlora_adapter_name_or_path is not None and \
            self.qlora_adapter_name_or_path != "":
            if self.model_loader_extra_config is None:
                self.model_loader_extra_config = {}
            self.model_loader_extra_config[
                "qlora_adapter_name_or_path"] = self.qlora_adapter_name_or_path

        load_config = LoadConfig(
            load_format=self.load_format,
            download_dir=self.download_dir,
            model_loader_extra_config=self.model_loader_extra_config,
        )

        decoding_config = DecodingConfig(
            guided_decoding_backend=self.guided_decoding_backend)

        observability_config = ObservabilityConfig(
            otlp_traces_endpoint=self.otlp_traces_endpoint)

        if (model_config.get_sliding_window() is not None
                and scheduler_config.chunked_prefill_enabled
                and not scheduler_config.use_v2_block_manager):
            raise ValueError(
                "Chunked prefill is not supported with sliding window. "
                "Set --disable-sliding-window to disable sliding window.")

        return EngineConfig(
            model_config=model_config,
            cache_config=cache_config,
            parallel_config=parallel_config,
            scheduler_config=scheduler_config,
            device_config=device_config,
            lora_config=lora_config,
            vision_language_config=vision_language_config,
            speculative_config=speculative_config,
            load_config=load_config,
            decoding_config=decoding_config,
            observability_config=observability_config,
        )


@dataclass
class AsyncEngineArgs(EngineArgs):
    """Arguments for asynchronous vLLM engine."""
    engine_use_ray: bool = False
    disable_log_requests: bool = False
    max_log_len: Optional[int] = None

    @staticmethod
    def add_cli_args(parser: FlexibleArgumentParser,
                     async_args_only: bool = False) -> FlexibleArgumentParser:
        if not async_args_only:
            parser = EngineArgs.add_cli_args(parser)
        parser.add_argument('--engine-use-ray',
                            action='store_true',
                            help='Use Ray to start the LLM engine in a '
                            'separate process as the server process.')
        parser.add_argument('--disable-log-requests',
                            action='store_true',
                            help='Disable logging requests.')
        parser.add_argument('--max-log-len',
                            type=int,
                            default=None,
                            help='Max number of prompt characters or prompt '
                            'ID numbers being printed in log.'
                            '\n\nDefault: Unlimited')
        return parser


# These functions are used by sphinx to build the documentation
def _engine_args_parser():
    return EngineArgs.add_cli_args(FlexibleArgumentParser())


def _async_engine_args_parser():
    return AsyncEngineArgs.add_cli_args(FlexibleArgumentParser(),
                                        async_args_only=True)


def _vlm_engine_args_parser():
    return EngineArgs.add_cli_args_for_vlm(FlexibleArgumentParser())<|MERGE_RESOLUTION|>--- conflicted
+++ resolved
@@ -100,14 +100,10 @@
     speculative_disable_by_batch_size: Optional[int] = None
     ngram_prompt_lookup_max: Optional[int] = None
     ngram_prompt_lookup_min: Optional[int] = None
-<<<<<<< HEAD
     disable_bonus_tokens_in_kv_cache: bool = True
-
-=======
     spec_decoding_acceptance_method: str = 'rejection_sampler'
     typical_acceptance_sampler_posterior_threshold: Optional[float] = None
     typical_acceptance_sampler_posterior_alpha: Optional[float] = None
->>>>>>> 3476ed08
     qlora_adapter_name_or_path: Optional[str] = None
 
     otlp_traces_endpoint: Optional[str] = None
@@ -585,7 +581,6 @@
             'decoding.')
 
         parser.add_argument(
-<<<<<<< HEAD
             '--disable-bonus-tokens-in-kv-cache',
             type=int,
             default=EngineArgs.disable_bonus_tokens_in_kv_cache,
@@ -593,7 +588,8 @@
             'speculative decoding in models that rely on KV cache. If set '
             'to True, bonus tokens will be disabled and if set to False, '
             'bonus tokens will be enabled.')
-=======
+        
+        parser.add_argument(
             '--spec-decoding-acceptance-method',
             type=str,
             default=EngineArgs.spec_decoding_acceptance_method,
@@ -624,7 +620,6 @@
             'acceptance in the TypicalAcceptanceSampler. Typically defaults '
             'to sqrt of --typical-acceptance-sampler-posterior-threshold '
             'i.e. 0.3')
->>>>>>> 3476ed08
 
         parser.add_argument('--model-loader-extra-config',
                             type=nullable_str,
@@ -786,16 +781,13 @@
             use_v2_block_manager=self.use_v2_block_manager,
             ngram_prompt_lookup_max=self.ngram_prompt_lookup_max,
             ngram_prompt_lookup_min=self.ngram_prompt_lookup_min,
-<<<<<<< HEAD
             disable_bonus_tokens_in_kv_cache=self.disable_bonus_tokens_in_kv_cache,
-=======
             draft_token_acceptance_method=\
                 self.spec_decoding_acceptance_method,
             typical_acceptance_sampler_posterior_threshold=self.
             typical_acceptance_sampler_posterior_threshold,
             typical_acceptance_sampler_posterior_alpha=self.
             typical_acceptance_sampler_posterior_alpha,
->>>>>>> 3476ed08
         )
 
         scheduler_config = SchedulerConfig(
