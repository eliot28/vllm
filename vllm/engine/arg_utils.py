import argparse
import dataclasses
import json
from dataclasses import dataclass
from typing import (TYPE_CHECKING, Dict, List, Mapping, Optional, Tuple, Type,
                    Union)

import vllm.envs as envs
from vllm.config import (CacheConfig, DecodingConfig, DeviceConfig,
                         EngineConfig, LoadConfig, LoRAConfig, ModelConfig,
                         MultiModalConfig, ObservabilityConfig, ParallelConfig,
                         PromptAdapterConfig, SchedulerConfig,
                         SpeculativeConfig, TokenizerPoolConfig)
from vllm.executor.executor_base import ExecutorBase
from vllm.logger import init_logger
from vllm.model_executor.layers.quantization import QUANTIZATION_METHODS
from vllm.utils import FlexibleArgumentParser

if TYPE_CHECKING:
    from vllm.transformers_utils.tokenizer_group import BaseTokenizerGroup

logger = init_logger(__name__)

ALLOWED_DETAILED_TRACE_MODULES = ["model", "worker", "all"]


def nullable_str(val: str):
    if not val or val == "None":
        return None
    return val


def nullable_kvs(val: str) -> Optional[Mapping[str, int]]:
    if len(val) == 0:
        return None

    out_dict: Dict[str, int] = {}
    for item in val.split(","):
        try:
            key, value = item.split("=")
        except TypeError as exc:
            msg = "Each item should be in the form KEY=VALUE"
            raise ValueError(msg) from exc

        try:
            out_dict[key] = int(value)
        except ValueError as exc:
            msg = f"Failed to parse value of item {key}={value}"
            raise ValueError(msg) from exc

    return out_dict


@dataclass
class EngineArgs:
    """Arguments for vLLM engine."""
    model: str = 'facebook/opt-125m'
    served_model_name: Optional[Union[str, List[str]]] = None
    tokenizer: Optional[str] = None
    skip_tokenizer_init: bool = False
    tokenizer_mode: str = 'auto'
    trust_remote_code: bool = False
    download_dir: Optional[str] = None
    load_format: str = 'auto'
    dtype: str = 'auto'
    kv_cache_dtype: str = 'auto'
    quantization_param_path: Optional[str] = None
    seed: int = 0
    max_model_len: Optional[int] = None
    worker_use_ray: bool = False
    # Note: Specifying a custom executor backend by passing a class
    # is intended for expert use only. The API may change without
    # notice.
    distributed_executor_backend: Optional[Union[str,
                                                 Type[ExecutorBase]]] = None
    pipeline_parallel_size: int = 1
    tensor_parallel_size: int = 1
    max_parallel_loading_workers: Optional[int] = None
    block_size: int = 16
    enable_prefix_caching: bool = False
    disable_sliding_window: bool = False
    use_v2_block_manager: bool = False
    swap_space: float = 4  # GiB
    cpu_offload_gb: float = 0  # GiB
    gpu_memory_utilization: float = 0.90
    max_num_batched_tokens: Optional[int] = None
    max_num_seqs: int = 256
    max_logprobs: int = 20  # Default value for OpenAI Chat Completions API
    disable_log_stats: bool = False
    revision: Optional[str] = None
    code_revision: Optional[str] = None
    rope_scaling: Optional[dict] = None
    rope_theta: Optional[float] = None
    tokenizer_revision: Optional[str] = None
    quantization: Optional[str] = None
    enforce_eager: Optional[bool] = None
    max_context_len_to_capture: Optional[int] = None
    max_seq_len_to_capture: int = 8192
    disable_custom_all_reduce: bool = False
    tokenizer_pool_size: int = 0
    # Note: Specifying a tokenizer pool by passing a class
    # is intended for expert use only. The API may change without
    # notice.
    tokenizer_pool_type: Union[str, Type["BaseTokenizerGroup"]] = "ray"
    tokenizer_pool_extra_config: Optional[dict] = None
    limit_mm_per_prompt: Optional[Mapping[str, int]] = None
    enable_lora: bool = False
    max_loras: int = 1
    max_lora_rank: int = 16
    enable_prompt_adapter: bool = False
    max_prompt_adapters: int = 1
    max_prompt_adapter_token: int = 0
    fully_sharded_loras: bool = False
    lora_extra_vocab_size: int = 256
    long_lora_scaling_factors: Optional[Tuple[float]] = None
    lora_dtype: str = 'auto'
    max_cpu_loras: Optional[int] = None
    device: str = 'auto'
    num_scheduler_steps: int = 1
    ray_workers_use_nsight: bool = False
    num_gpu_blocks_override: Optional[int] = None
    num_lookahead_slots: int = 0
    model_loader_extra_config: Optional[dict] = None
    ignore_patterns: Optional[Union[str, List[str]]] = None
    preemption_mode: Optional[str] = None

    scheduler_delay_factor: float = 0.0
    enable_chunked_prefill: Optional[bool] = None

    guided_decoding_backend: str = 'outlines'
    # Speculative decoding configuration.
    speculative_model: Optional[str] = None
    speculative_draft_tensor_parallel_size: Optional[int] = None
    num_speculative_tokens: Optional[int] = None
    speculative_max_model_len: Optional[int] = None
    speculative_disable_by_batch_size: Optional[int] = None
    ngram_prompt_lookup_max: Optional[int] = None
    ngram_prompt_lookup_min: Optional[int] = None
    spec_decoding_acceptance_method: str = 'rejection_sampler'
    typical_acceptance_sampler_posterior_threshold: Optional[float] = None
    typical_acceptance_sampler_posterior_alpha: Optional[float] = None
    qlora_adapter_name_or_path: Optional[str] = None
    disable_logprobs_during_spec_decoding: Optional[bool] = None

    otlp_traces_endpoint: Optional[str] = None
    collect_detailed_traces: Optional[str] = None

    def __post_init__(self):
        if self.tokenizer is None:
            self.tokenizer = self.model

    @staticmethod
    def add_cli_args(parser: FlexibleArgumentParser) -> FlexibleArgumentParser:
        """Shared CLI arguments for vLLM engine."""

        # Model arguments
        parser.add_argument(
            '--model',
            type=str,
            default=EngineArgs.model,
            help='Name or path of the huggingface model to use.')
        parser.add_argument(
            '--tokenizer',
            type=nullable_str,
            default=EngineArgs.tokenizer,
            help='Name or path of the huggingface tokenizer to use. '
            'If unspecified, model name or path will be used.')
        parser.add_argument(
            '--skip-tokenizer-init',
            action='store_true',
            help='Skip initialization of tokenizer and detokenizer')
        parser.add_argument(
            '--revision',
            type=nullable_str,
            default=None,
            help='The specific model version to use. It can be a branch '
            'name, a tag name, or a commit id. If unspecified, will use '
            'the default version.')
        parser.add_argument(
            '--code-revision',
            type=nullable_str,
            default=None,
            help='The specific revision to use for the model code on '
            'Hugging Face Hub. It can be a branch name, a tag name, or a '
            'commit id. If unspecified, will use the default version.')
        parser.add_argument(
            '--tokenizer-revision',
            type=nullable_str,
            default=None,
            help='Revision of the huggingface tokenizer to use. '
            'It can be a branch name, a tag name, or a commit id. '
            'If unspecified, will use the default version.')
        parser.add_argument(
            '--tokenizer-mode',
            type=str,
            default=EngineArgs.tokenizer_mode,
            choices=['auto', 'slow'],
            help='The tokenizer mode.\n\n* "auto" will use the '
            'fast tokenizer if available.\n* "slow" will '
            'always use the slow tokenizer.')
        parser.add_argument('--trust-remote-code',
                            action='store_true',
                            help='Trust remote code from huggingface.')
        parser.add_argument('--download-dir',
                            type=nullable_str,
                            default=EngineArgs.download_dir,
                            help='Directory to download and load the weights, '
                            'default to the default cache dir of '
                            'huggingface.')
        parser.add_argument(
            '--load-format',
            type=str,
            default=EngineArgs.load_format,
            choices=[
                'auto', 'pt', 'safetensors', 'npcache', 'dummy', 'tensorizer',
                'bitsandbytes'
            ],
            help='The format of the model weights to load.\n\n'
            '* "auto" will try to load the weights in the safetensors format '
            'and fall back to the pytorch bin format if safetensors format '
            'is not available.\n'
            '* "pt" will load the weights in the pytorch bin format.\n'
            '* "safetensors" will load the weights in the safetensors format.\n'
            '* "npcache" will load the weights in pytorch format and store '
            'a numpy cache to speed up the loading.\n'
            '* "dummy" will initialize the weights with random values, '
            'which is mainly for profiling.\n'
            '* "tensorizer" will load the weights using tensorizer from '
            'CoreWeave. See the Tensorize vLLM Model script in the Examples '
            'section for more information.\n'
            '* "bitsandbytes" will load the weights using bitsandbytes '
            'quantization.\n')
        parser.add_argument(
            '--dtype',
            type=str,
            default=EngineArgs.dtype,
            choices=[
                'auto', 'half', 'float16', 'bfloat16', 'float', 'float32'
            ],
            help='Data type for model weights and activations.\n\n'
            '* "auto" will use FP16 precision for FP32 and FP16 models, and '
            'BF16 precision for BF16 models.\n'
            '* "half" for FP16. Recommended for AWQ quantization.\n'
            '* "float16" is the same as "half".\n'
            '* "bfloat16" for a balance between precision and range.\n'
            '* "float" is shorthand for FP32 precision.\n'
            '* "float32" for FP32 precision.')
        parser.add_argument(
            '--kv-cache-dtype',
            type=str,
            choices=['auto', 'fp8', 'fp8_e5m2', 'fp8_e4m3'],
            default=EngineArgs.kv_cache_dtype,
            help='Data type for kv cache storage. If "auto", will use model '
            'data type. CUDA 11.8+ supports fp8 (=fp8_e4m3) and fp8_e5m2. '
            'ROCm (AMD GPU) supports fp8 (=fp8_e4m3)')
        parser.add_argument(
            '--quantization-param-path',
            type=nullable_str,
            default=None,
            help='Path to the JSON file containing the KV cache '
            'scaling factors. This should generally be supplied, when '
            'KV cache dtype is FP8. Otherwise, KV cache scaling factors '
            'default to 1.0, which may cause accuracy issues. '
            'FP8_E5M2 (without scaling) is only supported on cuda version'
            'greater than 11.8. On ROCm (AMD GPU), FP8_E4M3 is instead '
            'supported for common inference criteria.')
        parser.add_argument('--max-model-len',
                            type=int,
                            default=EngineArgs.max_model_len,
                            help='Model context length. If unspecified, will '
                            'be automatically derived from the model config.')
        parser.add_argument(
            '--guided-decoding-backend',
            type=str,
            default='outlines',
            choices=['outlines', 'lm-format-enforcer'],
            help='Which engine will be used for guided decoding'
            ' (JSON schema / regex etc) by default. Currently support '
            'https://github.com/outlines-dev/outlines and '
            'https://github.com/noamgat/lm-format-enforcer.'
            ' Can be overridden per request via guided_decoding_backend'
            ' parameter.')
        # Parallel arguments
        parser.add_argument(
            '--distributed-executor-backend',
            choices=['ray', 'mp'],
            default=EngineArgs.distributed_executor_backend,
            help='Backend to use for distributed serving. When more than 1 GPU '
            'is used, will be automatically set to "ray" if installed '
            'or "mp" (multiprocessing) otherwise.')
        parser.add_argument(
            '--worker-use-ray',
            action='store_true',
            help='Deprecated, use --distributed-executor-backend=ray.')
        parser.add_argument('--pipeline-parallel-size',
                            '-pp',
                            type=int,
                            default=EngineArgs.pipeline_parallel_size,
                            help='Number of pipeline stages.')
        parser.add_argument('--tensor-parallel-size',
                            '-tp',
                            type=int,
                            default=EngineArgs.tensor_parallel_size,
                            help='Number of tensor parallel replicas.')
        parser.add_argument(
            '--max-parallel-loading-workers',
            type=int,
            default=EngineArgs.max_parallel_loading_workers,
            help='Load model sequentially in multiple batches, '
            'to avoid RAM OOM when using tensor '
            'parallel and large models.')
        parser.add_argument(
            '--ray-workers-use-nsight',
            action='store_true',
            help='If specified, use nsight to profile Ray workers.')
        # KV cache arguments
        parser.add_argument('--block-size',
                            type=int,
                            default=EngineArgs.block_size,
                            choices=[8, 16, 32],
                            help='Token block size for contiguous chunks of '
                            'tokens.')

        parser.add_argument('--enable-prefix-caching',
                            action='store_true',
                            help='Enables automatic prefix caching.')
        parser.add_argument('--disable-sliding-window',
                            action='store_true',
                            help='Disables sliding window, '
                            'capping to sliding window size')
        parser.add_argument('--use-v2-block-manager',
                            action='store_true',
                            help='Use BlockSpaceMangerV2.')
        parser.add_argument(
            '--num-lookahead-slots',
            type=int,
            default=EngineArgs.num_lookahead_slots,
            help='Experimental scheduling config necessary for '
            'speculative decoding. This will be replaced by '
            'speculative config in the future; it is present '
            'to enable correctness tests until then.')

        parser.add_argument('--seed',
                            type=int,
                            default=EngineArgs.seed,
                            help='Random seed for operations.')
        parser.add_argument('--swap-space',
                            type=float,
                            default=EngineArgs.swap_space,
                            help='CPU swap space size (GiB) per GPU.')
        parser.add_argument(
            '--cpu-offload-gb',
            type=float,
            default=0,
            help='The space in GiB to offload to CPU, per GPU. '
            'Default is 0, which means no offloading. Intuitively, '
            'this argument can be seen as a virtual way to increase '
            'the GPU memory size. For example, if you have one 24 GB '
            'GPU and set this to 10, virtually you can think of it as '
            'a 34 GB GPU. Then you can load a 13B model with BF16 weight,'
            'which requires at least 26GB GPU memory. Note that this '
            'requires fast CPU-GPU interconnect, as part of the model is'
            'loaded from CPU memory to GPU memory on the fly in each '
            'model forward pass.')
        parser.add_argument(
            '--gpu-memory-utilization',
            type=float,
            default=EngineArgs.gpu_memory_utilization,
            help='The fraction of GPU memory to be used for the model '
            'executor, which can range from 0 to 1. For example, a value of '
            '0.5 would imply 50%% GPU memory utilization. If unspecified, '
            'will use the default value of 0.9.')
        parser.add_argument(
            '--num-gpu-blocks-override',
            type=int,
            default=None,
            help='If specified, ignore GPU profiling result and use this number'
            'of GPU blocks. Used for testing preemption.')
        parser.add_argument('--max-num-batched-tokens',
                            type=int,
                            default=EngineArgs.max_num_batched_tokens,
                            help='Maximum number of batched tokens per '
                            'iteration.')
        parser.add_argument('--max-num-seqs',
                            type=int,
                            default=EngineArgs.max_num_seqs,
                            help='Maximum number of sequences per iteration.')
        parser.add_argument(
            '--max-logprobs',
            type=int,
            default=EngineArgs.max_logprobs,
            help=('Max number of log probs to return logprobs is specified in'
                  ' SamplingParams.'))
        parser.add_argument('--disable-log-stats',
                            action='store_true',
                            help='Disable logging statistics.')
        # Quantization settings.
        parser.add_argument('--quantization',
                            '-q',
                            type=nullable_str,
                            choices=[*QUANTIZATION_METHODS, None],
                            default=EngineArgs.quantization,
                            help='Method used to quantize the weights. If '
                            'None, we first check the `quantization_config` '
                            'attribute in the model config file. If that is '
                            'None, we assume the model weights are not '
                            'quantized and use `dtype` to determine the data '
                            'type of the weights.')
        parser.add_argument('--rope-scaling',
                            default=None,
                            type=json.loads,
                            help='RoPE scaling configuration in JSON format. '
                            'For example, {"type":"dynamic","factor":2.0}')
        parser.add_argument('--rope-theta',
                            default=None,
                            type=float,
                            help='RoPE theta. Use with `rope_scaling`. In '
                            'some cases, changing the RoPE theta improves the '
                            'performance of the scaled model.')
        parser.add_argument('--enforce-eager',
                            action='store_true',
                            help='Always use eager-mode PyTorch. If False, '
                            'will use eager mode and CUDA graph in hybrid '
                            'for maximal performance and flexibility.')
        parser.add_argument('--max-context-len-to-capture',
                            type=int,
                            default=EngineArgs.max_context_len_to_capture,
                            help='Maximum context length covered by CUDA '
                            'graphs. When a sequence has context length '
                            'larger than this, we fall back to eager mode. '
                            '(DEPRECATED. Use --max-seq-len-to-capture instead'
                            ')')
        parser.add_argument('--max-seq-len-to-capture',
                            type=int,
                            default=EngineArgs.max_seq_len_to_capture,
                            help='Maximum sequence length covered by CUDA '
                            'graphs. When a sequence has context length '
                            'larger than this, we fall back to eager mode.')
        parser.add_argument('--disable-custom-all-reduce',
                            action='store_true',
                            default=EngineArgs.disable_custom_all_reduce,
                            help='See ParallelConfig.')
        parser.add_argument('--tokenizer-pool-size',
                            type=int,
                            default=EngineArgs.tokenizer_pool_size,
                            help='Size of tokenizer pool to use for '
                            'asynchronous tokenization. If 0, will '
                            'use synchronous tokenization.')
        parser.add_argument('--tokenizer-pool-type',
                            type=str,
                            default=EngineArgs.tokenizer_pool_type,
                            help='Type of tokenizer pool to use for '
                            'asynchronous tokenization. Ignored '
                            'if tokenizer_pool_size is 0.')
        parser.add_argument('--tokenizer-pool-extra-config',
                            type=nullable_str,
                            default=EngineArgs.tokenizer_pool_extra_config,
                            help='Extra config for tokenizer pool. '
                            'This should be a JSON string that will be '
                            'parsed into a dictionary. Ignored if '
                            'tokenizer_pool_size is 0.')

        # Multimodal related configs
        parser.add_argument(
            '--limit-mm-per-prompt',
            type=nullable_kvs,
            default=EngineArgs.limit_mm_per_prompt,
            # The default value is given in
            # MultiModalRegistry.init_mm_limits_per_prompt
            help=('For each multimodal plugin, limit how many '
                  'input instances to allow for each prompt. '
                  'Expects a comma-separated list of items, '
                  'e.g.: `image=16,video=2` allows a maximum of 16 '
                  'images and 2 videos per prompt. Defaults to 1 for '
                  'each modality.'))

        # LoRA related configs
        parser.add_argument('--enable-lora',
                            action='store_true',
                            help='If True, enable handling of LoRA adapters.')
        parser.add_argument('--max-loras',
                            type=int,
                            default=EngineArgs.max_loras,
                            help='Max number of LoRAs in a single batch.')
        parser.add_argument('--max-lora-rank',
                            type=int,
                            default=EngineArgs.max_lora_rank,
                            help='Max LoRA rank.')
        parser.add_argument(
            '--lora-extra-vocab-size',
            type=int,
            default=EngineArgs.lora_extra_vocab_size,
            help=('Maximum size of extra vocabulary that can be '
                  'present in a LoRA adapter (added to the base '
                  'model vocabulary).'))
        parser.add_argument(
            '--lora-dtype',
            type=str,
            default=EngineArgs.lora_dtype,
            choices=['auto', 'float16', 'bfloat16', 'float32'],
            help=('Data type for LoRA. If auto, will default to '
                  'base model dtype.'))
        parser.add_argument(
            '--long-lora-scaling-factors',
            type=nullable_str,
            default=EngineArgs.long_lora_scaling_factors,
            help=('Specify multiple scaling factors (which can '
                  'be different from base model scaling factor '
                  '- see eg. Long LoRA) to allow for multiple '
                  'LoRA adapters trained with those scaling '
                  'factors to be used at the same time. If not '
                  'specified, only adapters trained with the '
                  'base model scaling factor are allowed.'))
        parser.add_argument(
            '--max-cpu-loras',
            type=int,
            default=EngineArgs.max_cpu_loras,
            help=('Maximum number of LoRAs to store in CPU memory. '
                  'Must be >= than max_num_seqs. '
                  'Defaults to max_num_seqs.'))
        parser.add_argument(
            '--fully-sharded-loras',
            action='store_true',
            help=('By default, only half of the LoRA computation is '
                  'sharded with tensor parallelism. '
                  'Enabling this will use the fully sharded layers. '
                  'At high sequence length, max rank or '
                  'tensor parallel size, this is likely faster.'))
        parser.add_argument('--enable-prompt-adapter',
                            action='store_true',
                            help='If True, enable handling of PromptAdapters.')
        parser.add_argument('--max-prompt-adapters',
                            type=int,
                            default=EngineArgs.max_prompt_adapters,
                            help='Max number of PromptAdapters in a batch.')
        parser.add_argument('--max-prompt-adapter-token',
                            type=int,
                            default=EngineArgs.max_prompt_adapter_token,
                            help='Max number of PromptAdapters tokens')
        parser.add_argument("--device",
                            type=str,
                            default=EngineArgs.device,
                            choices=[
                                "auto", "cuda", "neuron", "cpu", "openvino",
                                "tpu", "xpu"
                            ],
                            help='Device type for vLLM execution.')
        parser.add_argument('--num-scheduler-steps',
                            type=int,
                            default=1,
                            help=('Maximum number of forward steps per '
                                  'scheduler call.'))

        parser.add_argument(
            '--scheduler-delay-factor',
            type=float,
            default=EngineArgs.scheduler_delay_factor,
            help='Apply a delay (of delay factor multiplied by previous'
            'prompt latency) before scheduling next prompt.')
        parser.add_argument(
            '--enable-chunked-prefill',
            action=StoreBoolean,
            default=EngineArgs.enable_chunked_prefill,
            nargs="?",
            const="True",
            help='If set, the prefill requests can be chunked based on the '
            'max_num_batched_tokens.')

        parser.add_argument(
            '--speculative-model',
            type=nullable_str,
            default=EngineArgs.speculative_model,
            help=
            'The name of the draft model to be used in speculative decoding.')
        parser.add_argument(
            '--num-speculative-tokens',
            type=int,
            default=EngineArgs.num_speculative_tokens,
            help='The number of speculative tokens to sample from '
            'the draft model in speculative decoding.')
        parser.add_argument(
            '--speculative-draft-tensor-parallel-size',
            '-spec-draft-tp',
            type=int,
            default=EngineArgs.speculative_draft_tensor_parallel_size,
            help='Number of tensor parallel replicas for '
            'the draft model in speculative decoding.')

        parser.add_argument(
            '--speculative-max-model-len',
            type=int,
            default=EngineArgs.speculative_max_model_len,
            help='The maximum sequence length supported by the '
            'draft model. Sequences over this length will skip '
            'speculation.')

        parser.add_argument(
            '--speculative-disable-by-batch-size',
            type=int,
            default=EngineArgs.speculative_disable_by_batch_size,
            help='Disable speculative decoding for new incoming requests '
            'if the number of enqueue requests is larger than this value.')

        parser.add_argument(
            '--ngram-prompt-lookup-max',
            type=int,
            default=EngineArgs.ngram_prompt_lookup_max,
            help='Max size of window for ngram prompt lookup in speculative '
            'decoding.')

        parser.add_argument(
            '--ngram-prompt-lookup-min',
            type=int,
            default=EngineArgs.ngram_prompt_lookup_min,
            help='Min size of window for ngram prompt lookup in speculative '
            'decoding.')

        parser.add_argument(
            '--spec-decoding-acceptance-method',
            type=str,
            default=EngineArgs.spec_decoding_acceptance_method,
            choices=['rejection_sampler', 'typical_acceptance_sampler'],
            help='Specify the acceptance method to use during draft token '
            'verification in speculative decoding. Two types of acceptance '
            'routines are supported: '
            '1) RejectionSampler which does not allow changing the '
            'acceptance rate of draft tokens, '
            '2) TypicalAcceptanceSampler which is configurable, allowing for '
            'a higher acceptance rate at the cost of lower quality, '
            'and vice versa.')

        parser.add_argument(
            '--typical-acceptance-sampler-posterior-threshold',
            type=float,
            default=EngineArgs.typical_acceptance_sampler_posterior_threshold,
            help='Set the lower bound threshold for the posterior '
            'probability of a token to be accepted. This threshold is '
            'used by the TypicalAcceptanceSampler to make sampling decisions '
            'during speculative decoding. Defaults to 0.09')

        parser.add_argument(
            '--typical-acceptance-sampler-posterior-alpha',
            type=float,
            default=EngineArgs.typical_acceptance_sampler_posterior_alpha,
            help='A scaling factor for the entropy-based threshold for token '
            'acceptance in the TypicalAcceptanceSampler. Typically defaults '
            'to sqrt of --typical-acceptance-sampler-posterior-threshold '
            'i.e. 0.3')

        parser.add_argument(
            '--disable-logprobs-during-spec-decoding',
            type=bool,
            default=EngineArgs.disable_logprobs_during_spec_decoding,
            help='If set to True, token log probabilities are not returned '
            'during speculative decoding. If set to False, log probabilities '
            'are returned according to the settings in SamplingParams. If '
            'not specified, it defaults to True. Disabling log probabilities '
            'during speculative decoding reduces latency by skipping logprob '
            'calculation in proposal sampling, target sampling, and after '
            'accepted tokens are determined.')

        parser.add_argument('--model-loader-extra-config',
                            type=nullable_str,
                            default=EngineArgs.model_loader_extra_config,
                            help='Extra config for model loader. '
                            'This will be passed to the model loader '
                            'corresponding to the chosen load_format. '
                            'This should be a JSON string that will be '
                            'parsed into a dictionary.')
        parser.add_argument(
            '--ignore-patterns',
            action="append",
            type=str,
            default=[],
            help="The pattern(s) to ignore when loading the model."
            "Default to 'original/**/*' to avoid repeated loading of llama's "
            "checkpoints.")
        parser.add_argument(
            '--preemption-mode',
            type=str,
            default=None,
            help='If \'recompute\', the engine performs preemption by '
            'recomputing; If \'swap\', the engine performs preemption by '
            'block swapping.')

        parser.add_argument(
            "--served-model-name",
            nargs="+",
            type=str,
            default=None,
            help="The model name(s) used in the API. If multiple "
            "names are provided, the server will respond to any "
            "of the provided names. The model name in the model "
            "field of a response will be the first name in this "
            "list. If not specified, the model name will be the "
            "same as the `--model` argument. Noted that this name(s)"
            "will also be used in `model_name` tag content of "
            "prometheus metrics, if multiple names provided, metrics"
            "tag will take the first one.")
        parser.add_argument('--qlora-adapter-name-or-path',
                            type=str,
                            default=None,
                            help='Name or path of the QLoRA adapter.')

        parser.add_argument(
            '--otlp-traces-endpoint',
            type=str,
            default=None,
            help='Target URL to which OpenTelemetry traces will be sent.')
        parser.add_argument(
            '--collect-detailed-traces',
            type=str,
            default=None,
            help="Valid choices are " +
            ",".join(ALLOWED_DETAILED_TRACE_MODULES) +
            ". It makes sense to set this only if --otlp-traces-endpoint is"
            " set. If set, it will collect detailed traces for the specified "
            "modules. This involves use of possibly costly and or blocking "
            "operations and hence might have a performance impact.")

        return parser

    @classmethod
    def from_cli_args(cls, args: argparse.Namespace):
        # Get the list of attributes of this dataclass.
        attrs = [attr.name for attr in dataclasses.fields(cls)]
        # Set the attributes from the parsed arguments.
        engine_args = cls(**{attr: getattr(args, attr) for attr in attrs})
        return engine_args

    def create_engine_config(self, ) -> EngineConfig:
        # gguf file needs a specific model loader and doesn't use hf_repo
        if self.model.endswith(".gguf"):
            self.quantization = self.load_format = "gguf"

        # bitsandbytes quantization needs a specific model loader
        # so we make sure the quant method and the load format are consistent
        if (self.quantization == "bitsandbytes" or
           self.qlora_adapter_name_or_path is not None) and \
           self.load_format != "bitsandbytes":
            raise ValueError(
                "BitsAndBytes quantization and QLoRA adapter only support "
                f"'bitsandbytes' load format, but got {self.load_format}")

        if (self.load_format == "bitsandbytes" or
            self.qlora_adapter_name_or_path is not None) and \
            self.quantization != "bitsandbytes":
            raise ValueError(
                "BitsAndBytes load format and QLoRA adapter only support "
                f"'bitsandbytes' quantization, but got {self.quantization}")

        assert self.cpu_offload_gb >= 0, (
            "CPU offload space must be non-negative"
            f", but got {self.cpu_offload_gb}")

        multimodal_config = MultiModalConfig(
            limit_per_prompt=self.limit_mm_per_prompt or {})

        device_config = DeviceConfig(device=self.device)
        model_config = ModelConfig(
            model=self.model,
            tokenizer=self.tokenizer,
            tokenizer_mode=self.tokenizer_mode,
            trust_remote_code=self.trust_remote_code,
            dtype=self.dtype,
            seed=self.seed,
            revision=self.revision,
            code_revision=self.code_revision,
            rope_scaling=self.rope_scaling,
            rope_theta=self.rope_theta,
            tokenizer_revision=self.tokenizer_revision,
            max_model_len=self.max_model_len,
            quantization=self.quantization,
            quantization_param_path=self.quantization_param_path,
            enforce_eager=self.enforce_eager,
            max_context_len_to_capture=self.max_context_len_to_capture,
            max_seq_len_to_capture=self.max_seq_len_to_capture,
            max_logprobs=self.max_logprobs,
            disable_sliding_window=self.disable_sliding_window,
            skip_tokenizer_init=self.skip_tokenizer_init,
            served_model_name=self.served_model_name,
            multimodal_config=multimodal_config)
        cache_config = CacheConfig(
            block_size=self.block_size,
            gpu_memory_utilization=self.gpu_memory_utilization,
            swap_space=self.swap_space,
            cache_dtype=self.kv_cache_dtype,
            num_gpu_blocks_override=self.num_gpu_blocks_override,
            sliding_window=model_config.get_sliding_window(),
            enable_prefix_caching=self.enable_prefix_caching,
            cpu_offload_gb=self.cpu_offload_gb,
        )
        parallel_config = ParallelConfig(
            pipeline_parallel_size=self.pipeline_parallel_size,
            tensor_parallel_size=self.tensor_parallel_size,
            worker_use_ray=self.worker_use_ray,
            max_parallel_loading_workers=self.max_parallel_loading_workers,
            disable_custom_all_reduce=self.disable_custom_all_reduce,
            tokenizer_pool_config=TokenizerPoolConfig.create_config(
                self.tokenizer_pool_size,
                self.tokenizer_pool_type,
                self.tokenizer_pool_extra_config,
            ),
            ray_workers_use_nsight=self.ray_workers_use_nsight,
            distributed_executor_backend=self.distributed_executor_backend)

        max_model_len = model_config.max_model_len
        use_long_context = max_model_len > 32768
        if self.enable_chunked_prefill is None:
            # If not explicitly set, enable chunked prefill by default for
            # long context (> 32K) models. This is to avoid OOM errors in the
            # initial memory profiling phase.
            if use_long_context:
                is_gpu = device_config.device_type == "cuda"
                use_sliding_window = (model_config.get_sliding_window()
                                      is not None)
                use_spec_decode = self.speculative_model is not None
                has_seqlen_agnostic_layers = (
                    model_config.contains_seqlen_agnostic_layers(
                        parallel_config))
                if (is_gpu and not use_sliding_window and not use_spec_decode
                        and not self.enable_lora
                        and not self.enable_prompt_adapter
                        and not self.enable_prefix_caching
                        and not has_seqlen_agnostic_layers):
                    self.enable_chunked_prefill = True
                    logger.warning(
                        "Chunked prefill is enabled by default for models with "
                        "max_model_len > 32K. Currently, chunked prefill might "
                        "not work with some features or models. If you "
                        "encounter any issues, please disable chunked prefill "
                        "by setting --enable-chunked-prefill=False.")
            if self.enable_chunked_prefill is None:
                self.enable_chunked_prefill = False

        if not self.enable_chunked_prefill and use_long_context:
            logger.warning(
                "The model has a long context length (%s). This may cause OOM "
                "errors during the initial memory profiling phase, or result "
                "in low performance due to small KV cache space. Consider "
                "setting --max-model-len to a smaller value.", max_model_len)

        speculative_config = SpeculativeConfig.maybe_create_spec_config(
            target_model_config=model_config,
            target_parallel_config=parallel_config,
            target_dtype=self.dtype,
            speculative_model=self.speculative_model,
            speculative_draft_tensor_parallel_size = \
                self.speculative_draft_tensor_parallel_size,
            num_speculative_tokens=self.num_speculative_tokens,
            speculative_disable_by_batch_size=self.
            speculative_disable_by_batch_size,
            speculative_max_model_len=self.speculative_max_model_len,
            enable_chunked_prefill=self.enable_chunked_prefill,
            use_v2_block_manager=self.use_v2_block_manager,
            disable_log_stats=self.disable_log_stats,
            ngram_prompt_lookup_max=self.ngram_prompt_lookup_max,
            ngram_prompt_lookup_min=self.ngram_prompt_lookup_min,
            draft_token_acceptance_method=\
                self.spec_decoding_acceptance_method,
            typical_acceptance_sampler_posterior_threshold=self.
            typical_acceptance_sampler_posterior_threshold,
            typical_acceptance_sampler_posterior_alpha=self.
            typical_acceptance_sampler_posterior_alpha,
            disable_logprobs=self.disable_logprobs_during_spec_decoding,
        )

        if self.num_scheduler_steps > 1:
            raise NotImplementedError("Multi-step is not yet supported.")
            if speculative_config is not None:
                raise ValueError("Speculative decoding is not supported with "
                                 "multi-step (--num-scheduler-steps > 1)")
            if self.enable_chunked_prefill:
                raise ValueError("Chunked prefill is not supported with "
                                 "multi-step (--num-scheduler-steps > 1)")

        # make sure num_lookahead_slots is set the higher value depending on
        # if we are using speculative decoding or multi-step
        num_lookahead_slots = max(self.num_lookahead_slots,
                                  self.num_scheduler_steps - 1)
        num_lookahead_slots = num_lookahead_slots \
            if speculative_config is None \
            else speculative_config.num_lookahead_slots

        scheduler_config = SchedulerConfig(
            max_num_batched_tokens=self.max_num_batched_tokens,
            max_num_seqs=self.max_num_seqs,
            max_model_len=model_config.max_model_len,
            use_v2_block_manager=self.use_v2_block_manager,
            num_lookahead_slots=num_lookahead_slots,
            delay_factor=self.scheduler_delay_factor,
            enable_chunked_prefill=self.enable_chunked_prefill,
            embedding_mode=model_config.embedding_mode,
            preemption_mode=self.preemption_mode,
<<<<<<< HEAD
            _send_delta_data=(envs.VLLM_USE_RAY_SPMD_WORKER
                              and envs.VLLM_SPMD_SEND_DELTA_DATA
                              and parallel_config.use_ray))
=======
            num_scheduler_steps=self.num_scheduler_steps,
        )
>>>>>>> 951fdd66
        lora_config = LoRAConfig(
            max_lora_rank=self.max_lora_rank,
            max_loras=self.max_loras,
            fully_sharded_loras=self.fully_sharded_loras,
            lora_extra_vocab_size=self.lora_extra_vocab_size,
            long_lora_scaling_factors=self.long_lora_scaling_factors,
            lora_dtype=self.lora_dtype,
            max_cpu_loras=self.max_cpu_loras if self.max_cpu_loras
            and self.max_cpu_loras > 0 else None) if self.enable_lora else None

        if self.qlora_adapter_name_or_path is not None and \
            self.qlora_adapter_name_or_path != "":
            if self.model_loader_extra_config is None:
                self.model_loader_extra_config = {}
            self.model_loader_extra_config[
                "qlora_adapter_name_or_path"] = self.qlora_adapter_name_or_path

        load_config = LoadConfig(
            load_format=self.load_format,
            download_dir=self.download_dir,
            model_loader_extra_config=self.model_loader_extra_config,
            ignore_patterns=self.ignore_patterns,
        )

        prompt_adapter_config = PromptAdapterConfig(
            max_prompt_adapters=self.max_prompt_adapters,
            max_prompt_adapter_token=self.max_prompt_adapter_token) \
                                        if self.enable_prompt_adapter else None

        decoding_config = DecodingConfig(
            guided_decoding_backend=self.guided_decoding_backend)

        detailed_trace_modules = []
        if self.collect_detailed_traces is not None:
            detailed_trace_modules = self.collect_detailed_traces.split(",")
        for m in detailed_trace_modules:
            if m not in ALLOWED_DETAILED_TRACE_MODULES:
                raise ValueError(
                    f"Invalid module {m} in collect_detailed_traces. "
                    f"Valid modules are {ALLOWED_DETAILED_TRACE_MODULES}")
            if (m == "model"
                    or m == "all") and self.pipeline_parallel_size > 1:
                raise ValueError(
                    "Collection of detailed traces for the 'model' module is "
                    "not yet supported with pipeline parallelism.")
        observability_config = ObservabilityConfig(
            otlp_traces_endpoint=self.otlp_traces_endpoint,
            collect_model_forward_time="model" in detailed_trace_modules
            or "all" in detailed_trace_modules,
            collect_model_execute_time="worker" in detailed_trace_modules
            or "all" in detailed_trace_modules,
        )

        if (model_config.get_sliding_window() is not None
                and scheduler_config.chunked_prefill_enabled
                and not scheduler_config.use_v2_block_manager):
            raise ValueError(
                "Chunked prefill is not supported with sliding window. "
                "Set --disable-sliding-window to disable sliding window.")

        return EngineConfig(
            model_config=model_config,
            cache_config=cache_config,
            parallel_config=parallel_config,
            scheduler_config=scheduler_config,
            device_config=device_config,
            lora_config=lora_config,
            multimodal_config=multimodal_config,
            speculative_config=speculative_config,
            load_config=load_config,
            decoding_config=decoding_config,
            observability_config=observability_config,
            prompt_adapter_config=prompt_adapter_config,
        )


@dataclass
class AsyncEngineArgs(EngineArgs):
    """Arguments for asynchronous vLLM engine."""
    engine_use_ray: bool = False
    disable_log_requests: bool = False

    @staticmethod
    def add_cli_args(parser: FlexibleArgumentParser,
                     async_args_only: bool = False) -> FlexibleArgumentParser:
        if not async_args_only:
            parser = EngineArgs.add_cli_args(parser)
        parser.add_argument('--engine-use-ray',
                            action='store_true',
                            help='Use Ray to start the LLM engine in a '
                            'separate process as the server process.'
                            '(DEPRECATED. This argument is deprecated '
                            'and will be removed in a future update. '
                            'Set `VLLM_ALLOW_ENGINE_USE_RAY=1` to force '
                            'use it. See '
                            'https://github.com/vllm-project/vllm/issues/7045.'
                            ')')
        parser.add_argument('--disable-log-requests',
                            action='store_true',
                            help='Disable logging requests.')
        return parser


class StoreBoolean(argparse.Action):

    def __call__(self, parser, namespace, values, option_string=None):
        if values.lower() == "true":
            setattr(namespace, self.dest, True)
        elif values.lower() == "false":
            setattr(namespace, self.dest, False)
        else:
            raise ValueError(f"Invalid boolean value: {values}. "
                             "Expected 'true' or 'false'.")


# These functions are used by sphinx to build the documentation
def _engine_args_parser():
    return EngineArgs.add_cli_args(FlexibleArgumentParser())


def _async_engine_args_parser():
    return AsyncEngineArgs.add_cli_args(FlexibleArgumentParser(),
                                        async_args_only=True)<|MERGE_RESOLUTION|>--- conflicted
+++ resolved
@@ -892,14 +892,11 @@
             enable_chunked_prefill=self.enable_chunked_prefill,
             embedding_mode=model_config.embedding_mode,
             preemption_mode=self.preemption_mode,
-<<<<<<< HEAD
+            num_scheduler_steps=self.num_scheduler_steps,
             _send_delta_data=(envs.VLLM_USE_RAY_SPMD_WORKER
                               and envs.VLLM_SPMD_SEND_DELTA_DATA
-                              and parallel_config.use_ray))
-=======
-            num_scheduler_steps=self.num_scheduler_steps,
+                              and parallel_config.use_ray),
         )
->>>>>>> 951fdd66
         lora_config = LoRAConfig(
             max_lora_rank=self.max_lora_rank,
             max_loras=self.max_loras,
