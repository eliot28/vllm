import argparse
import dataclasses
from dataclasses import dataclass
from typing import Optional, Tuple

from vllm.config import (CacheConfig, DeviceConfig, LoRAConfig, ModelConfig,
                         ParallelConfig, SchedulerConfig, TokenizerPoolConfig,
                         VisionLanguageConfig)
from vllm.utils import str_to_int_tuple


@dataclass
class EngineArgs:
    """Arguments for vLLM engine."""
    model: str
    tokenizer: Optional[str] = None
    tokenizer_mode: str = 'auto'
    trust_remote_code: bool = False
    download_dir: Optional[str] = None
    load_format: str = 'auto'
    dtype: str = 'auto'
    kv_cache_dtype: str = 'auto'
    seed: int = 0
    max_model_len: Optional[int] = None
    worker_use_ray: bool = False
    pipeline_parallel_size: int = 1
    tensor_parallel_size: int = 1
    max_parallel_loading_workers: Optional[int] = None
    block_size: int = 16
    enable_prefix_caching: bool = False
    swap_space: int = 4  # GiB
    gpu_memory_utilization: float = 0.90
    max_num_batched_tokens: Optional[int] = None
    max_num_seqs: int = 256
    max_logprobs: int = 5  # OpenAI default value
    disable_log_stats: bool = False
    revision: Optional[str] = None
    code_revision: Optional[str] = None
    tokenizer_revision: Optional[str] = None
    quantization: Optional[str] = None
    enforce_eager: bool = False
    max_context_len_to_capture: int = 8192
    disable_custom_all_reduce: bool = False
    tokenizer_pool_size: int = 0
    tokenizer_pool_type: str = "ray"
    tokenizer_pool_extra_config: Optional[dict] = None
    enable_lora: bool = False
    max_loras: int = 1
    max_lora_rank: int = 16
    lora_extra_vocab_size: int = 256
    lora_dtype = 'auto'
    max_cpu_loras: Optional[int] = None
    device: str = 'auto'
    ray_workers_use_nsight: bool = False
    # Related to Vision-language models such as llava
    image_input_type: Optional[str] = None
    image_token_id: Optional[int] = None
    image_input_shape: Optional[str] = None
    image_feature_size: Optional[int] = None
    scheduler_delay_factor: float = 0.0

    def __post_init__(self):
        if self.tokenizer is None:
            self.tokenizer = self.model

    @staticmethod
    def add_cli_args(
            parser: argparse.ArgumentParser) -> argparse.ArgumentParser:
        """Shared CLI arguments for vLLM engine."""

        # NOTE: If you update any of the arguments below, please also
        # make sure to update docs/source/models/engine_args.rst

        # Model arguments
        parser.add_argument(
            '--model',
            type=str,
            default='facebook/opt-125m',
            help='name or path of the huggingface model to use')
        parser.add_argument(
            '--tokenizer',
            type=str,
            default=EngineArgs.tokenizer,
            help='name or path of the huggingface tokenizer to use')
        parser.add_argument(
            '--revision',
            type=str,
            default=None,
            help='the specific model version to use. It can be a branch '
            'name, a tag name, or a commit id. If unspecified, will use '
            'the default version.')
        parser.add_argument(
            '--code-revision',
            type=str,
            default=None,
            help='the specific revision to use for the model code on '
            'Hugging Face Hub. It can be a branch name, a tag name, or a '
            'commit id. If unspecified, will use the default version.')
        parser.add_argument(
            '--tokenizer-revision',
            type=str,
            default=None,
            help='the specific tokenizer version to use. It can be a branch '
            'name, a tag name, or a commit id. If unspecified, will use '
            'the default version.')
        parser.add_argument('--tokenizer-mode',
                            type=str,
                            default=EngineArgs.tokenizer_mode,
                            choices=['auto', 'slow'],
                            help='tokenizer mode. "auto" will use the fast '
                            'tokenizer if available, and "slow" will '
                            'always use the slow tokenizer.')
        parser.add_argument('--trust-remote-code',
                            action='store_true',
                            help='trust remote code from huggingface')
        parser.add_argument('--download-dir',
                            type=str,
                            default=EngineArgs.download_dir,
                            help='directory to download and load the weights, '
                            'default to the default cache dir of '
                            'huggingface')
        parser.add_argument(
            '--load-format',
            type=str,
            default=EngineArgs.load_format,
            choices=['auto', 'pt', 'safetensors', 'npcache', 'dummy'],
            help='The format of the model weights to load. '
            '"auto" will try to load the weights in the safetensors format '
            'and fall back to the pytorch bin format if safetensors format '
            'is not available. '
            '"pt" will load the weights in the pytorch bin format. '
            '"safetensors" will load the weights in the safetensors format. '
            '"npcache" will load the weights in pytorch format and store '
            'a numpy cache to speed up the loading. '
            '"dummy" will initialize the weights with random values, '
            'which is mainly for profiling.')
        parser.add_argument(
            '--dtype',
            type=str,
            default=EngineArgs.dtype,
            choices=[
                'auto', 'half', 'float16', 'bfloat16', 'float', 'float32'
            ],
            help='data type for model weights and activations. '
            'The "auto" option will use FP16 precision '
            'for FP32 and FP16 models, and BF16 precision '
            'for BF16 models.')
        parser.add_argument(
            '--kv-cache-dtype',
            type=str,
            choices=['auto', 'fp8_e5m2'],
            default=EngineArgs.kv_cache_dtype,
            help='Data type for kv cache storage. If "auto", will use model '
            'data type. Note FP8 is not supported when cuda version is '
            'lower than 11.8.')
        parser.add_argument('--max-model-len',
                            type=int,
                            default=EngineArgs.max_model_len,
                            help='model context length. If unspecified, '
                            'will be automatically derived from the model.')
        # Parallel arguments
        parser.add_argument('--worker-use-ray',
                            action='store_true',
                            help='use Ray for distributed serving, will be '
                            'automatically set when using more than 1 GPU '
                            'unless on ROCm where the default is torchrun')
        parser.add_argument('--pipeline-parallel-size',
                            '-pp',
                            type=int,
                            default=EngineArgs.pipeline_parallel_size,
                            help='number of pipeline stages')
        parser.add_argument('--tensor-parallel-size',
                            '-tp',
                            type=int,
                            default=EngineArgs.tensor_parallel_size,
                            help='number of tensor parallel replicas')
        parser.add_argument(
            '--max-parallel-loading-workers',
            type=int,
            default=EngineArgs.max_parallel_loading_workers,
            help='load model sequentially in multiple batches, '
            'to avoid RAM OOM when using tensor '
            'parallel and large models')
        parser.add_argument(
            '--ray-workers-use-nsight',
            action='store_true',
            help='If specified, use nsight to profile ray workers')
        # KV cache arguments
        parser.add_argument('--block-size',
                            type=int,
                            default=EngineArgs.block_size,
                            choices=[8, 16, 32, 128],
                            help='token block size')

        parser.add_argument('--enable-prefix-caching',
                            action='store_true',
                            help='Enables automatic prefix caching')

        parser.add_argument('--seed',
                            type=int,
                            default=EngineArgs.seed,
                            help='random seed')
        parser.add_argument('--swap-space',
                            type=int,
                            default=EngineArgs.swap_space,
                            help='CPU swap space size (GiB) per GPU')
        parser.add_argument(
            '--gpu-memory-utilization',
            type=float,
            default=EngineArgs.gpu_memory_utilization,
            help='the fraction of GPU memory to be used for '
            'the model executor, which can range from 0 to 1.'
            'If unspecified, will use the default value of 0.9.')
        parser.add_argument('--max-num-batched-tokens',
                            type=int,
                            default=EngineArgs.max_num_batched_tokens,
                            help='maximum number of batched tokens per '
                            'iteration')
        parser.add_argument('--max-num-seqs',
                            type=int,
                            default=EngineArgs.max_num_seqs,
                            help='maximum number of sequences per iteration')
        parser.add_argument(
            '--max-logprobs',
            type=int,
            default=EngineArgs.max_logprobs,
            help=('max number of log probs to return logprobs is specified in'
                  ' SamplingParams'))
        parser.add_argument('--disable-log-stats',
                            action='store_true',
                            help='disable logging statistics')
        # Quantization settings.
        parser.add_argument('--quantization',
                            '-q',
                            type=str,
                            choices=['awq', 'gptq', 'squeezellm', None],
                            default=EngineArgs.quantization,
                            help='Method used to quantize the weights. If '
                            'None, we first check the `quantization_config` '
                            'attribute in the model config file. If that is '
                            'None, we assume the model weights are not '
                            'quantized and use `dtype` to determine the data '
                            'type of the weights.')
        parser.add_argument('--enforce-eager',
                            action='store_true',
                            help='Always use eager-mode PyTorch. If False, '
                            'will use eager mode and CUDA graph in hybrid '
                            'for maximal performance and flexibility.')
        parser.add_argument('--max-context-len-to-capture',
                            type=int,
                            default=EngineArgs.max_context_len_to_capture,
                            help='maximum context length covered by CUDA '
                            'graphs. When a sequence has context length '
                            'larger than this, we fall back to eager mode.')
        parser.add_argument('--disable-custom-all-reduce',
                            action='store_true',
                            default=EngineArgs.disable_custom_all_reduce,
                            help='See ParallelConfig')
        parser.add_argument('--tokenizer-pool-size',
                            type=int,
                            default=EngineArgs.tokenizer_pool_size,
                            help='Size of tokenizer pool to use for '
                            'asynchronous tokenization. If 0, will '
                            'use synchronous tokenization.')
        parser.add_argument('--tokenizer-pool-type',
                            type=str,
                            default=EngineArgs.tokenizer_pool_type,
                            help='Type of tokenizer pool to use for '
                            'asynchronous tokenization. Ignored '
                            'if tokenizer_pool_size is 0.')
        parser.add_argument('--tokenizer-pool-extra-config',
                            type=str,
                            default=EngineArgs.tokenizer_pool_extra_config,
                            help='Extra config for tokenizer pool. '
                            'This should be a JSON string that will be '
                            'parsed into a dictionary. Ignored if '
                            'tokenizer_pool_size is 0.')
        # LoRA related configs
        parser.add_argument('--enable-lora',
                            action='store_true',
                            help='If True, enable handling of LoRA adapters.')
        parser.add_argument('--max-loras',
                            type=int,
                            default=EngineArgs.max_loras,
                            help='Max number of LoRAs in a single batch.')
        parser.add_argument('--max-lora-rank',
                            type=int,
                            default=EngineArgs.max_lora_rank,
                            help='Max LoRA rank.')
        parser.add_argument(
            '--lora-extra-vocab-size',
            type=int,
            default=EngineArgs.lora_extra_vocab_size,
            help=('Maximum size of extra vocabulary that can be '
                  'present in a LoRA adapter (added to the base '
                  'model vocabulary).'))
        parser.add_argument(
            '--lora-dtype',
            type=str,
            default=EngineArgs.lora_dtype,
            choices=['auto', 'float16', 'bfloat16', 'float32'],
            help=('Data type for LoRA. If auto, will default to '
                  'base model dtype.'))
        parser.add_argument(
            '--max-cpu-loras',
            type=int,
            default=EngineArgs.max_cpu_loras,
            help=('Maximum number of LoRAs to store in CPU memory. '
                  'Must be >= than max_num_seqs. '
                  'Defaults to max_num_seqs.'))
        parser.add_argument("--device",
                            type=str,
                            default=EngineArgs.device,
                            choices=["auto", "cuda", "neuron"],
                            help='Device type for vLLM execution.')
        # Related to Vision-language models such as llava
        parser.add_argument(
            '--image-input-type',
            type=str,
            default=None,
            choices=[
                t.name.lower() for t in VisionLanguageConfig.ImageInputType
            ],
            help=('The image input type passed into vLLM. '
                  'Should be one of "pixel_values" or "image_features".'))
        parser.add_argument('--image-token-id',
                            type=int,
                            default=None,
                            help=('Input id for image token.'))
        parser.add_argument(
            '--image-input-shape',
            type=str,
            default=None,
            help=('The biggest image input shape (worst for memory footprint) '
                  'given an input type. Only used for vLLM\'s profile_run.'))
        parser.add_argument(
            '--image-feature-size',
            type=int,
            default=None,
            help=('The image feature size along the context dimension.'))
        parser.add_argument(
            '--scheduler-delay-factor',
            type=float,
            default=EngineArgs.scheduler_delay_factor,
            help='Apply a delay (of delay factor multiplied by previous'
            'prompt latency) before scheduling next prompt.')
        return parser

    @classmethod
    def from_cli_args(cls, args: argparse.Namespace) -> 'EngineArgs':
        # Get the list of attributes of this dataclass.
        attrs = [attr.name for attr in dataclasses.fields(cls)]
        # Set the attributes from the parsed arguments.
        engine_args = cls(**{attr: getattr(args, attr) for attr in attrs})
        return engine_args

    def create_engine_configs(
        self,
    ) -> Tuple[ModelConfig, CacheConfig, ParallelConfig, SchedulerConfig,
               DeviceConfig, Optional[LoRAConfig],
               Optional[VisionLanguageConfig]]:
        device_config = DeviceConfig(self.device)
        model_config = ModelConfig(
            self.model, self.tokenizer, self.tokenizer_mode,
            self.trust_remote_code, self.download_dir, self.load_format,
            self.dtype, self.seed, self.revision, self.code_revision,
            self.tokenizer_revision, self.max_model_len, self.quantization,
            self.enforce_eager, self.max_context_len_to_capture,
            self.max_logprobs)
        cache_config = CacheConfig(self.block_size,
                                   self.gpu_memory_utilization,
                                   self.swap_space, self.kv_cache_dtype,
                                   model_config.get_sliding_window(),
                                   self.enable_prefix_caching)
        parallel_config = ParallelConfig(
            self.pipeline_parallel_size, self.tensor_parallel_size,
            self.worker_use_ray, self.max_parallel_loading_workers,
<<<<<<< HEAD
            self.disable_custom_all_reduce, self.ray_workers_use_nsight)
=======
            self.disable_custom_all_reduce,
            TokenizerPoolConfig.create_config(
                self.tokenizer_pool_size,
                self.tokenizer_pool_type,
                self.tokenizer_pool_extra_config,
            ), self.ray_workers_use_nsight)
>>>>>>> 4e850c10
        scheduler_config = SchedulerConfig(self.max_num_batched_tokens,
                                           self.max_num_seqs,
                                           model_config.max_model_len,
                                           self.scheduler_delay_factor)
        lora_config = LoRAConfig(
            max_lora_rank=self.max_lora_rank,
            max_loras=self.max_loras,
            lora_extra_vocab_size=self.lora_extra_vocab_size,
            lora_dtype=self.lora_dtype,
            max_cpu_loras=self.max_cpu_loras if self.max_cpu_loras
            and self.max_cpu_loras > 0 else None) if self.enable_lora else None

        if self.image_input_type:
            if (not self.image_token_id or not self.image_input_shape
                    or not self.image_feature_size):
                raise ValueError(
                    'Specify `image_token_id`, `image_input_shape` and '
                    '`image_feature_size` together with `image_input_type`.')
            vision_language_config = VisionLanguageConfig(
                image_input_type=VisionLanguageConfig.
                get_image_input_enum_type(self.image_input_type),
                image_token_id=self.image_token_id,
                image_input_shape=str_to_int_tuple(self.image_input_shape),
                image_feature_size=self.image_feature_size,
            )
        else:
            vision_language_config = None

        return (model_config, cache_config, parallel_config, scheduler_config,
                device_config, lora_config, vision_language_config)


@dataclass
class AsyncEngineArgs(EngineArgs):
    """Arguments for asynchronous vLLM engine."""
    engine_use_ray: bool = False
    disable_log_requests: bool = False
    max_log_len: Optional[int] = None

    @staticmethod
    def add_cli_args(
            parser: argparse.ArgumentParser) -> argparse.ArgumentParser:
        parser = EngineArgs.add_cli_args(parser)
        parser.add_argument('--engine-use-ray',
                            action='store_true',
                            help='use Ray to start the LLM engine in a '
                            'separate process as the server process.')
        parser.add_argument('--disable-log-requests',
                            action='store_true',
                            help='disable logging requests')
        parser.add_argument('--max-log-len',
                            type=int,
                            default=None,
                            help='max number of prompt characters or prompt '
                            'ID numbers being printed in log. '
                            'Default: unlimited.')
        return parser<|MERGE_RESOLUTION|>--- conflicted
+++ resolved
@@ -375,16 +375,12 @@
         parallel_config = ParallelConfig(
             self.pipeline_parallel_size, self.tensor_parallel_size,
             self.worker_use_ray, self.max_parallel_loading_workers,
-<<<<<<< HEAD
-            self.disable_custom_all_reduce, self.ray_workers_use_nsight)
-=======
             self.disable_custom_all_reduce,
             TokenizerPoolConfig.create_config(
                 self.tokenizer_pool_size,
                 self.tokenizer_pool_type,
                 self.tokenizer_pool_extra_config,
             ), self.ray_workers_use_nsight)
->>>>>>> 4e850c10
         scheduler_config = SchedulerConfig(self.max_num_batched_tokens,
                                            self.max_num_seqs,
                                            model_config.max_model_len,
