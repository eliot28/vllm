import copy
from collections import defaultdict, Counter as CollectionsCounter
import os
import time
import pickle
import importlib
from typing import (TYPE_CHECKING, Any, Dict, Iterable, List, Optional, Tuple,
                    Union)

import vllm
from vllm.lora.request import LoRARequest
from vllm.config import (CacheConfig, DeviceConfig, ModelConfig,
                         ParallelConfig, SchedulerConfig, LoRAConfig)
from vllm.core.scheduler import Scheduler, SchedulerOutputs
from vllm.engine.arg_utils import EngineArgs
from vllm.engine.metrics import StatLogger, Stats
from vllm.engine.ray_utils import RayWorkerVllm, initialize_cluster, ray
from vllm.logger import init_logger
from vllm.outputs import RequestOutput
from vllm.sampling_params import SamplingParams
from vllm.sequence import (SamplerOutput, Sequence, SequenceGroup,
                           SequenceGroupOutput, SequenceOutput, SequenceStatus)
from vllm.transformers_utils.tokenizer import (detokenize_incrementally,
                                               TokenizerGroup)
from vllm.utils import (Counter, set_cuda_visible_devices, get_ip,
                        get_open_port, get_distributed_init_method)

if ray:
    from ray.util.scheduling_strategies import PlacementGroupSchedulingStrategy

if TYPE_CHECKING:
    from ray.util.placement_group import PlacementGroup

logger = init_logger(__name__)
_LOCAL_LOGGING_INTERVAL_SEC = 5

# A map between the device type (in device config) to its worker module.
DEVICE_TO_WORKER_MODULE_MAP = {
    "cuda": "vllm.worker.worker",
    "neuron": "vllm.worker.neuron_worker",
}

# If the env var is set, it uses the Ray's compiled DAG API
# which optimizes the control plane overhead.
# Run VLLM with VLLM_USE_RAY_COMPILED_DAG=1 to enable it.
USE_RAY_COMPILED_DAG = bool(os.getenv("VLLM_USE_RAY_COMPILED_DAG", 0))


class LLMEngine:
    """An LLM engine that receives requests and generates texts.

    This is the main class for the vLLM engine. It receives requests
    from clients and generates texts from the LLM. It includes a tokenizer, a
    language model (possibly distributed across multiple GPUs), and GPU memory
    space allocated for intermediate states (aka KV cache). This class utilizes
    iteration-level scheduling and efficient memory management to maximize the
    serving throughput.

    The `LLM` class wraps this class for offline batched inference and the
    `AsyncLLMEngine` class wraps this class for online serving.

    NOTE: The config arguments are derived from the `EngineArgs` class. For the
    comprehensive list of arguments, see `EngineArgs`.

    Args:
        model_config: The configuration related to the LLM model.
        cache_config: The configuration related to the KV cache memory
            management.
        parallel_config: The configuration related to distributed execution.
        scheduler_config: The configuration related to the request scheduler.
        device_config: The configuration related to the device.
        placement_group: Ray placement group for distributed execution.
            Required for distributed execution.
        log_stats: Whether to log statistics.
    """

    def __init__(
        self,
        model_config: ModelConfig,
        cache_config: CacheConfig,
        parallel_config: ParallelConfig,
        scheduler_config: SchedulerConfig,
        device_config: DeviceConfig,
        lora_config: Optional[LoRAConfig],
        placement_group: Optional["PlacementGroup"],
        log_stats: bool,
    ) -> None:
        logger.info(
            f"Initializing an LLM engine (v{vllm.__version__}) with config: "
            f"model={model_config.model!r}, "
            f"tokenizer={model_config.tokenizer!r}, "
            f"tokenizer_mode={model_config.tokenizer_mode}, "
            f"revision={model_config.revision}, "
            f"tokenizer_revision={model_config.tokenizer_revision}, "
            f"trust_remote_code={model_config.trust_remote_code}, "
            f"dtype={model_config.dtype}, "
            f"max_seq_len={model_config.max_model_len}, "
            f"download_dir={model_config.download_dir!r}, "
            f"load_format={model_config.load_format}, "
            f"tensor_parallel_size={parallel_config.tensor_parallel_size}, "
            f"disable_custom_all_reduce={parallel_config.disable_custom_all_reduce}, "
            f"quantization={model_config.quantization}, "
            f"enforce_eager={model_config.enforce_eager}, "
            f"kv_cache_dtype={cache_config.cache_dtype}, "
            f"device_config={device_config.device}, "
            f"seed={model_config.seed})")
        # TODO(woosuk): Print more configs in debug mode.

        self.model_config = model_config
        self.cache_config = cache_config
        self.lora_config = lora_config
        self.parallel_config = parallel_config
        self.scheduler_config = scheduler_config
        self.device_config = device_config
        self.log_stats = log_stats
        self._verify_args()

        self._init_tokenizer()
        self.seq_counter = Counter()

        # Create the parallel GPU workers.
        if self.parallel_config.worker_use_ray:
            # Disable Ray usage stats collection.
            ray_usage = os.environ.get("RAY_USAGE_STATS_ENABLED", "0")
            if ray_usage != "1":
                os.environ["RAY_USAGE_STATS_ENABLED"] = "0"
            # Pass additional arguments to initialize the worker
            additional_ray_args = {}
            if self.parallel_config.ray_workers_use_nsight:
                logger.info("Configuring Ray workers to use nsight.")
                additional_ray_args = {
                    "runtime_env": {
                        "nsight": {
                            "t": "cuda,cudnn,cublas",
                            "o": "'worker_process_%p'",
                            "cuda-graph-trace": "node",
                        }
                    }
                }
            self._init_workers_ray(placement_group, **additional_ray_args)
        else:
            self._init_workers()

        # Profile the memory usage and initialize the cache.
        self._init_cache()

        # Create the scheduler.
        self.scheduler = Scheduler(scheduler_config, cache_config, lora_config)

        # Metric Logging.
        if self.log_stats:
            self.stat_logger = StatLogger(
                local_interval=_LOCAL_LOGGING_INTERVAL_SEC,
<<<<<<< HEAD
                labels=dict(model_name=model_config.model),
                max_model_len=self.model_config.max_model_len)
=======
                labels=dict(model_name=model_config.model))
            self.stat_logger.info("cache_config", self.cache_config)
>>>>>>> 901cf4c5

        self.forward_dag = None
        if USE_RAY_COMPILED_DAG:
            self.forward_dag = self._compiled_ray_dag()

    def get_tokenizer_for_seq(self, sequence: Sequence):
        return self.tokenizer.get_lora_tokenizer(sequence.lora_request)

    def _dispatch_worker(self):
        worker_module = DEVICE_TO_WORKER_MODULE_MAP[
            self.device_config.device_type]
        imported_worker = importlib.import_module(worker_module)
        Worker = imported_worker.Worker
        return Worker

    def _init_workers(self):
        # Lazy import the Worker to avoid importing torch.cuda/xformers
        # before CUDA_VISIBLE_DEVICES is set in the Worker
        Worker = self._dispatch_worker()

        assert self.parallel_config.world_size == 1, (
            "Ray is required if parallel_config.world_size > 1.")

        self.workers: List[Worker] = []
        distributed_init_method = get_distributed_init_method(
            get_ip(), get_open_port())
        self.driver_worker = Worker(
            self.model_config,
            self.parallel_config,
            self.scheduler_config,
            self.device_config,
            local_rank=0,
            rank=0,
            distributed_init_method=distributed_init_method,
            lora_config=self.lora_config,
            kv_cache_dtype=self.cache_config.cache_dtype,
            is_driver_worker=True,
        )
        self._run_workers("init_model")
        self._run_workers("load_model")

    def _init_tokenizer(self, **tokenizer_init_kwargs):
        init_kwargs = dict(
            enable_lora=bool(self.lora_config),
            max_num_seqs=self.scheduler_config.max_num_seqs,
            max_input_length=None,
            tokenizer_mode=self.model_config.tokenizer_mode,
            trust_remote_code=self.model_config.trust_remote_code,
            revision=self.model_config.tokenizer_revision)
        init_kwargs.update(tokenizer_init_kwargs)
        self.tokenizer: TokenizerGroup = TokenizerGroup(
            self.model_config.tokenizer, **init_kwargs)

    def _init_workers_ray(self, placement_group: "PlacementGroup",
                          **ray_remote_kwargs):
        if self.parallel_config.tensor_parallel_size == 1:
            num_gpus = self.cache_config.gpu_memory_utilization
        else:
            num_gpus = 1

        self.driver_dummy_worker: RayWorkerVllm = None
        self.workers: List[RayWorkerVllm] = []

        driver_ip = get_ip()
        for bundle_id, bundle in enumerate(placement_group.bundle_specs):
            if not bundle.get("GPU", 0):
                continue
            scheduling_strategy = PlacementGroupSchedulingStrategy(
                placement_group=placement_group,
                placement_group_capture_child_tasks=True,
                placement_group_bundle_index=bundle_id,
            )
            worker = ray.remote(
                num_cpus=0,
                num_gpus=num_gpus,
                scheduling_strategy=scheduling_strategy,
                **ray_remote_kwargs,
            )(RayWorkerVllm).remote(self.model_config.trust_remote_code)

            worker_ip = ray.get(worker.get_node_ip.remote())
            if worker_ip == driver_ip and self.driver_dummy_worker is None:
                # If the worker is on the same node as the driver, we use it
                # as the resource holder for the driver process.
                self.driver_dummy_worker = worker
            else:
                self.workers.append(worker)

        if self.driver_dummy_worker is None:
            raise ValueError(
                "Ray does not allocate any GPUs on the driver node. Consider "
                "adjusting the Ray placement group or running the driver on a "
                "GPU node.")

        driver_node_id, driver_gpu_ids = ray.get(
            self.driver_dummy_worker.get_node_and_gpu_ids.remote())
        worker_node_and_gpu_ids = ray.get(
            [worker.get_node_and_gpu_ids.remote() for worker in self.workers])

        node_workers = defaultdict(list)
        node_gpus = defaultdict(list)

        node_workers[driver_node_id].append(0)
        node_gpus[driver_node_id].extend(driver_gpu_ids)
        for i, (node_id, gpu_ids) in enumerate(worker_node_and_gpu_ids,
                                               start=1):
            node_workers[node_id].append(i)
            node_gpus[node_id].extend(gpu_ids)
        for node_id, gpu_ids in node_gpus.items():
            node_gpus[node_id] = sorted(gpu_ids)

        # Set CUDA_VISIBLE_DEVICES for the driver.
        set_cuda_visible_devices(node_gpus[driver_node_id])
        for worker, (node_id, _) in zip(self.workers, worker_node_and_gpu_ids):
            worker.set_cuda_visible_devices.remote(node_gpus[node_id])

        distributed_init_method = get_distributed_init_method(
            driver_ip, get_open_port())

        # Lazy import the Worker to avoid importing torch.cuda/xformers
        # before CUDA_VISIBLE_DEVICES is set in the Worker
        Worker = self._dispatch_worker()

        # Initialize torch distributed process group for the workers.
        model_config = copy.deepcopy(self.model_config)
        parallel_config = copy.deepcopy(self.parallel_config)
        scheduler_config = copy.deepcopy(self.scheduler_config)
        device_config = copy.deepcopy(self.device_config)

        for rank, (worker, (node_id,
                            _)) in enumerate(zip(self.workers,
                                                 worker_node_and_gpu_ids),
                                             start=1):
            local_rank = node_workers[node_id].index(rank)
            worker.init_worker.remote(
                lambda rank=rank, local_rank=local_rank: Worker(
                    model_config,
                    parallel_config,
                    scheduler_config,
                    device_config,
                    local_rank,
                    rank,
                    distributed_init_method,
                    lora_config=self.lora_config,
                    kv_cache_dtype=self.cache_config.cache_dtype,
                ))

        driver_rank = 0
        driver_local_rank = node_workers[driver_node_id].index(driver_rank)
        self.driver_worker = Worker(
            model_config,
            parallel_config,
            scheduler_config,
            device_config,
            driver_local_rank,
            driver_rank,
            distributed_init_method,
            lora_config=self.lora_config,
            kv_cache_dtype=self.cache_config.cache_dtype,
            is_driver_worker=True,
        )

        # don't use cupy for eager mode
        self._run_workers("init_model",
                          cupy_port=get_open_port()
                          if not model_config.enforce_eager else None)
        self._run_workers(
            "load_model",
            max_concurrent_workers=self.parallel_config.
            max_parallel_loading_workers,
        )

    def _verify_args(self) -> None:
        self.model_config.verify_with_parallel_config(self.parallel_config)
        self.cache_config.verify_with_parallel_config(self.parallel_config)
        if self.lora_config:
            self.lora_config.verify_with_model_config(self.model_config)
            self.lora_config.verify_with_scheduler_config(
                self.scheduler_config)

    def _init_cache(self) -> None:
        """Profiles the memory usage and initializes the KV cache.

        The engine will first conduct a profiling of the existing memory usage.
        Then, it calculate the maximum possible number of GPU and CPU blocks
        that can be allocated with the remaining free memory.
        More details can be found in the
        :meth:`~vllm.worker.worker.Worker.profile_num_available_blocks` method
        from class :class:`~vllm.worker.Worker`.

        Afterwards, as there may be multiple workers,
        we take the minimum number of blocks across all workers
        to ensure this can be applied to all of them.

        Finally, the engine will initialize the KV cache
        with the calculated number of blocks.

        .. tip::
            You may limit the usage of GPU memory
            by adjusting the `gpu_memory_utilization` parameters.
        """
        # Get the maximum number of blocks that can be allocated on GPU and CPU.
        num_blocks = self._run_workers(
            "profile_num_available_blocks",
            block_size=self.cache_config.block_size,
            gpu_memory_utilization=self.cache_config.gpu_memory_utilization,
            cpu_swap_space=self.cache_config.swap_space_bytes,
            cache_dtype=self.cache_config.cache_dtype,
        )

        # Since we use a shared centralized controller, we take the minimum
        # number of blocks across all workers to make sure all the memory
        # operators can be applied to all workers.
        num_gpu_blocks = min(b[0] for b in num_blocks)
        num_cpu_blocks = min(b[1] for b in num_blocks)
        # FIXME(woosuk): Change to debug log.
        logger.info(f"# GPU blocks: {num_gpu_blocks}, "
                    f"# CPU blocks: {num_cpu_blocks}")

        if num_gpu_blocks <= 0:
            raise ValueError("No available memory for the cache blocks. "
                             "Try increasing `gpu_memory_utilization` when "
                             "initializing the engine.")
        max_seq_len = self.cache_config.block_size * num_gpu_blocks
        if self.model_config.max_model_len > max_seq_len:
            raise ValueError(
                f"The model's max seq len ({self.model_config.max_model_len}) "
                "is larger than the maximum number of tokens that can be "
                f"stored in KV cache ({max_seq_len}). Try increasing "
                "`gpu_memory_utilization` or decreasing `max_model_len` when "
                "initializing the engine.")

        self.cache_config.num_gpu_blocks = num_gpu_blocks
        self.cache_config.num_cpu_blocks = num_cpu_blocks

        # Initialize the cache.
        self._run_workers("init_cache_engine", cache_config=self.cache_config)
        # Warm up the model. This includes capturing the model into CUDA graph
        # if enforce_eager is False.
        self._run_workers("warm_up_model")

    @classmethod
    def from_engine_args(cls, engine_args: EngineArgs) -> "LLMEngine":
        """Creates an LLM engine from the engine arguments."""
        # Create the engine configs.
        engine_configs = engine_args.create_engine_configs()
        parallel_config = engine_configs[2]
        # Initialize the cluster.
        placement_group = initialize_cluster(parallel_config)
        # Create the LLM engine.
        engine = cls(*engine_configs,
                     placement_group,
                     log_stats=not engine_args.disable_log_stats)
        return engine

    def encode_request(
        self,
        request_id: str,  # pylint: disable=unused-argument
        prompt: Optional[str],
        prompt_token_ids: Optional[List[int]] = None,
        lora_request: Optional[LoRARequest] = None,
    ):
        if prompt_token_ids is None:
            assert prompt is not None
            prompt_token_ids = self.tokenizer.encode(request_id=request_id,
                                                     prompt=prompt,
                                                     lora_request=lora_request)
        return prompt_token_ids

    def add_request(
        self,
        request_id: str,
        prompt: Optional[str],
        sampling_params: SamplingParams,
        prompt_token_ids: Optional[List[int]] = None,
        arrival_time: Optional[float] = None,
        lora_request: Optional[LoRARequest] = None,
    ) -> None:
        """Add a request to the engine's request pool.

        The request is added to the request pool and will be processed by the
        scheduler as `engine.step()` is called. The exact scheduling policy is
        determined by the scheduler.

        Args:
            request_id: The unique ID of the request.
            prompt: The prompt string. Can be None if prompt_token_ids is
                provided.
            sampling_params: The sampling parameters for text generation.
            prompt_token_ids: The token IDs of the prompt. If None, we
                use the tokenizer to convert the prompts to token IDs.
            arrival_time: The arrival time of the request. If None, we use
                the current monotonic time.

        Details:
            - Set arrival_time to the current time if it is None.
            - Set prompt_token_ids to the encoded prompt if it is None.
            - Create `best_of` number of :class:`~vllm.Sequence` objects.
            - Create a :class:`~vllm.SequenceGroup` object
              from the list of :class:`~vllm.Sequence`.
            - Add the :class:`~vllm.SequenceGroup` object to the scheduler.

        Example:
            >>> # initialize engine
            >>> engine = LLMEngine.from_engine_args(engine_args)
            >>> # set request arguments
            >>> example_prompt = "Who is the president of the United States?"
            >>> sampling_params = SamplingParams(temperature=0.0)
            >>> request_id = 0
            >>>
            >>> # add the request to the engine
            >>> engine.add_request(
            >>>    str(request_id),
            >>>    example_prompt,
            >>>    SamplingParams(temperature=0.0))
            >>> # continue the request processing
            >>> ...
        """
        if lora_request is not None and not self.lora_config:
            raise ValueError(f"Got lora_request {lora_request} but LoRA is "
                             "not enabled!")
        if arrival_time is None:
            arrival_time = time.monotonic()
        prompt_token_ids = self.encode_request(
            request_id=request_id,
            prompt=prompt,
            prompt_token_ids=prompt_token_ids,
            lora_request=lora_request)

        # Create the sequences.
        block_size = self.cache_config.block_size
        seq_id = next(self.seq_counter)
        seq = Sequence(seq_id, prompt, prompt_token_ids, block_size,
                       lora_request)

        # Defensive copy of SamplingParams, which are used by the sampler,
        # this doesn't deep-copy LogitsProcessor objects
        sampling_params = sampling_params.clone()

        # Create the sequence group.
        seq_group = SequenceGroup(request_id, [seq], sampling_params,
                                  arrival_time, lora_request)

        # Add the sequence group to the scheduler.
        self.scheduler.add_seq_group(seq_group)

    def abort_request(self, request_id: Union[str, Iterable[str]]) -> None:
        """Aborts a request(s) with the given ID.

        Args:
            request_id: The ID(s) of the request to abort.

        Details:
            - Refer to the
              :meth:`~vllm.core.scheduler.Scheduler.abort_seq_group`
              from class :class:`~vllm.core.scheduler.Scheduler`.

        Example:
            >>> # initialize engine and add a request with request_id
            >>> request_id = str(0)
            >>> # abort the request
            >>> engine.abort_request(request_id)
        """
        self.scheduler.abort_seq_group(request_id)

    def get_model_config(self) -> ModelConfig:
        """Gets the model configuration."""
        return self.model_config

    def get_num_unfinished_requests(self) -> int:
        """Gets the number of unfinished requests."""
        return self.scheduler.get_num_unfinished_seq_groups()

    def has_unfinished_requests(self) -> bool:
        """Returns True if there are unfinished requests."""
        return self.scheduler.has_unfinished_seqs()

    def _check_beam_search_early_stopping(
        self,
        early_stopping: Union[bool, str],
        sampling_params: SamplingParams,
        best_running_seq: Sequence,
        current_worst_seq: Sequence,
    ) -> bool:
        assert sampling_params.use_beam_search
        length_penalty = sampling_params.length_penalty
        if early_stopping is True:
            return True

        current_worst_score = (current_worst_seq.get_beam_search_score(
            length_penalty=length_penalty,
            eos_token_id=self.get_tokenizer_for_seq(
                current_worst_seq).eos_token_id))
        if early_stopping is False:
            highest_attainable_score = (best_running_seq.get_beam_search_score(
                length_penalty=length_penalty,
                eos_token_id=self.get_tokenizer_for_seq(
                    best_running_seq).eos_token_id))
        else:
            assert early_stopping == "never"
            if length_penalty > 0.0:
                # If length_penalty > 0.0, beam search will prefer longer
                # sequences. The highest attainable score calculation is
                # based on the longest possible sequence length in this case.
                max_possible_length = max(
                    best_running_seq.get_prompt_len() +
                    sampling_params.max_tokens,
                    self.scheduler_config.max_model_len)
                highest_attainable_score = (
                    best_running_seq.get_beam_search_score(
                        length_penalty=length_penalty,
                        eos_token_id=self.get_tokenizer_for_seq(
                            best_running_seq).eos_token_id,
                        seq_len=max_possible_length))
            else:
                # Otherwise, beam search will prefer shorter sequences. The
                # highest attainable score calculation is based on the current
                # sequence length.
                highest_attainable_score = (
                    best_running_seq.get_beam_search_score(
                        length_penalty=length_penalty,
                        eos_token_id=self.get_tokenizer_for_seq(
                            best_running_seq).eos_token_id))
        return current_worst_score >= highest_attainable_score

    def _process_sequence_group_outputs(self, seq_group: SequenceGroup,
                                        outputs: SequenceGroupOutput) -> None:

        # Process prompt logprobs
        prompt_logprobs = outputs.prompt_logprobs
        if prompt_logprobs is not None:
            seq_group.prompt_logprobs = prompt_logprobs

        # Process samples
        samples = outputs.samples
        parent_seqs = seq_group.get_seqs(status=SequenceStatus.RUNNING)
        existing_finished_seqs = seq_group.get_finished_seqs()
        parent_child_dict = {
            parent_seq.seq_id: []
            for parent_seq in parent_seqs
        }
        for sample in samples:
            parent_child_dict[sample.parent_seq_id].append(sample)
        # List of (child, parent)
        child_seqs: List[Tuple[Sequence, Sequence]] = []

        # Process the child samples for each parent sequence
        for parent in parent_seqs:
            child_samples: List[SequenceOutput] = parent_child_dict[
                parent.seq_id]
            if len(child_samples) == 0:
                # This parent sequence has no children samples. Remove
                # the parent sequence from the sequence group since it will
                # not be used in the future iterations.
                parent.status = SequenceStatus.FINISHED_ABORTED
                seq_group.remove(parent.seq_id)
                self.scheduler.free_seq(parent)
                continue
            # Fork the parent sequence if there are multiple child samples.
            for child_sample in child_samples[:-1]:
                new_child_seq_id = next(self.seq_counter)
                child = parent.fork(new_child_seq_id)
                child.append_token_id(child_sample.output_token,
                                      child_sample.logprobs)
                child_seqs.append((child, parent))
            # Continue the parent sequence for the last child sample.
            # We reuse the parent sequence here to reduce redundant memory
            # copies, especially when using non-beam search sampling methods.
            last_child_sample = child_samples[-1]
            parent.append_token_id(last_child_sample.output_token,
                                   last_child_sample.logprobs)
            child_seqs.append((parent, parent))

        for seq, _ in child_seqs:
            self._decode_sequence(seq, seq_group.sampling_params)
            self._check_stop(seq, seq_group.sampling_params)

        # Non-beam search case
        if not seq_group.sampling_params.use_beam_search:
            # For newly created child sequences, add them to the sequence group
            # and fork them in block manager if they are not finished.
            for seq, parent in child_seqs:
                if seq is not parent:
                    seq_group.add(seq)
                    if not seq.is_finished():
                        self.scheduler.fork_seq(parent, seq)

            # Free the finished and selected parent sequences' memory in block
            # manager. Keep them in the sequence group as candidate output.
            # NOTE: we need to fork the new sequences before freeing the
            # old sequences.
            for seq, parent in child_seqs:
                if seq is parent and seq.is_finished():
                    self.scheduler.free_seq(seq)
            return

        # Beam search case
        # Select the child sequences to keep in the sequence group.
        selected_child_seqs = []
        unselected_child_seqs = []
        beam_width = seq_group.sampling_params.best_of
        length_penalty = seq_group.sampling_params.length_penalty

        # Select the newly finished sequences with the highest scores
        # to replace existing finished sequences.
        # Tuple of (seq, parent, is_new)
        existing_finished_seqs = [(seq, None, False)
                                  for seq in existing_finished_seqs]
        new_finished_seqs = [(seq, parent, True) for seq, parent in child_seqs
                             if seq.is_finished()]
        all_finished_seqs = existing_finished_seqs + new_finished_seqs
        # Sort the finished sequences by their scores.
        all_finished_seqs.sort(key=lambda x: x[0].get_beam_search_score(
            length_penalty=length_penalty,
            eos_token_id=self.get_tokenizer_for_seq(x[0]).eos_token_id),
                               reverse=True)
        for seq, parent, is_new in all_finished_seqs[:beam_width]:
            if is_new:
                # A newly generated child sequence finishes and has a high
                # score, so we will add it into the sequence group.
                selected_child_seqs.append((seq, parent))
        for seq, parent, is_new in all_finished_seqs[beam_width:]:
            if is_new:
                # A newly generated child sequence finishes but has a low
                # score, so we will not add it into the sequence group.
                # Additionally, if this sequence is a continuation of a
                # parent sequence, we will need remove the parent sequence
                # from the sequence group.
                unselected_child_seqs.append((seq, parent))
            else:
                # An existing finished sequence has a low score, so we will
                # remove it from the sequence group.
                seq_group.remove(seq.seq_id)

        # select the top beam_width sequences from the running
        # sequences for the next iteration to continue the beam
        # search.
        running_child_seqs = [(seq, parent) for seq, parent in child_seqs
                              if not seq.is_finished()]
        # Sort the running sequences by their scores.
        running_child_seqs.sort(key=lambda x: x[0].get_beam_search_score(
            length_penalty=length_penalty,
            eos_token_id=self.get_tokenizer_for_seq(x[0]).eos_token_id),
                                reverse=True)

        # Check if we can stop the beam search.
        if len(running_child_seqs) == 0:
            # No running sequences, stop the beam search.
            stop_beam_search = True
        elif len(all_finished_seqs) < beam_width:
            # Not enough finished sequences, continue the beam search.
            stop_beam_search = False
        else:
            # Check the early stopping criteria
            best_running_seq = running_child_seqs[0][0]
            current_worst_seq = all_finished_seqs[beam_width - 1][0]
            stop_beam_search = self._check_beam_search_early_stopping(
                seq_group.sampling_params.early_stopping,
                seq_group.sampling_params, best_running_seq, current_worst_seq)

        if stop_beam_search:
            # Stop the beam search and remove all the running sequences from
            # the sequence group.
            unselected_child_seqs.extend(running_child_seqs)
        else:
            # Continue the beam search and select the top beam_width sequences
            # to continue the beam search.
            selected_child_seqs.extend(running_child_seqs[:beam_width])
            # The remaining running sequences will not be used in the next
            # iteration. Again, if these sequences are continuations of
            # parent sequences, we will need to remove the parent sequences
            # from the sequence group.
            unselected_child_seqs.extend(running_child_seqs[beam_width:])

        # For newly created child sequences, add them to the sequence group
        # and fork them in block manager if they are not finished.
        for seq, parent in selected_child_seqs:
            if seq is not parent:
                seq_group.add(seq)
                if not seq.is_finished():
                    self.scheduler.fork_seq(parent, seq)

        # Free the finished and selected parent sequences' memory in block
        # manager. Keep them in the sequence group as candidate output.
        for seq, parent in selected_child_seqs:
            if seq is parent and seq.is_finished():
                self.scheduler.free_seq(seq)

        # Remove the unselected parent sequences from the sequence group and
        # free their memory in block manager.
        for seq, parent in unselected_child_seqs:
            if seq is parent:
                # Remove the parent sequence if it is not selected for next
                # iteration
                seq_group.remove(seq.seq_id)
                self.scheduler.free_seq(seq)

    def _process_model_outputs(
            self, output: SamplerOutput,
            scheduler_outputs: SchedulerOutputs) -> List[RequestOutput]:
        now = time.time()
        # Update the scheduled sequence groups with the model outputs.
        scheduled_seq_groups = scheduler_outputs.scheduled_seq_groups

        # If prefix caching is enabled, mark all blocks in the sequence groups
        # as completed so that future requests don't attempt to recompute them
        if self.cache_config.enable_prefix_caching:
            for seq_group in scheduled_seq_groups:
                self.scheduler.mark_blocks_as_computed(seq_group)

        for seq_group, outputs in zip(scheduled_seq_groups, output):
            self._process_sequence_group_outputs(seq_group, outputs)

        # Free the finished sequence groups.
        self.scheduler.free_finished_seq_groups()

        # Create the outputs.
        request_outputs: List[RequestOutput] = []
        for seq_group in scheduled_seq_groups:
            seq_group.maybe_set_first_token_time(now)
            request_output = RequestOutput.from_seq_group(seq_group)
            request_outputs.append(request_output)
        for seq_group in scheduler_outputs.ignored_seq_groups:
            request_output = RequestOutput.from_seq_group(seq_group)
            request_outputs.append(request_output)

        # Log stats.
        if self.log_stats:
            self.stat_logger.log(self._get_stats(scheduler_outputs))

        return request_outputs

    def step(self) -> List[RequestOutput]:
        """Performs one decoding iteration and returns newly generated results.

        .. figure:: https://i.imgur.com/sv2HssD.png
            :alt: Overview of the step function
            :align: center

            Overview of the step function.

        Details:
            - Step 1: Schedules the sequences to be executed in the next
              iteration and the token blocks to be swapped in/out/copy.

                - Depending on the scheduling policy,
                  sequences may be `preempted/reordered`.
                - A Sequence Group (SG) refer to a group of sequences
                  that are generated from the same prompt.

            - Step 2: Calls the workers to execute the model.
            - Step 3: Processes the model output. This mainly includes:

                - Decodes the relevant outputs.
                - Updates the scheduled sequence groups with model outputs
                  based on its `sampling parameters` (`use_beam_search` or not).
                - Frees the finished sequence groups.

            - Finally, it creates and returns the newly generated results.

        Example:
            >>> # Please see the example/ folder for more detailed examples.
            >>>
            >>> # initialize engine and request arguments
            >>> engine = LLMEngine.from_engine_args(engine_args)
            >>> example_inputs = [(0, "What is LLM?",
            >>>    SamplingParams(temperature=0.0))]
            >>>
            >>> # Start the engine with an event loop
            >>> while True:
            >>>     if example_inputs:
            >>>         req_id, prompt, sampling_params = example_inputs.pop(0)
            >>>         engine.add_request(str(req_id), prompt, sampling_params)
            >>>
            >>>     # continue the request processing
            >>>     request_outputs = engine.step()
            >>>     for request_output in request_outputs:
            >>>         if request_output.finished:
            >>>             # return or show the request output
            >>>
            >>>     if not (engine.has_unfinished_requests() or example_inputs):
            >>>         break
        """
        seq_group_metadata_list, scheduler_outputs = self.scheduler.schedule()

        if not scheduler_outputs.is_empty():
            # Execute the model.
            all_outputs = self._run_workers(
                "execute_model",
                driver_kwargs={
                    "seq_group_metadata_list": seq_group_metadata_list,
                    "blocks_to_swap_in": scheduler_outputs.blocks_to_swap_in,
                    "blocks_to_swap_out": scheduler_outputs.blocks_to_swap_out,
                    "blocks_to_copy": scheduler_outputs.blocks_to_copy,
                },
                use_ray_compiled_dag=USE_RAY_COMPILED_DAG)

            # Only the driver worker returns the sampling results.
            output = all_outputs[0]
        else:
            output = []

        return self._process_model_outputs(output, scheduler_outputs)

    def do_log_stats(self) -> None:
        """Forced log when no requests active."""
        if self.log_stats:
            self.stat_logger.log(self._get_stats(scheduler_outputs=None))

    def _get_stats(self,
                   scheduler_outputs: Optional[SchedulerOutputs]) -> Stats:
        """Get Stats to be Logged to Prometheus."""
        now = time.monotonic()

        # KV Cache Usage in %.
        num_total_gpu = self.cache_config.num_gpu_blocks
        num_free_gpu = self.scheduler.block_manager.get_num_free_gpu_blocks()
        gpu_cache_usage = 1.0 - (num_free_gpu / num_total_gpu)

        num_total_cpu = self.cache_config.num_cpu_blocks
        cpu_cache_usage = 0.
        if num_total_cpu > 0:
            num_free_cpu = self.scheduler.block_manager.get_num_free_cpu_blocks(
            )
            cpu_cache_usage = 1.0 - (num_free_cpu / num_total_cpu)

        # Scheduler State
        num_running = len(self.scheduler.running)
        num_swapped = len(self.scheduler.swapped)
        num_waiting = len(self.scheduler.waiting)

        # Iteration stats if we have scheduler output.
        num_prompt_tokens = 0
        num_generation_tokens = 0
        num_prompt_tokens_lst = []
        num_generation_tokens_lst = []
        max_tokens = []
        request_n = []
        time_to_first_tokens = []
        time_per_output_tokens = []
        time_e2e_requests = []
        finished_reason_counter = CollectionsCounter()
        if scheduler_outputs is not None:
            prompt_run = scheduler_outputs.prompt_run

            # Number of Tokens
            if prompt_run:
                num_prompt_tokens_lst = [
                    len(seq_group.prompt_token_ids)
                    for seq_group in scheduler_outputs.scheduled_seq_groups
                ]
                num_prompt_tokens = sum(num_prompt_tokens_lst)
                num_generation_tokens = sum(
                    seq_group.num_seqs()
                    for seq_group in scheduler_outputs.scheduled_seq_groups)
            else:
                num_generation_tokens = scheduler_outputs.num_batched_tokens
                num_generation_tokens_lst = [
                    seq.get_output_len()
                    for seq_group in scheduler_outputs.scheduled_seq_groups
                    for seq in seq_group.get_finished_seqs()
                ]

            # Sampling Params
            if prompt_run:
                max_tokens = [
                    seq_group.sampling_params.max_tokens
                    for seq_group in scheduler_outputs.scheduled_seq_groups
                ]
                request_n = [
                    seq_group.sampling_params.n
                    for seq_group in scheduler_outputs.scheduled_seq_groups
                ]

            # Latency Timings
            time_last_iters = []
            for seq_group in scheduler_outputs.scheduled_seq_groups:
                # Time since last token. (n.b. updates seq_group.metrics.last_token_time)
                time_last_iters.append(seq_group.get_last_latency(now))
                # Time since arrival for all finished requests.
                if seq_group.is_finished():
                    time_e2e_requests.append(now -
                                             seq_group.metrics.arrival_time)

            time_to_first_tokens = time_last_iters if prompt_run else []
            time_per_output_tokens = [] if prompt_run else time_last_iters

            # Finished Requests
            for seq_group in scheduler_outputs.scheduled_seq_groups:
                if not seq_group.is_finished():
                    continue
                finished_reason_counter += CollectionsCounter([
                    SequenceStatus.get_finished_reason(seq.status)
                    for seq in seq_group.get_finished_seqs()
                ])

        return Stats(
            now=now,
            num_running=num_running,
            num_swapped=num_swapped,
            num_waiting=num_waiting,
            gpu_cache_usage=gpu_cache_usage,
            cpu_cache_usage=cpu_cache_usage,
            finished_reason_counter=finished_reason_counter,
            num_prompt_tokens=num_prompt_tokens,
            num_generation_tokens=num_generation_tokens,
            num_prompt_tokens_lst=num_prompt_tokens_lst,
            num_generation_tokens_lst=num_generation_tokens_lst,
            max_tokens=max_tokens,
            request_n=request_n,
            time_to_first_tokens=time_to_first_tokens,
            time_per_output_tokens=time_per_output_tokens,
            time_e2e_requests=time_e2e_requests,
        )

    def _decode_sequence(self, seq: Sequence, prms: SamplingParams) -> None:
        """Decodes the new token for a sequence."""
        (new_tokens, new_output_text, prefix_offset,
         read_offset) = detokenize_incrementally(
             self.get_tokenizer_for_seq(seq),
             all_input_ids=seq.get_token_ids(),
             prev_tokens=seq.tokens,
             prefix_offset=seq.prefix_offset,
             read_offset=seq.read_offset,
             skip_special_tokens=prms.skip_special_tokens,
             spaces_between_special_tokens=prms.spaces_between_special_tokens,
         )
        if seq.tokens is None:
            seq.tokens = new_tokens
        else:
            seq.tokens.extend(new_tokens)
        seq.prefix_offset = prefix_offset
        seq.read_offset = read_offset
        seq.output_text += new_output_text

    def _check_stop(self, seq: Sequence,
                    sampling_params: SamplingParams) -> None:
        """Stop the finished sequences."""
        for stop_str in sampling_params.stop:
            if seq.output_text.endswith(stop_str):
                self._finalize_sequence(seq, sampling_params, stop_str)
                seq.status = SequenceStatus.FINISHED_STOPPED
                return
        if seq.get_last_token_id() in sampling_params.stop_token_ids:
            stop_str = self.get_tokenizer_for_seq(seq).convert_ids_to_tokens(
                seq.get_last_token_id())
            self._finalize_sequence(seq, sampling_params, stop_str)
            seq.status = SequenceStatus.FINISHED_STOPPED
            return

        # Check if the sequence has reached max_model_len.
        if seq.get_len() > self.scheduler_config.max_model_len:
            seq.status = SequenceStatus.FINISHED_LENGTH_CAPPED
            return

        # Check if the sequence has reached max_tokens.
        if seq.get_output_len() == sampling_params.max_tokens:
            seq.status = SequenceStatus.FINISHED_LENGTH_CAPPED
            return

        # Check if the sequence has generated the EOS token.
        if ((not sampling_params.ignore_eos) and seq.get_last_token_id()
                == self.get_tokenizer_for_seq(seq).eos_token_id):
            seq.status = SequenceStatus.FINISHED_STOPPED
            return

    def _finalize_sequence(self, seq: Sequence,
                           sampling_params: SamplingParams,
                           stop_string: str) -> None:
        if sampling_params.include_stop_str_in_output:
            return

        if stop_string and seq.output_text.endswith(stop_string):
            # Truncate the output text so that the stop string is
            # not included in the output.
            seq.output_text = seq.output_text[:-len(stop_string)]

    def add_lora(self, lora_request: LoRARequest) -> bool:
        assert lora_request.lora_int_id > 0, "lora_id must be greater than 0."
        return self._run_workers(
            "add_lora",
            lora_request=lora_request,
        )

    def remove_lora(self, lora_id: int) -> bool:
        assert lora_id > 0, "lora_id must be greater than 0."
        return self._run_workers(
            "remove_lora",
            lora_id=lora_id,
        )

    def list_loras(self) -> List[int]:
        return self._run_workers("list_loras")

    def _run_workers(
        self,
        method: str,
        *args,
        driver_args: Optional[List[Any]] = None,
        driver_kwargs: Optional[Dict[str, Any]] = None,
        max_concurrent_workers: Optional[int] = None,
        use_ray_compiled_dag: bool = False,
        **kwargs,
    ) -> Any:
        """Runs the given method on all workers."""

        if max_concurrent_workers:
            raise NotImplementedError(
                "max_concurrent_workers is not supported yet.")

        if use_ray_compiled_dag:
            # Right now, compiled DAG can only accept a single
            # input. TODO(sang): Fix it.
            output_channels = self.forward_dag.execute(1)
        else:
            # Start the ray workers first.
            ray_worker_outputs = [
                worker.execute_method.remote(method, *args, **kwargs)
                for worker in self.workers
            ]

        if driver_args is None:
            driver_args = args
        if driver_kwargs is None:
            driver_kwargs = kwargs

        # Start the driver worker after all the ray workers.
        driver_worker_output = getattr(self.driver_worker,
                                       method)(*driver_args, **driver_kwargs)

        # Get the results of the ray workers.
        if self.workers:
            if use_ray_compiled_dag:
                try:
                    ray_worker_outputs = [
                        pickle.loads(chan.begin_read())
                        for chan in output_channels
                    ]
                finally:
                    # Has to call end_read in order to reuse the DAG.
                    for chan in output_channels:
                        chan.end_read()
            else:
                ray_worker_outputs = ray.get(ray_worker_outputs)

        return [driver_worker_output] + ray_worker_outputs

    def _compiled_ray_dag(self):
        import pkg_resources
        required_version = "2.9"
        current_version = pkg_resources.get_distribution("ray").version
        if current_version < required_version:
            raise ValueError(f"Ray version {required_version} or greater is "
                             f"required, but found {current_version}")

        from ray.dag import MultiOutputNode, InputNode
        assert self.parallel_config.worker_use_ray

        # Right now, compiled DAG requires at least 1 arg. We send
        # a dummy value for now. It will be fixed soon.
        with InputNode() as input_data:
            forward_dag = MultiOutputNode([
                worker.execute_model_compiled_dag_remote.bind(input_data)
                for worker in self.workers
            ])
        return forward_dag.experimental_compile()<|MERGE_RESOLUTION|>--- conflicted
+++ resolved
@@ -151,13 +151,9 @@
         if self.log_stats:
             self.stat_logger = StatLogger(
                 local_interval=_LOCAL_LOGGING_INTERVAL_SEC,
-<<<<<<< HEAD
                 labels=dict(model_name=model_config.model),
                 max_model_len=self.model_config.max_model_len)
-=======
-                labels=dict(model_name=model_config.model))
             self.stat_logger.info("cache_config", self.cache_config)
->>>>>>> 901cf4c5
 
         self.forward_dag = None
         if USE_RAY_COMPILED_DAG:
