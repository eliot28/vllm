--- conflicted
+++ resolved
@@ -544,9 +544,6 @@
 
         return self.tokenizer.get_lora_tokenizer(lora_request).eos_token_id
 
-<<<<<<< HEAD
-    def _create_sequence_group(
-=======
     def _get_decoder_start_token_id(self) -> Optional[int]:
         '''
         Obtain the decoder start token id employed by an encoder/decoder
@@ -573,22 +570,16 @@
 
         return dec_start_token_id
 
-    def _add_processed_request(
->>>>>>> fc93e561
+    def _create_sequence_group(
         self,
         request_id: str,
         processed_inputs: Union[LLMInputs, EncoderDecoderLLMInputs],
         params: Union[SamplingParams, PoolingParams],
         arrival_time: float,
         lora_request: Optional[LoRARequest],
-<<<<<<< HEAD
-        trace_headers: Optional[Dict[str, str]] = None,
-    ) -> SequenceGroup:
-=======
         prompt_adapter_request: Optional[PromptAdapterRequest],
         trace_headers: Optional[Mapping[str, str]] = None,
-    ) -> None:
->>>>>>> fc93e561
+    ) -> SequenceGroup:
         # Create the sequences.
         block_size = self.cache_config.block_size
         seq_id = next(self.seq_counter)
