import time
from typing import Iterable, List, Optional, Type, Union

from transformers import GenerationConfig, PreTrainedTokenizer

import vllm
from vllm.config import (CacheConfig, DecodingConfig, DeviceConfig, LoadConfig,
                         LoRAConfig, ModelConfig, ParallelConfig,
                         SchedulerConfig, SpeculativeConfig,
                         VisionLanguageConfig)
from vllm.core.scheduler import (ScheduledSequenceGroup, Scheduler,
                                 SchedulerOutputs)
from vllm.engine.arg_utils import EngineArgs
from vllm.engine.metrics import StatLogger, Stats
from vllm.engine.output_processor.interfaces import (
    SequenceGroupOutputProcessor)
from vllm.engine.output_processor.stop_checker import StopChecker
from vllm.engine.output_processor.util import create_output_by_sequence_group
from vllm.executor.executor_base import ExecutorBase
from vllm.executor.ray_utils import initialize_ray_cluster
from vllm.logger import init_logger
from vllm.lora.request import LoRARequest
from vllm.outputs import (EmbeddingRequestOutput, RequestOutput,
                          RequestOutputFactory)
from vllm.pooling_params import PoolingParams
from vllm.sampling_params import SamplingParams
from vllm.sequence import (EmbeddingSequenceGroupOutput, ExecuteModelRequest,
                           MultiModalData, PoolerOutput, SamplerOutput,
                           Sequence, SequenceGroup, SequenceGroupMetadata,
                           SequenceStatus)
from vllm.transformers_utils.detokenizer import Detokenizer
from vllm.transformers_utils.tokenizer_group import (BaseTokenizerGroup,
                                                     get_tokenizer_group)
from vllm.usage.usage_lib import (UsageContext, is_usage_stats_enabled,
                                  usage_message)
from vllm.utils import Counter

logger = init_logger(__name__)
_LOCAL_LOGGING_INTERVAL_SEC = 5


def _load_generation_config_dict(model_config: ModelConfig):
    try:
        return GenerationConfig.from_pretrained(
            model_config.model,
            revision=model_config.revision,
        ).to_diff_dict()
    except OSError:
        # Not found.
        return {}


class LLMEngine:
    """An LLM engine that receives requests and generates texts.

    This is the main class for the vLLM engine. It receives requests
    from clients and generates texts from the LLM. It includes a tokenizer, a
    language model (possibly distributed across multiple GPUs), and GPU memory
    space allocated for intermediate states (aka KV cache). This class utilizes
    iteration-level scheduling and efficient memory management to maximize the
    serving throughput.

    The `LLM` class wraps this class for offline batched inference and the
    `AsyncLLMEngine` class wraps this class for online serving.

    NOTE: The config arguments are derived from the `EngineArgs` class. For the
    comprehensive list of arguments, see `EngineArgs`.

    Args:
        model_config: The configuration related to the LLM model.
        cache_config: The configuration related to the KV cache memory
            management.
        parallel_config: The configuration related to distributed execution.
        scheduler_config: The configuration related to the request scheduler.
        device_config: The configuration related to the device.
        lora_config (Optional): The configuration related to serving multi-LoRA.
        vision_language_config (Optional): The configuration related to vision
            language models.
        speculative_config (Optional): The configuration related to speculative
            decoding.
        executor_class: The model executor class for managing distributed
            execution.
        log_stats: Whether to log statistics.
        usage_context: Specified entry point, used for usage info collection
    """

    def __init__(
        self,
        model_config: ModelConfig,
        cache_config: CacheConfig,
        parallel_config: ParallelConfig,
        scheduler_config: SchedulerConfig,
        device_config: DeviceConfig,
        load_config: LoadConfig,
        lora_config: Optional[LoRAConfig],
        vision_language_config: Optional[VisionLanguageConfig],
        speculative_config: Optional[SpeculativeConfig],
        decoding_config: Optional[DecodingConfig],
        executor_class: Type[ExecutorBase],
        log_stats: bool,
        usage_context: UsageContext = UsageContext.ENGINE_CONTEXT,
    ) -> None:
        logger.info(
            "Initializing an LLM engine (v%s) with config: "
            "model=%r, speculative_config=%r, tokenizer=%r, "
            "skip_tokenizer_init=%s, tokenizer_mode=%s, revision=%s, "
            "rope_scaling=%r, tokenizer_revision=%s, "
            "trust_remote_code=%s, dtype=%s, max_seq_len=%d, "
            "download_dir=%r, load_format=%s, tensor_parallel_size=%d, "
            "disable_custom_all_reduce=%s, quantization=%s, "
            "enforce_eager=%s, kv_cache_dtype=%s, "
            "quantization_param_path=%s, device_config=%s, "
            "decoding_config=%r, seed=%d, served_model_name=%s)",
            vllm.__version__,
            model_config.model,
            speculative_config,
            model_config.tokenizer,
            model_config.skip_tokenizer_init,
            model_config.tokenizer_mode,
            model_config.revision,
            model_config.rope_scaling,
            model_config.tokenizer_revision,
            model_config.trust_remote_code,
            model_config.dtype,
            model_config.max_model_len,
            load_config.download_dir,
            load_config.load_format,
            parallel_config.tensor_parallel_size,
            parallel_config.disable_custom_all_reduce,
            model_config.quantization,
            model_config.enforce_eager,
            cache_config.cache_dtype,
            model_config.quantization_param_path,
            device_config.device,
            decoding_config,
            model_config.seed,
            model_config.served_model_name,
        )
        # TODO(woosuk): Print more configs in debug mode.

        self.model_config = model_config
        self.cache_config = cache_config
        self.lora_config = lora_config
        self.vision_language_config = vision_language_config
        self.parallel_config = parallel_config
        self.scheduler_config = scheduler_config
        self.device_config = device_config
        self.speculative_config = speculative_config
        self.load_config = load_config
        self.decoding_config = decoding_config or DecodingConfig()
        self.log_stats = log_stats

        if not self.model_config.skip_tokenizer_init:
            self.tokenizer: BaseTokenizerGroup
            self._init_tokenizer()
            self.detokenizer = Detokenizer(self.tokenizer)
        else:
            self.detokenizer = None
            self.tokenizer = None

        self.seq_counter = Counter()
        self.generation_config_fields = _load_generation_config_dict(
            model_config)

        self.model_executor = executor_class(
            model_config=model_config,
            cache_config=cache_config,
            parallel_config=parallel_config,
            scheduler_config=scheduler_config,
            device_config=device_config,
            lora_config=lora_config,
            vision_language_config=vision_language_config,
            speculative_config=speculative_config,
            load_config=load_config,
        )

        if not self.model_config.embedding_mode:
            self._initialize_kv_caches()

        # If usage stat is enabled, collect relevant info.
        if is_usage_stats_enabled():
            from vllm.model_executor.model_loader import (
                get_architecture_class_name)
            usage_message.report_usage(
                get_architecture_class_name(model_config),
                usage_context,
                extra_kvs={
                    # Common configuration
                    "dtype":
                    str(model_config.dtype),
                    "tensor_parallel_size":
                    parallel_config.tensor_parallel_size,
                    "block_size":
                    cache_config.block_size,
                    "gpu_memory_utilization":
                    cache_config.gpu_memory_utilization,

                    # Quantization
                    "quantization":
                    model_config.quantization,
                    "kv_cache_dtype":
                    cache_config.cache_dtype,

                    # Feature flags
                    "enable_lora":
                    bool(lora_config),
                    "enable_prefix_caching":
                    cache_config.enable_prefix_caching,
                    "enforce_eager":
                    model_config.enforce_eager,
                    "disable_custom_all_reduce":
                    parallel_config.disable_custom_all_reduce,
                })

        if self.tokenizer:
            # Ping the tokenizer to ensure liveness if it runs in a
            # different process.
            self.tokenizer.ping()

        # Create the scheduler.
        # NOTE: the cache_config here have been updated with the numbers of
        # GPU and CPU blocks, which are profiled in the distributed executor.
        self.scheduler = Scheduler(scheduler_config, cache_config, lora_config)

        # Metric Logging.
        if self.log_stats:
            self.stat_logger = StatLogger(
                local_interval=_LOCAL_LOGGING_INTERVAL_SEC,
                labels=dict(model_name=model_config.served_model_name),
                max_model_len=self.model_config.max_model_len)
            self.stat_logger.info("cache_config", self.cache_config)

        # Create sequence output processor, e.g. for beam search or
        # speculative decoding.
        self.output_processor = (
            SequenceGroupOutputProcessor.create_output_processor(
                self.scheduler_config,
                self.detokenizer,
                self.scheduler,
                self.seq_counter,
                self.get_tokenizer_for_seq,
                stop_checker=StopChecker(
                    self.scheduler_config.max_model_len,
                    self.get_tokenizer_for_seq,
                ),
            ))

    def _initialize_kv_caches(self) -> None:
        """Initialize the KV cache in the worker(s).

        The workers will determine the number of blocks in both the GPU cache
        and the swap CPU cache.
        """
        num_gpu_blocks, num_cpu_blocks = (
            self.model_executor.determine_num_available_blocks())

        if self.cache_config.num_gpu_blocks_override is not None:
            num_gpu_blocks_override = self.cache_config.num_gpu_blocks_override
            logger.info(
                "Overriding num_gpu_blocks=%d with "
                "num_gpu_blocks_override=%d", num_gpu_blocks,
                num_gpu_blocks_override)
            num_gpu_blocks = num_gpu_blocks_override

        self.cache_config.num_gpu_blocks = num_gpu_blocks
        self.cache_config.num_cpu_blocks = num_cpu_blocks

        self.model_executor.initialize_cache(num_gpu_blocks, num_cpu_blocks)

    @classmethod
    def from_engine_args(
        cls,
        engine_args: EngineArgs,
        usage_context: UsageContext = UsageContext.ENGINE_CONTEXT,
    ) -> "LLMEngine":
        """Creates an LLM engine from the engine arguments."""
        # Create the engine configs.
        engine_config = engine_args.create_engine_config()
        distributed_executor_backend = (
            engine_config.parallel_config.distributed_executor_backend)

        # Initialize the cluster and specify the executor class.
        if engine_config.device_config.device_type == "neuron":
            from vllm.executor.neuron_executor import NeuronExecutor
            executor_class = NeuronExecutor
        elif engine_config.device_config.device_type == "cpu":
            from vllm.executor.cpu_executor import CPUExecutor
            executor_class = CPUExecutor
        elif distributed_executor_backend == "ray":
            initialize_ray_cluster(engine_config.parallel_config)
            from vllm.executor.ray_gpu_executor import RayGPUExecutor
            executor_class = RayGPUExecutor
        elif distributed_executor_backend == "mp":
            from vllm.executor.multiproc_gpu_executor import (
                MultiprocessingGPUExecutor)
            executor_class = MultiprocessingGPUExecutor
        else:
            from vllm.executor.gpu_executor import GPUExecutor
            executor_class = GPUExecutor

        # Create the LLM engine.
        engine = cls(
            **engine_config.to_dict(),
            executor_class=executor_class,
            log_stats=not engine_args.disable_log_stats,
            usage_context=usage_context,
        )
        return engine

    def __reduce__(self):
        # This is to ensure that the LLMEngine is not referenced in
        # the closure used to initialize Ray worker actors
        raise RuntimeError("LLMEngine should not be pickled!")

    def __del__(self):
        # Shutdown model executor when engine is garbage collected
        # Use getattr since __init__ can fail before the field is set
        if model_executor := getattr(self, "model_executor", None):
            model_executor.shutdown()

    def get_tokenizer(self) -> "PreTrainedTokenizer":
        return self.tokenizer.get_lora_tokenizer(None)

    def get_tokenizer_for_seq(self,
                              sequence: Sequence) -> "PreTrainedTokenizer":
        return self.tokenizer.get_lora_tokenizer(sequence.lora_request)

    def _init_tokenizer(self, **tokenizer_init_kwargs):
        init_kwargs = dict(
            tokenizer_id=self.model_config.tokenizer,
            enable_lora=bool(self.lora_config),
            max_num_seqs=self.scheduler_config.max_num_seqs,
            max_input_length=None,
            tokenizer_mode=self.model_config.tokenizer_mode,
            trust_remote_code=self.model_config.trust_remote_code,
            revision=self.model_config.tokenizer_revision)
        init_kwargs.update(tokenizer_init_kwargs)
        self.tokenizer = get_tokenizer_group(
            self.parallel_config.tokenizer_pool_config, **init_kwargs)

    def _verify_args(self) -> None:
        self.model_config.verify_with_parallel_config(self.parallel_config)
        self.cache_config.verify_with_parallel_config(self.parallel_config)
        if self.lora_config:
            self.lora_config.verify_with_model_config(self.model_config)
            self.lora_config.verify_with_scheduler_config(
                self.scheduler_config)

    def encode_request(
        self,
        request_id: str,  # pylint: disable=unused-argument
        prompt: Optional[str],
        prompt_token_ids: Optional[List[int]] = None,
        lora_request: Optional[LoRARequest] = None,
    ):
        if prompt_token_ids is None:
            assert prompt is not None
            prompt_token_ids = self.tokenizer.encode(request_id=request_id,
                                                     prompt=prompt,
                                                     lora_request=lora_request)
        return prompt_token_ids

    def add_request(
        self,
        request_id: str,
        prompt: Optional[str],
        params: Union[SamplingParams, PoolingParams],
        prompt_token_ids: Optional[List[int]] = None,
        arrival_time: Optional[float] = None,
        lora_request: Optional[LoRARequest] = None,
        multi_modal_data: Optional[MultiModalData] = None,
    ) -> None:
        """Add a request to the engine's request pool.

        The request is added to the request pool and will be processed by the
        scheduler as `engine.step()` is called. The exact scheduling policy is
        determined by the scheduler.

        Args:
            request_id: The unique ID of the request.
            prompt: The prompt string. Can be None if prompt_token_ids is
                provided.
            params: Parameters for sampling or pooling. SamplingParams
                for text generation. PoolingParams for pooling.
            prompt_token_ids: The token IDs of the prompt. If None, we
                use the tokenizer to convert the prompts to token IDs.
            arrival_time: The arrival time of the request. If None, we use
                the current monotonic time.
            multi_modal_data: Multi modal data per request.

        Details:
            - Set arrival_time to the current time if it is None.
            - Set prompt_token_ids to the encoded prompt if it is None.
            - Create `best_of` number of :class:`~vllm.Sequence` objects.
            - Create a :class:`~vllm.SequenceGroup` object
              from the list of :class:`~vllm.Sequence`.
            - Add the :class:`~vllm.SequenceGroup` object to the scheduler.

        Example:
            >>> # initialize engine
            >>> engine = LLMEngine.from_engine_args(engine_args)
            >>> # set request arguments
            >>> example_prompt = "Who is the president of the United States?"
            >>> sampling_params = SamplingParams(temperature=0.0)
            >>> request_id = 0
            >>>
            >>> # add the request to the engine
            >>> engine.add_request(
            >>>    str(request_id),
            >>>    example_prompt,
            >>>    SamplingParams(temperature=0.0))
            >>> # continue the request processing
            >>> ...
        """
        if lora_request is not None and not self.lora_config:
            raise ValueError(f"Got lora_request {lora_request} but LoRA is "
                             "not enabled!")
        if arrival_time is None:
            arrival_time = time.time()
        prompt_token_ids = self.encode_request(
            request_id=request_id,
            prompt=prompt,
            prompt_token_ids=prompt_token_ids,
            lora_request=lora_request)

        # Create the sequences.
        block_size = self.cache_config.block_size
        seq_id = next(self.seq_counter)
        eos_token_id = None
        if self.tokenizer:
            eos_token_id = self.tokenizer.get_lora_tokenizer(
                lora_request).eos_token_id
        else:
            logger.warning("Use None for EOS token id because tokenizer is "
                           "not initialized")
        seq = Sequence(seq_id, prompt, prompt_token_ids, block_size,
                       eos_token_id, lora_request)

        # Create a SequenceGroup based on SamplingParams or PoolingParams
        if isinstance(params, SamplingParams):
            seq_group = self._create_sequence_group_with_sampling(
                request_id,
                seq,
                params,
                arrival_time,
                lora_request,
                multi_modal_data,
            )
        elif isinstance(params, PoolingParams):
            seq_group = self._create_sequence_group_with_pooling(
                request_id,
                seq,
                params,
                arrival_time,
                lora_request,
                multi_modal_data,
            )
        else:
            raise ValueError(
                "Either SamplingParams or PoolingParams must be provided.")

        # Add the sequence group to the scheduler.
        self.scheduler.add_seq_group(seq_group)

    def _create_sequence_group_with_sampling(
        self,
        request_id: str,
        seq: Sequence,
        sampling_params: SamplingParams,
        arrival_time: Optional[float] = None,
        lora_request: Optional[LoRARequest] = None,
        multi_modal_data: Optional[MultiModalData] = None,
    ) -> SequenceGroup:
        """Creates a SequenceGroup with SamplingParams."""
        max_logprobs = self.get_model_config().max_logprobs
        if (sampling_params.logprobs
                and sampling_params.logprobs > max_logprobs) or (
                    sampling_params.prompt_logprobs
                    and sampling_params.prompt_logprobs > max_logprobs):
            raise ValueError(f"Cannot request more than "
                             f"{max_logprobs} logprobs.")

        # Defensive copy of SamplingParams, which are used by the sampler,
        # this doesn't deep-copy LogitsProcessor objects
        sampling_params = sampling_params.clone()
        # Add the eos token id into the sampling_params to support min_tokens
        # processing
        if seq.eos_token_id is not None:
            sampling_params.all_stop_token_ids.add(seq.eos_token_id)
        sampling_params.update_from_generation_config(
            self.generation_config_fields)

        # Create the sequence group.
        seq_group = SequenceGroup(request_id=request_id,
                                  seqs=[seq],
                                  arrival_time=arrival_time,
                                  sampling_params=sampling_params,
                                  lora_request=lora_request,
                                  multi_modal_data=multi_modal_data)

        return seq_group

    def _create_sequence_group_with_pooling(
        self,
        request_id: str,
        seq: Sequence,
        pooling_params: PoolingParams,
        arrival_time: Optional[float] = None,
        lora_request: Optional[LoRARequest] = None,
        multi_modal_data: Optional[MultiModalData] = None,
    ) -> SequenceGroup:
        """Creates a SequenceGroup with PoolingParams."""
        # Defensive copy of PoolingParams, which are used by the pooler
        pooling_params = pooling_params.clone()
        # Create the sequence group.
        seq_group = SequenceGroup(request_id=request_id,
                                  seqs=[seq],
                                  arrival_time=arrival_time,
                                  lora_request=lora_request,
                                  multi_modal_data=multi_modal_data,
                                  pooling_params=pooling_params)
        return seq_group

    def abort_request(self, request_id: Union[str, Iterable[str]]) -> None:
        """Aborts a request(s) with the given ID.

        Args:
            request_id: The ID(s) of the request to abort.

        Details:
            - Refer to the
              :meth:`~vllm.core.scheduler.Scheduler.abort_seq_group`
              from class :class:`~vllm.core.scheduler.Scheduler`.

        Example:
            >>> # initialize engine and add a request with request_id
            >>> request_id = str(0)
            >>> # abort the request
            >>> engine.abort_request(request_id)
        """
        self.scheduler.abort_seq_group(request_id)

    def get_model_config(self) -> ModelConfig:
        """Gets the model configuration."""
        return self.model_config

    def get_decoding_config(self) -> DecodingConfig:
        """Gets the decoding configuration."""
        return self.decoding_config

    def get_num_unfinished_requests(self) -> int:
        """Gets the number of unfinished requests."""
        return self.scheduler.get_num_unfinished_seq_groups()

    def has_unfinished_requests(self) -> bool:
        """Returns True if there are unfinished requests."""
        return self.scheduler.has_unfinished_seqs()

    def _process_sequence_group_outputs(
        self,
        seq_group: SequenceGroup,
        outputs: List[EmbeddingSequenceGroupOutput],
    ) -> None:
        seq_group.embeddings = outputs[0].embeddings

        for seq in seq_group.get_seqs():
            seq.status = SequenceStatus.FINISHED_STOPPED

        return

    def _process_model_outputs(
        self,
        output: List[Union[SamplerOutput, PoolerOutput]],
        scheduled_seq_groups: List[ScheduledSequenceGroup],
        ignored_seq_groups: List[SequenceGroup],
        seq_group_metadata_list: List[SequenceGroupMetadata],
    ) -> List[Union[RequestOutput, EmbeddingRequestOutput]]:
        """Apply the model output to the sequences in the scheduled seq groups.

        Returns RequestOutputs that can be returned to the client.
        """

        now = time.time()

        # Organize outputs by [sequence group][step] instead of
        # [step][sequence group].
        output_by_sequence_group = create_output_by_sequence_group(
            sampler_outputs=output, num_seq_groups=len(scheduled_seq_groups))

        # Update the scheduled sequence groups with the model outputs.
        for scheduled_seq_group, outputs, seq_group_meta in zip(
                scheduled_seq_groups, output_by_sequence_group,
                seq_group_metadata_list):
            seq_group = scheduled_seq_group.seq_group
            seq_group.update_num_computed_tokens(
                scheduled_seq_group.token_chunk_size)
            if self.model_config.embedding_mode:
                self._process_sequence_group_outputs(seq_group, outputs)
                continue

            self.output_processor.process_prompt_logprob(seq_group, outputs)
            if seq_group_meta.do_sample:
                self.output_processor.process_outputs(seq_group, outputs)

        # Free the finished sequence groups.
        self.scheduler.free_finished_seq_groups()

        # Create the outputs.
        request_outputs: List[Union[RequestOutput,
                                    EmbeddingRequestOutput]] = []
        for scheduled_seq_group in scheduled_seq_groups:
            seq_group = scheduled_seq_group.seq_group
            seq_group.maybe_set_first_token_time(now)
            request_output = RequestOutputFactory.create(seq_group)
            request_outputs.append(request_output)
        for seq_group in ignored_seq_groups:
            request_output = RequestOutputFactory.create(seq_group)
            request_outputs.append(request_output)
        return request_outputs

    def step(self) -> List[Union[RequestOutput, EmbeddingRequestOutput]]:
        """Performs one decoding iteration and returns newly generated results.

        .. figure:: https://i.imgur.com/sv2HssD.png
            :alt: Overview of the step function
            :align: center

            Overview of the step function.

        Details:
            - Step 1: Schedules the sequences to be executed in the next
              iteration and the token blocks to be swapped in/out/copy.

                - Depending on the scheduling policy,
                  sequences may be `preempted/reordered`.
                - A Sequence Group (SG) refer to a group of sequences
                  that are generated from the same prompt.

            - Step 2: Calls the distributed executor to execute the model.
            - Step 3: Processes the model output. This mainly includes:

                - Decodes the relevant outputs.
                - Updates the scheduled sequence groups with model outputs
                  based on its `sampling parameters` (`use_beam_search` or not).
                - Frees the finished sequence groups.

            - Finally, it creates and returns the newly generated results.

        Example:
            >>> # Please see the example/ folder for more detailed examples.
            >>>
            >>> # initialize engine and request arguments
            >>> engine = LLMEngine.from_engine_args(engine_args)
            >>> example_inputs = [(0, "What is LLM?",
            >>>    SamplingParams(temperature=0.0))]
            >>>
            >>> # Start the engine with an event loop
            >>> while True:
            >>>     if example_inputs:
            >>>         req_id, prompt, sampling_params = example_inputs.pop(0)
            >>>         engine.add_request(str(req_id),prompt,sampling_params)
            >>>
            >>>     # continue the request processing
            >>>     request_outputs = engine.step()
            >>>     for request_output in request_outputs:
            >>>         if request_output.finished:
            >>>             # return or show the request output
            >>>
            >>>     if not (engine.has_unfinished_requests() or example_inputs):
            >>>         break
        """
        seq_group_metadata_list, scheduler_outputs = self.scheduler.schedule()

        if not scheduler_outputs.is_empty():
            execute_model_req = ExecuteModelRequest(
                seq_group_metadata_list=seq_group_metadata_list,
                blocks_to_swap_in=scheduler_outputs.blocks_to_swap_in,
                blocks_to_swap_out=scheduler_outputs.blocks_to_swap_out,
                blocks_to_copy=scheduler_outputs.blocks_to_copy,
                num_lookahead_slots=scheduler_outputs.num_lookahead_slots,
                running_queue_size=scheduler_outputs.running_queue_size,
            )
            output = self.model_executor.execute_model(
                execute_model_req=execute_model_req)
        else:
            output = []

        request_outputs = self._process_model_outputs(
            output, scheduler_outputs.scheduled_seq_groups,
            scheduler_outputs.ignored_seq_groups, seq_group_metadata_list)

        # Log stats.
        self.do_log_stats(scheduler_outputs, output)

        if not request_outputs:
            # Stop the execute model loop in parallel workers until there are
            # more requests to process. This avoids waiting indefinitely in
            # torch.distributed ops which may otherwise timeout, and unblocks
            # the RPC thread in the workers so that they can process any other
            # queued control plane messages, such as add/remove lora adapters.
            self.model_executor.stop_remote_worker_execution_loop()

        return request_outputs

    def do_log_stats(
            self,
            scheduler_outputs: Optional[SchedulerOutputs] = None,
            model_output: Optional[List[SamplerOutput]] = None) -> None:
        """Forced log when no requests active."""
        if self.log_stats:
            self.stat_logger.log(
                self._get_stats(scheduler_outputs, model_output))

    def _get_stats(
            self,
            scheduler_outputs: Optional[SchedulerOutputs],
            model_output: Optional[List[SamplerOutput]] = None) -> Stats:
        """Get Stats to be Logged to Prometheus.

        Args:
            scheduler_outputs: Optional, used to populate metrics related to
                the scheduled batch,
            model_output: Optional, used to emit speculative decoding metrics
                which are created by the workers.
        """
        now = time.time()

        # System State
        #   Scheduler State
        num_running_sys = len(self.scheduler.running)
        num_swapped_sys = len(self.scheduler.swapped)
        num_waiting_sys = len(self.scheduler.waiting)

        # KV Cache Usage in %
        num_total_gpu = self.cache_config.num_gpu_blocks
        gpu_cache_usage_sys = 0.
        if num_total_gpu is not None:
            num_free_gpu = self.scheduler.block_manager.get_num_free_gpu_blocks(
            )
            gpu_cache_usage_sys = 1.0 - (num_free_gpu / num_total_gpu)

        num_total_cpu = self.cache_config.num_cpu_blocks
        cpu_cache_usage_sys = 0.
        if num_total_cpu is not None and num_total_cpu > 0:
            num_free_cpu = self.scheduler.block_manager.get_num_free_cpu_blocks(
            )
            cpu_cache_usage_sys = 1.0 - (num_free_cpu / num_total_cpu)

        # Iteration stats
        num_prompt_tokens_iter = 0
        num_generation_tokens_iter = 0
        num_tokens_iter = 0
        time_to_first_tokens_iter: List[float] = []
        time_per_output_tokens_iter: List[float] = []
        num_preemption_iter = (0 if scheduler_outputs is None else
                               scheduler_outputs.preempted)

        # Request stats
        #   Latency
        time_e2e_requests: List[float] = []
        time_queue_requests: List[float] = []
        time_inference_requests: List[float] = []
        time_prefill_requests: List[float] = []
        time_decode_requests: List[float] = []
        #   Metadata
        num_prompt_tokens_requests: List[int] = []
        num_generation_tokens_requests: List[int] = []
        best_of_requests: List[int] = []
        n_requests: List[int] = []
        max_num_generation_tokens_requests = []
        finished_reason_requests: List[str] = []

        # NOTE: This loop assumes prefill seq_groups are before
        # decode seq_groups in scheduled_seq_groups.
        if scheduler_outputs is not None:
            num_generation_tokens_from_prefill_groups = 0.
            # NOTE: if scheduler_outputs.num_prefill_groups > 0 and
            # the len of scheduler_outputs.scheduled_seq_groups is !=
            # scheduler_outputs.num_prefill_groups, this means that
            # chunked prefills have been detected.

            for idx, scheduled_seq_group in enumerate(
                    scheduler_outputs.scheduled_seq_groups):
                group_was_prefill = idx < scheduler_outputs.num_prefill_groups
                seq_group = scheduled_seq_group.seq_group

                # NOTE: a seq_group that completed all of its prefill tokens
                # in the last iteration will have seq_group.is_prefill() = False
                # with group_was_prefill = True
                if group_was_prefill:
                    # Number of prompt tokens.
                    num_prompt_tokens_iter += (
                        scheduled_seq_group.token_chunk_size)

                    # If the seq_group just finished the prefill state
                    # get TTFT.
                    if not seq_group.is_prefill():
                        latency = seq_group.get_last_latency(now)
                        time_to_first_tokens_iter.append(latency)

                        # One generation token per finished prefill.
                        num_generation_tokens_from_prefill_groups += (
                            seq_group.num_seqs())
                else:
                    # TPOTs.
                    latency = seq_group.get_last_latency(now)
                    time_per_output_tokens_iter.append(latency)

                # Because of chunked prefill, we can have a single sequence
                # group that does multiple prompt_runs. To prevent logging
                # the same metadata more than once per request, we standardize
                # on logging request level information for finished requests,
                # which can only happen once.
                if seq_group.is_finished():
                    # Latency timings
                    time_e2e_requests.append(now -
                                             seq_group.metrics.arrival_time)
                    time_queue_requests.append(
                        seq_group.metrics.first_scheduled_time -
                        seq_group.metrics.arrival_time)
                    time_prefill_requests.append(
                        seq_group.metrics.first_token_time -
                        seq_group.metrics.first_scheduled_time)
                    time_decode_requests.append(
                        now - seq_group.metrics.first_token_time)
                    time_inference_requests.append(
                        now - seq_group.metrics.first_scheduled_time)
                    # Metadata
                    num_prompt_tokens_requests.append(
                        len(seq_group.prompt_token_ids))
                    num_generation_tokens_requests.extend([
                        seq.get_output_len()
                        for seq in seq_group.get_finished_seqs()
                    ])
<<<<<<< HEAD
                    best_of_requests.append(seq_group.sampling_params.best_of)
                    n_requests.append(seq_group.sampling_params.n)
                    max_num_generation_tokens_requests.append(
                        max(seq.get_output_len()
                            for seq in seq_group.get_seqs()))
=======
                    if seq_group.sampling_params is not None:
                        best_of_requests.append(
                            seq_group.sampling_params.best_of)
                        n_requests.append(seq_group.sampling_params.n)
>>>>>>> 60662532
                    finished_reason_requests.extend([
                        SequenceStatus.get_finished_reason(seq.status)
                        for seq in seq_group.get_finished_seqs()
                    ])

            # Number of generation tokens.
            #   num_batched_tokens equals the number of prompt_tokens plus the
            #   number of decode_tokens in a single iteration. So,
            #   num_generation_tokens = num_batched_tokens - num_prompt_tokens
            #   + num_generation_tokens_from_prefill_groups (since we generate
            #   one token on prefills on iters where the prefill finishes).
            num_generation_tokens_iter = (
                scheduler_outputs.num_batched_tokens - num_prompt_tokens_iter +
                num_generation_tokens_from_prefill_groups)
            num_tokens_iter = (num_generation_tokens_iter +
                               num_prompt_tokens_iter)
        # Spec decode, if enabled, emits specialized metrics from the worker in
        # sampler output.
        if model_output and (model_output[0].spec_decode_worker_metrics
                             is not None):
            spec_decode_metrics = model_output[0].spec_decode_worker_metrics
        else:
            spec_decode_metrics = None

        return Stats(
            now=now,
            # System stats
            #   Scheduler State
            num_running_sys=num_running_sys,
            num_swapped_sys=num_swapped_sys,
            num_waiting_sys=num_waiting_sys,
            #   KV Cache Usage in %
            gpu_cache_usage_sys=gpu_cache_usage_sys,
            cpu_cache_usage_sys=cpu_cache_usage_sys,

            # Iteration stats
            num_prompt_tokens_iter=num_prompt_tokens_iter,
            num_generation_tokens_iter=num_generation_tokens_iter,
            num_tokens_iter=num_tokens_iter,
            time_to_first_tokens_iter=time_to_first_tokens_iter,
            time_per_output_tokens_iter=time_per_output_tokens_iter,
            spec_decode_metrics=spec_decode_metrics,
            num_preemption_iter=num_preemption_iter,

            # Request stats
            #   Latency
            time_e2e_requests=time_e2e_requests,
            time_queue_requests=time_queue_requests,
            time_inference_requests=time_inference_requests,
            time_prefill_requests=time_prefill_requests,
            time_decode_requests=time_decode_requests,
            #   Metadata
            num_prompt_tokens_requests=num_prompt_tokens_requests,
            num_generation_tokens_requests=num_generation_tokens_requests,
            best_of_requests=best_of_requests,
            n_requests=n_requests,
            max_num_generation_tokens_requests=
            max_num_generation_tokens_requests,
            finished_reason_requests=finished_reason_requests,
        )

    def add_lora(self, lora_request: LoRARequest) -> bool:
        return self.model_executor.add_lora(lora_request)

    def remove_lora(self, lora_id: int) -> bool:
        return self.model_executor.remove_lora(lora_id)

    def list_loras(self) -> List[int]:
        return self.model_executor.list_loras()

    def check_health(self) -> None:
        self.model_executor.check_health()<|MERGE_RESOLUTION|>--- conflicted
+++ resolved
@@ -832,18 +832,14 @@
                         seq.get_output_len()
                         for seq in seq_group.get_finished_seqs()
                     ])
-<<<<<<< HEAD
-                    best_of_requests.append(seq_group.sampling_params.best_of)
-                    n_requests.append(seq_group.sampling_params.n)
+
                     max_num_generation_tokens_requests.append(
                         max(seq.get_output_len()
                             for seq in seq_group.get_seqs()))
-=======
                     if seq_group.sampling_params is not None:
                         best_of_requests.append(
                             seq_group.sampling_params.best_of)
                         n_requests.append(seq_group.sampling_params.n)
->>>>>>> 60662532
                     finished_reason_requests.extend([
                         SequenceStatus.get_finished_reason(seq.status)
                         for seq in seq_group.get_finished_seqs()
