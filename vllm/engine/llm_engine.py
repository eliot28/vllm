--- conflicted
+++ resolved
@@ -872,17 +872,11 @@
 
             # Number of Tokens
             if prompt_run:
-<<<<<<< HEAD
-                num_prompt_tokens = scheduler_outputs.num_batched_tokens
                 num_prompt_tokens_lst = [
                     len(seq_group.prompt_token_ids)
                     for seq_group in scheduler_outputs.scheduled_seq_groups
                 ]
-=======
-                num_prompt_tokens = sum(
-                    len(seq_group.prompt_token_ids)
-                    for seq_group in scheduler_outputs.scheduled_seq_groups)
->>>>>>> e433c115
+                num_prompt_tokens = sum(num_prompt_tokens_lst)
             else:
                 num_generation_tokens = scheduler_outputs.num_batched_tokens
                 num_generation_tokens_lst = [
