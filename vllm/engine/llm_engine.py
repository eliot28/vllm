import copy
from collections import defaultdict
import os
import time
import pickle
from typing import (TYPE_CHECKING, Any, Dict, Iterable, List, Optional, Tuple,
                    Union)

from vllm.lora.request import LoRARequest
from vllm.config import (CacheConfig, DeviceConfig, ModelConfig,
                         ParallelConfig, SchedulerConfig, LoRAConfig)
from vllm.core.scheduler import Scheduler, SchedulerOutputs
from vllm.engine.arg_utils import EngineArgs
from vllm.engine.metrics import StatLogger, Stats
from vllm.engine.ray_utils import RayWorkerVllm, initialize_cluster, ray
from vllm.logger import init_logger
from vllm.outputs import RequestOutput
from vllm.sampling_params import SamplingParams
from vllm.sequence import (SamplerOutput, Sequence, SequenceGroup,
                           SequenceGroupOutput, SequenceOutput, SequenceStatus)
from vllm.transformers_utils.tokenizer import (detokenize_incrementally,
                                               TokenizerGroup)
from vllm.utils import Counter, set_cuda_visible_devices, get_ip, get_open_port, get_distributed_init_method

if ray:
    from ray.util.scheduling_strategies import PlacementGroupSchedulingStrategy

if TYPE_CHECKING:
    from ray.util.placement_group import PlacementGroup

logger = init_logger(__name__)
_LOCAL_LOGGING_INTERVAL_SEC = 5

# If the env var is set, it uses the Ray's compiled DAG API
# which optimizes the control plane overhead.
# Run VLLM with VLLM_USE_RAY_COMPILED_DAG=1 to enable it.
USE_RAY_COMPILED_DAG = bool(os.getenv("VLLM_USE_RAY_COMPILED_DAG", 0))


class LLMEngine:
    """An LLM engine that receives requests and generates texts.

    This is the main class for the vLLM engine. It receives requests
    from clients and generates texts from the LLM. It includes a tokenizer, a
    language model (possibly distributed across multiple GPUs), and GPU memory
    space allocated for intermediate states (aka KV cache). This class utilizes
    iteration-level scheduling and efficient memory management to maximize the
    serving throughput.

    The `LLM` class wraps this class for offline batched inference and the
    `AsyncLLMEngine` class wraps this class for online serving.

    NOTE: The config arguments are derived from the `EngineArgs` class. For the
    comprehensive list of arguments, see `EngineArgs`.

    Args:
        model_config: The configuration related to the LLM model.
        cache_config: The configuration related to the KV cache memory
            management.
        parallel_config: The configuration related to distributed execution.
        scheduler_config: The configuration related to the request scheduler.
        device_config: The configuration related to the device.
        placement_group: Ray placement group for distributed execution.
            Required for distributed execution.
        log_stats: Whether to log statistics.
    """

    def __init__(
        self,
        model_config: ModelConfig,
        cache_config: CacheConfig,
        parallel_config: ParallelConfig,
        scheduler_config: SchedulerConfig,
        device_config: DeviceConfig,
        lora_config: Optional[LoRAConfig],
        placement_group: Optional["PlacementGroup"],
        log_stats: bool,
    ) -> None:
        logger.info(
            "Initializing an LLM engine with config: "
            f"model={model_config.model!r}, "
            f"tokenizer={model_config.tokenizer!r}, "
            f"tokenizer_mode={model_config.tokenizer_mode}, "
            f"revision={model_config.revision}, "
            f"tokenizer_revision={model_config.tokenizer_revision}, "
            f"trust_remote_code={model_config.trust_remote_code}, "
            f"dtype={model_config.dtype}, "
            f"max_seq_len={model_config.max_model_len}, "
            f"download_dir={model_config.download_dir!r}, "
            f"load_format={model_config.load_format}, "
            f"tensor_parallel_size={parallel_config.tensor_parallel_size}, "
            f"disable_custom_all_reduce={parallel_config.disable_custom_all_reduce}, "
            f"quantization={model_config.quantization}, "
            f"enforce_eager={model_config.enforce_eager}, "
            f"kv_cache_dtype={cache_config.cache_dtype}, "
            f"device_config={device_config.device}, "
            f"seed={model_config.seed})")
        # TODO(woosuk): Print more configs in debug mode.

        self.model_config = model_config
        self.cache_config = cache_config
        self.lora_config = lora_config
        self.parallel_config = parallel_config
        self.scheduler_config = scheduler_config
        self.device_config = device_config
        self.log_stats = log_stats
        self._verify_args()

        self._init_tokenizer()
        self.seq_counter = Counter()

        # Create the parallel GPU workers.
        if self.parallel_config.worker_use_ray:
            # Disable Ray usage stats collection.
            ray_usage = os.environ.get("RAY_USAGE_STATS_ENABLED", "0")
            if ray_usage != "1":
                os.environ["RAY_USAGE_STATS_ENABLED"] = "0"
            self._init_workers_ray(placement_group)
        else:
            self._init_workers()

        # Profile the memory usage and initialize the cache.
        self._init_cache()

        # Create the scheduler.
        self.scheduler = Scheduler(scheduler_config, cache_config, lora_config)

<<<<<<< HEAD
        # Logging.
        self.last_logging_time = 0.0
        # List of (timestamp, num_tokens)
        self.num_prompt_tokens: List[Tuple[float, int]] = []
        # List of (timestamp, num_tokens)
        self.num_generation_tokens: List[Tuple[float, int]] = []
        # Only used when USE_RAY_COMPILED_DAG is enabled.
        # Stores the DAG definition to run VLLM workers.
        self.forward_dag = None
        if USE_RAY_COMPILED_DAG:
            self.forward_dag = self._compiled_ray_dag()
=======
        # Metric Logging.
        if self.log_stats:
            self.stat_logger = StatLogger(
                local_interval=_LOCAL_LOGGING_INTERVAL_SEC)
>>>>>>> 931746bc

    def get_tokenizer_for_seq(self, sequence: Sequence):
        return self.tokenizer.get_lora_tokenizer(sequence.lora_request)

    def _init_workers(self):
        # Lazy import the Worker to avoid importing torch.cuda/xformers
        # before CUDA_VISIBLE_DEVICES is set in the Worker
        from vllm.worker.worker import Worker

        assert self.parallel_config.world_size == 1, (
            "Ray is required if parallel_config.world_size > 1.")

        self.workers: List[Worker] = []
        distributed_init_method = get_distributed_init_method(
            get_ip(), get_open_port())
        self.driver_worker = Worker(
            self.model_config,
            self.parallel_config,
            self.scheduler_config,
            self.device_config,
            local_rank=0,
            rank=0,
            distributed_init_method=distributed_init_method,
            lora_config=self.lora_config,
            kv_cache_dtype=self.cache_config.cache_dtype,
            is_driver_worker=True,
        )
        self._run_workers("init_model")
        self._run_workers("load_model")

    def _init_tokenizer(self, **tokenizer_init_kwargs):
        init_kwargs = dict(
            enable_lora=bool(self.lora_config),
            max_num_seqs=self.scheduler_config.max_num_seqs,
            max_input_length=None,
            tokenizer_mode=self.model_config.tokenizer_mode,
            trust_remote_code=self.model_config.trust_remote_code,
            revision=self.model_config.tokenizer_revision)
        init_kwargs.update(tokenizer_init_kwargs)
        self.tokenizer: TokenizerGroup = TokenizerGroup(
            self.model_config.tokenizer, **init_kwargs)

    def _init_workers_ray(self, placement_group: "PlacementGroup",
                          **ray_remote_kwargs):
        if self.parallel_config.tensor_parallel_size == 1:
            num_gpus = self.cache_config.gpu_memory_utilization
        else:
            num_gpus = 1

        self.driver_dummy_worker: RayWorkerVllm = None
        self.workers: List[RayWorkerVllm] = []

        driver_ip = get_ip()
        for bundle_id, bundle in enumerate(placement_group.bundle_specs):
            if not bundle.get("GPU", 0):
                continue
            scheduling_strategy = PlacementGroupSchedulingStrategy(
                placement_group=placement_group,
                placement_group_capture_child_tasks=True,
                placement_group_bundle_index=bundle_id,
            )
            worker = ray.remote(
                num_cpus=0,
                num_gpus=num_gpus,
                scheduling_strategy=scheduling_strategy,
                **ray_remote_kwargs,
            )(RayWorkerVllm).remote(self.model_config.trust_remote_code)

            worker_ip = ray.get(worker.get_node_ip.remote())
            if worker_ip == driver_ip and self.driver_dummy_worker is None:
                # If the worker is on the same node as the driver, we use it
                # as the resource holder for the driver process.
                self.driver_dummy_worker = worker
            else:
                self.workers.append(worker)

        if self.driver_dummy_worker is None:
            raise ValueError(
                "Ray does not allocate any GPUs on the driver node. Consider "
                "adjusting the Ray placement group or running the driver on a "
                "GPU node.")

        driver_node_id, driver_gpu_ids = ray.get(
            self.driver_dummy_worker.get_node_and_gpu_ids.remote())
        worker_node_and_gpu_ids = ray.get(
            [worker.get_node_and_gpu_ids.remote() for worker in self.workers])

        node_workers = defaultdict(list)
        node_gpus = defaultdict(list)

        node_workers[driver_node_id].append(0)
        node_gpus[driver_node_id].extend(driver_gpu_ids)
        for i, (node_id, gpu_ids) in enumerate(worker_node_and_gpu_ids,
                                               start=1):
            node_workers[node_id].append(i)
            node_gpus[node_id].extend(gpu_ids)
        for node_id, gpu_ids in node_gpus.items():
            node_gpus[node_id] = sorted(gpu_ids)

        # Set CUDA_VISIBLE_DEVICES for the driver.
        set_cuda_visible_devices(node_gpus[driver_node_id])
        for worker, (node_id, _) in zip(self.workers, worker_node_and_gpu_ids):
            worker.set_cuda_visible_devices.remote(node_gpus[node_id])

        distributed_init_method = get_distributed_init_method(
            driver_ip, get_open_port())

        # Lazy import the Worker to avoid importing torch.cuda/xformers
        # before CUDA_VISIBLE_DEVICES is set in the Worker
        from vllm.worker.worker import Worker

        # Initialize torch distributed process group for the workers.
        model_config = copy.deepcopy(self.model_config)
        parallel_config = copy.deepcopy(self.parallel_config)
        scheduler_config = copy.deepcopy(self.scheduler_config)
        device_config = copy.deepcopy(self.device_config)

        for rank, (worker, (node_id,
                            _)) in enumerate(zip(self.workers,
                                                 worker_node_and_gpu_ids),
                                             start=1):
            local_rank = node_workers[node_id].index(rank)
            worker.init_worker.remote(
                lambda rank=rank, local_rank=local_rank: Worker(
                    model_config,
                    parallel_config,
                    scheduler_config,
                    device_config,
                    local_rank,
                    rank,
                    distributed_init_method,
                    lora_config=self.lora_config,
                    kv_cache_dtype=self.cache_config.cache_dtype,
                ))

        driver_rank = 0
        driver_local_rank = node_workers[driver_node_id].index(driver_rank)
        self.driver_worker = Worker(
            model_config,
            parallel_config,
            scheduler_config,
            device_config,
            driver_local_rank,
            driver_rank,
            distributed_init_method,
            lora_config=self.lora_config,
            kv_cache_dtype=self.cache_config.cache_dtype,
            is_driver_worker=True,
        )

        self._run_workers("init_model")
        self._run_workers(
            "load_model",
            max_concurrent_workers=self.parallel_config.
            max_parallel_loading_workers,
        )

    def _verify_args(self) -> None:
        self.model_config.verify_with_parallel_config(self.parallel_config)
        self.cache_config.verify_with_parallel_config(self.parallel_config)
        if self.lora_config:
            self.lora_config.verify_with_model_config(self.model_config)
            self.lora_config.verify_with_scheduler_config(
                self.scheduler_config)

    def _init_cache(self) -> None:
        """Profiles the memory usage and initializes the KV cache.

        The engine will first conduct a profiling of the existing memory usage.
        Then, it calculate the maximum possible number of GPU and CPU blocks
        that can be allocated with the remaining free memory.
        More details can be found in the
        :meth:`~vllm.worker.worker.Worker.profile_num_available_blocks` method
        from class :class:`~vllm.worker.Worker`.

        Afterwards, as there may be multiple workers,
        we take the minimum number of blocks across all workers
        to ensure this can be applied to all of them.

        Finally, the engine will initialize the KV cache
        with the calculated number of blocks.

        .. tip::
            You may limit the usage of GPU memory
            by adjusting the `gpu_memory_utilization` parameters.
        """
        # Get the maximum number of blocks that can be allocated on GPU and CPU.
        num_blocks = self._run_workers(
            "profile_num_available_blocks",
            block_size=self.cache_config.block_size,
            gpu_memory_utilization=self.cache_config.gpu_memory_utilization,
            cpu_swap_space=self.cache_config.swap_space_bytes,
            cache_dtype=self.cache_config.cache_dtype,
        )

        # Since we use a shared centralized controller, we take the minimum
        # number of blocks across all workers to make sure all the memory
        # operators can be applied to all workers.
        num_gpu_blocks = min(b[0] for b in num_blocks)
        num_cpu_blocks = min(b[1] for b in num_blocks)
        # FIXME(woosuk): Change to debug log.
        logger.info(f"# GPU blocks: {num_gpu_blocks}, "
                    f"# CPU blocks: {num_cpu_blocks}")

        if num_gpu_blocks <= 0:
            raise ValueError("No available memory for the cache blocks. "
                             "Try increasing `gpu_memory_utilization` when "
                             "initializing the engine.")
        max_seq_len = self.cache_config.block_size * num_gpu_blocks
        if self.model_config.max_model_len > max_seq_len:
            raise ValueError(
                f"The model's max seq len ({self.model_config.max_model_len}) "
                "is larger than the maximum number of tokens that can be "
                f"stored in KV cache ({max_seq_len}). Try increasing "
                "`gpu_memory_utilization` or decreasing `max_model_len` when "
                "initializing the engine.")

        self.cache_config.num_gpu_blocks = num_gpu_blocks
        self.cache_config.num_cpu_blocks = num_cpu_blocks

        # Initialize the cache.
        self._run_workers("init_cache_engine", cache_config=self.cache_config)
        # Warm up the model. This includes capturing the model into CUDA graph
        # if enforce_eager is False.
        self._run_workers("warm_up_model")

    @classmethod
    def from_engine_args(cls, engine_args: EngineArgs) -> "LLMEngine":
        """Creates an LLM engine from the engine arguments."""
        # Create the engine configs.
        engine_configs = engine_args.create_engine_configs()
        parallel_config = engine_configs[2]
        # Initialize the cluster.
        placement_group = initialize_cluster(parallel_config)
        # Create the LLM engine.
        engine = cls(*engine_configs,
                     placement_group,
                     log_stats=not engine_args.disable_log_stats)
        return engine

    def encode_request(
        self,
        request_id: str,  # pylint: disable=unused-argument
        prompt: Optional[str],
        prompt_token_ids: Optional[List[int]] = None,
        lora_request: Optional[LoRARequest] = None,
    ):
        if prompt_token_ids is None:
            assert prompt is not None
            prompt_token_ids = self.tokenizer.encode(request_id=request_id,
                                                     prompt=prompt,
                                                     lora_request=lora_request)
        return prompt_token_ids

    def add_request(
        self,
        request_id: str,
        prompt: Optional[str],
        sampling_params: SamplingParams,
        prompt_token_ids: Optional[List[int]] = None,
        arrival_time: Optional[float] = None,
        lora_request: Optional[LoRARequest] = None,
        prefix_pos: Optional[int] = None,
    ) -> None:
        """Add a request to the engine's request pool.

        The request is added to the request pool and will be processed by the
        scheduler as `engine.step()` is called. The exact scheduling policy is
        determined by the scheduler.

        Args:
            request_id: The unique ID of the request.
            prompt: The prompt string. Can be None if prompt_token_ids is
                provided.
            sampling_params: The sampling parameters for text generation.
            prompt_token_ids: The token IDs of the prompt. If None, we
                use the tokenizer to convert the prompts to token IDs.
            arrival_time: The arrival time of the request. If None, we use
                the current monotonic time.
            prefix_pos: If not None, we use the given position as the prefix
                position for each prompt. We will cache the prefix's KV
                cache and reuse it for the next request with the same prefix.
                This is an experimental feature, and may be replaced with
                automatic prefix caching in the future.

        Details:
            - Set arrival_time to the current time if it is None.
            - Set prompt_token_ids to the encoded prompt if it is None.
            - Create `best_of` number of :class:`~vllm.Sequence` objects.
            - Create a :class:`~vllm.SequenceGroup` object
              from the list of :class:`~vllm.Sequence`.
            - Add the :class:`~vllm.SequenceGroup` object to the scheduler.

        Example:
            >>> # initialize engine
            >>> engine = LLMEngine.from_engine_args(engine_args)
            >>> # set request arguments
            >>> example_prompt = "Who is the president of the United States?"
            >>> sampling_params = SamplingParams(temperature=0.0)
            >>> request_id = 0
            >>>
            >>> # add the request to the engine
            >>> engine.add_request(
            >>>    str(request_id),
            >>>    example_prompt,
            >>>    SamplingParams(temperature=0.0))
            >>> # continue the request processing
            >>> ...
        """
        if lora_request is not None and not self.lora_config:
            raise ValueError(f"Got lora_request {lora_request} but LoRA is "
                             "not enabled!")
        if arrival_time is None:
            arrival_time = time.monotonic()
        prompt_token_ids = self.encode_request(
            request_id=request_id,
            prompt=prompt,
            prompt_token_ids=prompt_token_ids,
            lora_request=lora_request)

        # Create the sequences.
        block_size = self.cache_config.block_size
        seq_id = next(self.seq_counter)
        seq = Sequence(seq_id, prompt, prompt_token_ids, block_size,
                       lora_request)

        # Check whether the input specifies prefix
        prefix = self.scheduler.prefix_pool.add_or_get_prefix(
            prompt_token_ids[:prefix_pos], lora_request.lora_int_id
            if lora_request else 0) if prefix_pos is not None else None

        # Create the sequence group.
        seq_group = SequenceGroup(request_id, [seq], sampling_params,
                                  arrival_time, lora_request, prefix)

        # Add the sequence group to the scheduler.
        self.scheduler.add_seq_group(seq_group)

    def abort_request(self, request_id: Union[str, Iterable[str]]) -> None:
        """Aborts a request(s) with the given ID.

        Args:
            request_id: The ID(s) of the request to abort.

        Details:
            - Refer to the
              :meth:`~vllm.core.scheduler.Scheduler.abort_seq_group`
              from class :class:`~vllm.core.scheduler.Scheduler`.

        Example:
            >>> # initialize engine and add a request with request_id
            >>> request_id = str(0)
            >>> # abort the request
            >>> engine.abort_request(request_id)
        """
        self.scheduler.abort_seq_group(request_id)

    def get_model_config(self) -> ModelConfig:
        """Gets the model configuration."""
        return self.model_config

    def get_num_unfinished_requests(self) -> int:
        """Gets the number of unfinished requests."""
        return self.scheduler.get_num_unfinished_seq_groups()

    def has_unfinished_requests(self) -> bool:
        """Returns True if there are unfinished requests."""
        return self.scheduler.has_unfinished_seqs()

    def _check_beam_search_early_stopping(
        self,
        early_stopping: Union[bool, str],
        sampling_params: SamplingParams,
        best_running_seq: Sequence,
        current_worst_seq: Sequence,
    ) -> bool:
        assert sampling_params.use_beam_search
        length_penalty = sampling_params.length_penalty
        if early_stopping is True:
            return True

        current_worst_score = (current_worst_seq.get_beam_search_score(
            length_penalty=length_penalty,
            eos_token_id=self.get_tokenizer_for_seq(
                current_worst_seq).eos_token_id))
        if early_stopping is False:
            highest_attainable_score = (best_running_seq.get_beam_search_score(
                length_penalty=length_penalty,
                eos_token_id=self.get_tokenizer_for_seq(
                    best_running_seq).eos_token_id))
        else:
            assert early_stopping == "never"
            if length_penalty > 0.0:
                # If length_penalty > 0.0, beam search will prefer longer
                # sequences. The highest attainable score calculation is
                # based on the longest possible sequence length in this case.
                max_possible_length = max(
                    best_running_seq.get_prompt_len() +
                    sampling_params.max_tokens,
                    self.scheduler_config.max_model_len)
                highest_attainable_score = (
                    best_running_seq.get_beam_search_score(
                        length_penalty=length_penalty,
                        eos_token_id=self.get_tokenizer_for_seq(
                            best_running_seq).eos_token_id,
                        seq_len=max_possible_length))
            else:
                # Otherwise, beam search will prefer shorter sequences. The
                # highest attainable score calculation is based on the current
                # sequence length.
                highest_attainable_score = (
                    best_running_seq.get_beam_search_score(
                        length_penalty=length_penalty,
                        eos_token_id=self.get_tokenizer_for_seq(
                            best_running_seq).eos_token_id))
        return current_worst_score >= highest_attainable_score

    def _process_sequence_group_outputs(self, seq_group: SequenceGroup,
                                        outputs: SequenceGroupOutput) -> None:

        # Process prompt logprobs
        prompt_logprobs = outputs.prompt_logprobs
        if prompt_logprobs is not None:
            seq_group.prompt_logprobs = prompt_logprobs

        # Process samples
        samples = outputs.samples
        parent_seqs = seq_group.get_seqs(status=SequenceStatus.RUNNING)
        existing_finished_seqs = seq_group.get_finished_seqs()
        parent_child_dict = {
            parent_seq.seq_id: []
            for parent_seq in parent_seqs
        }
        for sample in samples:
            parent_child_dict[sample.parent_seq_id].append(sample)
        # List of (child, parent)
        child_seqs: List[Tuple[Sequence, Sequence]] = []

        # Process the child samples for each parent sequence
        for parent in parent_seqs:
            child_samples: List[SequenceOutput] = parent_child_dict[
                parent.seq_id]
            if len(child_samples) == 0:
                # This parent sequence has no children samples. Remove
                # the parent sequence from the sequence group since it will
                # not be used in the future iterations.
                parent.status = SequenceStatus.FINISHED_ABORTED
                seq_group.remove(parent.seq_id)
                self.scheduler.free_seq(parent)
                continue
            # Fork the parent sequence if there are multiple child samples.
            for child_sample in child_samples[:-1]:
                new_child_seq_id = next(self.seq_counter)
                child = parent.fork(new_child_seq_id)
                child.append_token_id(child_sample.output_token,
                                      child_sample.logprobs)
                child_seqs.append((child, parent))
            # Continue the parent sequence for the last child sample.
            # We reuse the parent sequence here to reduce redundant memory
            # copies, especially when using non-beam search sampling methods.
            last_child_sample = child_samples[-1]
            parent.append_token_id(last_child_sample.output_token,
                                   last_child_sample.logprobs)
            child_seqs.append((parent, parent))

        for seq, _ in child_seqs:
            self._decode_sequence(seq, seq_group.sampling_params)
            self._check_stop(seq, seq_group.sampling_params)

        # Non-beam search case
        if not seq_group.sampling_params.use_beam_search:
            # For newly created child sequences, add them to the sequence group
            # and fork them in block manager if they are not finished.
            for seq, parent in child_seqs:
                if seq is not parent:
                    seq_group.add(seq)
                    if not seq.is_finished():
                        self.scheduler.fork_seq(parent, seq)

            # Free the finished and selected parent sequences' memory in block
            # manager. Keep them in the sequence group as candidate output.
            # NOTE: we need to fork the new sequences before freeing the
            # old sequences.
            for seq, parent in child_seqs:
                if seq is parent and seq.is_finished():
                    self.scheduler.free_seq(seq)
            return

        # Beam search case
        # Select the child sequences to keep in the sequence group.
        selected_child_seqs = []
        unselected_child_seqs = []
        beam_width = seq_group.sampling_params.best_of
        length_penalty = seq_group.sampling_params.length_penalty

        # Select the newly finished sequences with the highest scores
        # to replace existing finished sequences.
        # Tuple of (seq, parent, is_new)
        existing_finished_seqs = [(seq, None, False)
                                  for seq in existing_finished_seqs]
        new_finished_seqs = [(seq, parent, True) for seq, parent in child_seqs
                             if seq.is_finished()]
        all_finished_seqs = existing_finished_seqs + new_finished_seqs
        # Sort the finished sequences by their scores.
        all_finished_seqs.sort(key=lambda x: x[0].get_beam_search_score(
            length_penalty=length_penalty,
            eos_token_id=self.get_tokenizer_for_seq(x[0]).eos_token_id),
                               reverse=True)
        for seq, parent, is_new in all_finished_seqs[:beam_width]:
            if is_new:
                # A newly generated child sequence finishes and has a high
                # score, so we will add it into the sequence group.
                selected_child_seqs.append((seq, parent))
        for seq, parent, is_new in all_finished_seqs[beam_width:]:
            if is_new:
                # A newly generated child sequence finishes but has a low
                # score, so we will not add it into the sequence group.
                # Additionally, if this sequence is a continuation of a
                # parent sequence, we will need remove the parent sequence
                # from the sequence group.
                unselected_child_seqs.append((seq, parent))
            else:
                # An existing finished sequence has a low score, so we will
                # remove it from the sequence group.
                seq_group.remove(seq.seq_id)

        # select the top beam_width sequences from the running
        # sequences for the next iteration to continue the beam
        # search.
        running_child_seqs = [(seq, parent) for seq, parent in child_seqs
                              if not seq.is_finished()]
        # Sort the running sequences by their scores.
        running_child_seqs.sort(key=lambda x: x[0].get_beam_search_score(
            length_penalty=length_penalty,
            eos_token_id=self.get_tokenizer_for_seq(x[0]).eos_token_id),
                                reverse=True)

        # Check if we can stop the beam search.
        if len(running_child_seqs) == 0:
            # No running sequences, stop the beam search.
            stop_beam_search = True
        elif len(all_finished_seqs) < beam_width:
            # Not enough finished sequences, continue the beam search.
            stop_beam_search = False
        else:
            # Check the early stopping criteria
            best_running_seq = running_child_seqs[0][0]
            current_worst_seq = all_finished_seqs[beam_width - 1][0]
            stop_beam_search = self._check_beam_search_early_stopping(
                seq_group.sampling_params.early_stopping,
                seq_group.sampling_params, best_running_seq, current_worst_seq)

        if stop_beam_search:
            # Stop the beam search and remove all the running sequences from
            # the sequence group.
            unselected_child_seqs.extend(running_child_seqs)
        else:
            # Continue the beam search and select the top beam_width sequences
            # to continue the beam search.
            selected_child_seqs.extend(running_child_seqs[:beam_width])
            # The remaining running sequences will not be used in the next
            # iteration. Again, if these sequences are continuations of
            # parent sequences, we will need to remove the parent sequences
            # from the sequence group.
            unselected_child_seqs.extend(running_child_seqs[beam_width:])

        # For newly created child sequences, add them to the sequence group
        # and fork them in block manager if they are not finished.
        for seq, parent in selected_child_seqs:
            if seq is not parent:
                seq_group.add(seq)
                if not seq.is_finished():
                    self.scheduler.fork_seq(parent, seq)

        # Free the finished and selected parent sequences' memory in block
        # manager. Keep them in the sequence group as candidate output.
        for seq, parent in selected_child_seqs:
            if seq is parent and seq.is_finished():
                self.scheduler.free_seq(seq)

        # Remove the unselected parent sequences from the sequence group and
        # free their memory in block manager.
        for seq, parent in unselected_child_seqs:
            if seq is parent:
                # Remove the parent sequence if it is not selected for next
                # iteration
                seq_group.remove(seq.seq_id)
                self.scheduler.free_seq(seq)

    def _process_model_outputs(
            self, output: SamplerOutput,
            scheduler_outputs: SchedulerOutputs) -> List[RequestOutput]:
        # Update the scheduled sequence groups with the model outputs.
        scheduled_seq_groups = scheduler_outputs.scheduled_seq_groups
        for seq_group, outputs in zip(scheduled_seq_groups, output):
            self._process_sequence_group_outputs(seq_group, outputs)

        # Free the finished sequence groups.
        self.scheduler.free_finished_seq_groups()

        # Create the outputs.
        request_outputs: List[RequestOutput] = []
        for seq_group in scheduled_seq_groups:
            request_output = RequestOutput.from_seq_group(seq_group)
            request_outputs.append(request_output)
        for seq_group in scheduler_outputs.ignored_seq_groups:
            request_output = RequestOutput.from_seq_group(seq_group)
            request_outputs.append(request_output)

        # Update prefix state, now all the uncomputed prefixes are computed.
        for seq_group in scheduled_seq_groups:
            if (seq_group.prefix is not None and seq_group.prefix.allocated
                    and not seq_group.prefix.computed):
                seq_group.prefix.computed = True

        # Log stats.
        if self.log_stats:
            self.stat_logger.log(self._get_stats(scheduler_outputs))

        return request_outputs

    def step(self) -> List[RequestOutput]:
        """Performs one decoding iteration and returns newly generated results.

        .. figure:: https://i.imgur.com/sv2HssD.png
            :alt: Overview of the step function
            :align: center

            Overview of the step function.

        Details:
            - Step 1: Schedules the sequences to be executed in the next
              iteration and the token blocks to be swapped in/out/copy.

                - Depending on the scheduling policy,
                  sequences may be `preempted/reordered`.
                - A Sequence Group (SG) refer to a group of sequences
                  that are generated from the same prompt.

            - Step 2: Calls the workers to execute the model.
            - Step 3: Processes the model output. This mainly includes:

                - Decodes the relevant outputs.
                - Updates the scheduled sequence groups with model outputs
                  based on its `sampling parameters` (`use_beam_search` or not).
                - Frees the finished sequence groups.

            - Finally, it creates and returns the newly generated results.

        Example:
            >>> # Please see the example/ folder for more detailed examples.
            >>>
            >>> # initialize engine and request arguments
            >>> engine = LLMEngine.from_engine_args(engine_args)
            >>> example_inputs = [(0, "What is LLM?",
            >>>    SamplingParams(temperature=0.0))]
            >>>
            >>> # Start the engine with an event loop
            >>> while True:
            >>>     if example_inputs:
            >>>         req_id, prompt, sampling_params = example_inputs.pop(0)
            >>>         engine.add_request(str(req_id), prompt, sampling_params)
            >>>
            >>>     # continue the request processing
            >>>     request_outputs = engine.step()
            >>>     for request_output in request_outputs:
            >>>         if request_output.finished:
            >>>             # return or show the request output
            >>>
            >>>     if not (engine.has_unfinished_requests() or example_inputs):
            >>>         break
        """
        seq_group_metadata_list, scheduler_outputs = self.scheduler.schedule()

        if not scheduler_outputs.is_empty():
            # Execute the model.
            all_outputs = self._run_workers(
                "execute_model",
                driver_kwargs={
                    "seq_group_metadata_list": seq_group_metadata_list,
                    "blocks_to_swap_in": scheduler_outputs.blocks_to_swap_in,
                    "blocks_to_swap_out": scheduler_outputs.blocks_to_swap_out,
                    "blocks_to_copy": scheduler_outputs.blocks_to_copy,
                },
                use_ray_compiled_dag=USE_RAY_COMPILED_DAG)

            # Only the driver worker returns the sampling results.
            output = all_outputs[0]
        else:
            output = []

        return self._process_model_outputs(output, scheduler_outputs)

    def do_log_stats(self) -> None:
        """Forced log when no requests active."""
        if self.log_stats:
            self.stat_logger.log(self._get_stats(scheduler_outputs=None))

    def _get_stats(self,
                   scheduler_outputs: Optional[SchedulerOutputs]) -> Stats:
        """Get Stats to be Logged to Prometheus."""
        now = time.monotonic()

        # KV Cache Usage in %.
        num_total_gpu = self.cache_config.num_gpu_blocks
        num_free_gpu = self.scheduler.block_manager.get_num_free_gpu_blocks()
        gpu_cache_usage = 1.0 - (num_free_gpu / num_total_gpu)

        num_total_cpu = self.cache_config.num_cpu_blocks
        cpu_cache_usage = 0.
        if num_total_cpu > 0:
            num_free_cpu = self.scheduler.block_manager.get_num_free_cpu_blocks(
            )
            cpu_cache_usage = 1.0 - (num_free_cpu / num_total_cpu)

        # Scheduler State
        num_running = len(self.scheduler.running)
        num_swapped = len(self.scheduler.swapped)
        num_waiting = len(self.scheduler.waiting)

        # Iteration stats if we have scheduler output.
        num_prompt_tokens = 0
        num_generation_tokens = 0
        time_to_first_tokens = []
        time_per_output_tokens = []
        time_e2e_requests = []
        if scheduler_outputs is not None:
            prompt_run = scheduler_outputs.prompt_run

            # Number of Tokens.
            if prompt_run:
                num_prompt_tokens = scheduler_outputs.num_batched_tokens
            else:
                num_generation_tokens = scheduler_outputs.num_batched_tokens

            # Latency Timings.
            time_last_iters = []
            for seq_group in scheduler_outputs.scheduled_seq_groups:
                # Time since last token. (n.b. updates seq_group.last_token_time)
                time_last_iters.append(seq_group.get_last_latency(now))
                # Time since arrival for all finished requests.
                if seq_group.is_finished():
                    time_e2e_requests.append(now - seq_group.arrival_time)

            time_to_first_tokens = time_last_iters if prompt_run else []
            time_per_output_tokens = [] if prompt_run else time_last_iters

        return Stats(
            now=now,
            num_running=num_running,
            num_swapped=num_swapped,
            num_waiting=num_waiting,
            gpu_cache_usage=gpu_cache_usage,
            cpu_cache_usage=cpu_cache_usage,
            num_prompt_tokens=num_prompt_tokens,
            num_generation_tokens=num_generation_tokens,
            time_to_first_tokens=time_to_first_tokens,
            time_per_output_tokens=time_per_output_tokens,
            time_e2e_requests=time_e2e_requests,
        )

    def _decode_sequence(self, seq: Sequence, prms: SamplingParams) -> None:
        """Decodes the new token for a sequence."""
        (new_tokens, new_output_text, prefix_offset,
         read_offset) = detokenize_incrementally(
             self.get_tokenizer_for_seq(seq),
             all_input_ids=seq.get_token_ids(),
             prev_tokens=seq.tokens,
             prefix_offset=seq.prefix_offset,
             read_offset=seq.read_offset,
             skip_special_tokens=prms.skip_special_tokens,
             spaces_between_special_tokens=prms.spaces_between_special_tokens,
         )
        if seq.tokens is None:
            seq.tokens = new_tokens
        else:
            seq.tokens.extend(new_tokens)
        seq.prefix_offset = prefix_offset
        seq.read_offset = read_offset
        seq.output_text += new_output_text

    def _check_stop(self, seq: Sequence,
                    sampling_params: SamplingParams) -> None:
        """Stop the finished sequences."""
        for stop_str in sampling_params.stop:
            if seq.output_text.endswith(stop_str):
                self._finalize_sequence(seq, sampling_params, stop_str)
                seq.status = SequenceStatus.FINISHED_STOPPED
                return
        if seq.get_last_token_id() in sampling_params.stop_token_ids:
            stop_str = self.get_tokenizer_for_seq(seq).convert_ids_to_tokens(
                seq.get_last_token_id())
            self._finalize_sequence(seq, sampling_params, stop_str)
            seq.status = SequenceStatus.FINISHED_STOPPED
            return

        # Check if the sequence has reached max_model_len.
        if seq.get_len() > self.scheduler_config.max_model_len:
            seq.status = SequenceStatus.FINISHED_LENGTH_CAPPED
            return

        # Check if the sequence has reached max_tokens.
        if seq.get_output_len() == sampling_params.max_tokens:
            seq.status = SequenceStatus.FINISHED_LENGTH_CAPPED
            return

        # Check if the sequence has generated the EOS token.
        if ((not sampling_params.ignore_eos) and seq.get_last_token_id()
                == self.get_tokenizer_for_seq(seq).eos_token_id):
            seq.status = SequenceStatus.FINISHED_STOPPED
            return

    def _finalize_sequence(self, seq: Sequence,
                           sampling_params: SamplingParams,
                           stop_string: str) -> None:
        if not sampling_params.include_stop_str_in_output and stop_string:
            # Truncate the output text so that the stop string is
            # not included in the output.
            seq.output_text = seq.output_text[:-len(stop_string)]

    def add_lora(self, lora_request: LoRARequest) -> bool:
        assert lora_request.lora_int_id > 0, "lora_id must be greater than 0."
        return self._run_workers(
            "add_lora",
            lora_request=lora_request,
        )

    def remove_lora(self, lora_id: int) -> bool:
        assert lora_id > 0, "lora_id must be greater than 0."
        return self._run_workers(
            "remove_lora",
            lora_id=lora_id,
        )

    def list_loras(self) -> List[int]:
        return self._run_workers("list_loras")

    def _run_workers(
        self,
        method: str,
        *args,
        driver_args: Optional[List[Any]] = None,
        driver_kwargs: Optional[Dict[str, Any]] = None,
        max_concurrent_workers: Optional[int] = None,
        use_ray_compiled_dag: bool = False,
        **kwargs,
    ) -> Any:
        """Runs the given method on all workers."""

        if max_concurrent_workers:
            raise NotImplementedError(
                "max_concurrent_workers is not supported yet.")

        if use_ray_compiled_dag:
            # Right now, compiled DAG can only accept a single
            # input. TODO(sang): Fix it.
            output_channels = self.forward_dag.execute(1)
        else:
            # Start the ray workers first.
            ray_worker_outputs = [
                worker.execute_method.remote(method, *args, **kwargs)
                for worker in self.workers
            ]

        if driver_args is None:
            driver_args = args
        if driver_kwargs is None:
            driver_kwargs = kwargs

        # Start the driver worker after all the ray workers.
        driver_worker_output = getattr(self.driver_worker,
                                       method)(*driver_args, **driver_kwargs)

        # Get the results of the ray workers.
        if self.workers:
            if use_ray_compiled_dag:
                try:
                    ray_worker_outputs = [
                        pickle.loads(chan.begin_read())
                        for chan in output_channels
                    ]
                finally:
                    # Has to call end_read in order to reuse the DAG.
                    for chan in output_channels:
                        chan.end_read()
            else:
                ray_worker_outputs = ray.get(ray_worker_outputs)

        return [driver_worker_output] + ray_worker_outputs

    def _compiled_ray_dag(self):
        import pkg_resources
        required_version = "2.9"
        current_version = pkg_resources.get_distribution("ray").version
        if current_version < required_version:
            raise ValueError(
                f"Ray version {required_version} or greater is "
                f"required, but found {current_version}")

        from ray.dag import MultiOutputNode, InputNode
        assert self.parallel_config.worker_use_ray

        # Right now, compiled DAG requires at least 1 arg. We send
        # a dummy value for now. It will be fixed soon.
        with InputNode() as input_data:
            forward_dag = MultiOutputNode([
                worker.execute_model_compiled_dag_remote.bind(input_data)
                for worker in self.workers
            ])
        return forward_dag.experimental_compile()<|MERGE_RESOLUTION|>--- conflicted
+++ resolved
@@ -125,24 +125,14 @@
         # Create the scheduler.
         self.scheduler = Scheduler(scheduler_config, cache_config, lora_config)
 
-<<<<<<< HEAD
-        # Logging.
-        self.last_logging_time = 0.0
-        # List of (timestamp, num_tokens)
-        self.num_prompt_tokens: List[Tuple[float, int]] = []
-        # List of (timestamp, num_tokens)
-        self.num_generation_tokens: List[Tuple[float, int]] = []
-        # Only used when USE_RAY_COMPILED_DAG is enabled.
-        # Stores the DAG definition to run VLLM workers.
-        self.forward_dag = None
-        if USE_RAY_COMPILED_DAG:
-            self.forward_dag = self._compiled_ray_dag()
-=======
         # Metric Logging.
         if self.log_stats:
             self.stat_logger = StatLogger(
                 local_interval=_LOCAL_LOGGING_INTERVAL_SEC)
->>>>>>> 931746bc
+
+        self.forward_dag = None
+        if USE_RAY_COMPILED_DAG:
+            self.forward_dag = self._compiled_ray_dag()
 
     def get_tokenizer_for_seq(self, sequence: Sequence):
         return self.tokenizer.get_lora_tokenizer(sequence.lora_request)
