--- conflicted
+++ resolved
@@ -476,6 +476,7 @@
                 arrival_time,
                 lora_request,
                 multi_modal_data,
+                encoder_seq
             )
         elif isinstance(params, PoolingParams):
             seq_group = self._create_sequence_group_with_pooling(
@@ -485,6 +486,7 @@
                 arrival_time,
                 lora_request,
                 multi_modal_data,
+                encoder_seq
             )
         else:
             raise ValueError(
@@ -501,6 +503,7 @@
         arrival_time: Optional[float] = None,
         lora_request: Optional[LoRARequest] = None,
         multi_modal_data: Optional[MultiModalData] = None,
+        encoder_seq: Optional[Sequence] = None
     ) -> SequenceGroup:
         """Creates a SequenceGroup with SamplingParams."""
         max_logprobs = self.get_model_config().max_logprobs
@@ -522,18 +525,13 @@
             self.generation_config_fields)
 
         # Create the sequence group.
-<<<<<<< HEAD
-        seq_group = SequenceGroup(request_id, [seq], sampling_params,
-                                  arrival_time, lora_request, multi_modal_data,
-                                  encoder_seq = encoder_seq)
-=======
         seq_group = SequenceGroup(request_id=request_id,
                                   seqs=[seq],
                                   arrival_time=arrival_time,
                                   sampling_params=sampling_params,
                                   lora_request=lora_request,
-                                  multi_modal_data=multi_modal_data)
->>>>>>> 702bee46
+                                  multi_modal_data=multi_modal_data,
+                                  encoder_seq = encoder_seq)
 
         return seq_group
 
@@ -545,6 +543,7 @@
         arrival_time: Optional[float] = None,
         lora_request: Optional[LoRARequest] = None,
         multi_modal_data: Optional[MultiModalData] = None,
+        encoder_seq: Optional[Sequence] = None
     ) -> SequenceGroup:
         """Creates a SequenceGroup with PoolingParams."""
         # Defensive copy of PoolingParams, which are used by the pooler
@@ -555,7 +554,8 @@
                                   arrival_time=arrival_time,
                                   lora_request=lora_request,
                                   multi_modal_data=multi_modal_data,
-                                  pooling_params=pooling_params)
+                                  pooling_params=pooling_params,
+                                  encoder_seq=encoder_seq)
         return seq_group
 
     def abort_request(self, request_id: Union[str, Iterable[str]]) -> None:
