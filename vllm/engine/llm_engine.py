import time
from contextlib import contextmanager
from typing import TYPE_CHECKING, Any, ClassVar, Dict, Iterable, List, Optional
from typing import Sequence as GenericSequence
from typing import Set, Type, TypeVar, Union

from transformers import PreTrainedTokenizer

from vllm.config import (CacheConfig, DecodingConfig, DeviceConfig, LoadConfig,
                         LoRAConfig, ModelConfig, MultiModalConfig,
                         ObservabilityConfig, ParallelConfig,
                         PromptAdapterConfig, SchedulerConfig,
                         SpeculativeConfig)
from vllm.core.scheduler import (ScheduledSequenceGroup, Scheduler,
                                 SchedulerOutputs)
from vllm.engine.arg_utils import EngineArgs
from vllm.engine.metrics import (LoggingStatLogger, PrometheusStatLogger,
                                 StatLoggerBase, Stats)
from vllm.engine.output_processor.interfaces import (
    SequenceGroupOutputProcessor)
from vllm.engine.output_processor.stop_checker import StopChecker
from vllm.engine.output_processor.util import create_output_by_sequence_group
from vllm.executor.executor_base import ExecutorBase
from vllm.executor.ray_utils import initialize_ray_cluster
from vllm.inputs import INPUT_REGISTRY, LLMInputs, PromptInputs
from vllm.logger import init_logger
from vllm.lora.request import LoRARequest
from vllm.outputs import (EmbeddingRequestOutput, RequestOutput,
                          RequestOutputFactory)
from vllm.pooling_params import PoolingParams
from vllm.prompt_adapter.request import PromptAdapterRequest
from vllm.sampling_params import SamplingParams
from vllm.sequence import (EmbeddingSequenceGroupOutput, ExecuteModelRequest,
                           PoolerOutput, SamplerOutput, Sequence,
                           SequenceGroup, SequenceGroupMetadata,
                           SequenceStatus)
from vllm.tracing import (SpanAttributes, SpanKind, extract_trace_context,
                          init_tracer)
from vllm.transformers_utils.config import try_get_generation_config
from vllm.transformers_utils.detokenizer import Detokenizer
from vllm.transformers_utils.tokenizer_group import (BaseTokenizerGroup,
                                                     get_tokenizer_group)
from vllm.usage.usage_lib import (UsageContext, is_usage_stats_enabled,
                                  usage_message)
from vllm.utils import Counter
from vllm.version import __version__ as VLLM_VERSION

logger = init_logger(__name__)
_LOCAL_LOGGING_INTERVAL_SEC = 5


def _load_generation_config_dict(model_config: ModelConfig) -> Dict[str, Any]:
    config = try_get_generation_config(
        model_config.model,
        trust_remote_code=model_config.trust_remote_code,
        revision=model_config.revision,
    )

    if config is None:
        return {}

    return config.to_diff_dict()


_O = TypeVar("_O", RequestOutput, EmbeddingRequestOutput)


class LLMEngine:
    """An LLM engine that receives requests and generates texts.

    This is the main class for the vLLM engine. It receives requests
    from clients and generates texts from the LLM. It includes a tokenizer, a
    language model (possibly distributed across multiple GPUs), and GPU memory
    space allocated for intermediate states (aka KV cache). This class utilizes
    iteration-level scheduling and efficient memory management to maximize the
    serving throughput.

    The :class:`~vllm.LLM` class wraps this class for offline batched inference
    and the :class:`AsyncLLMEngine` class wraps this class for online serving.

    The config arguments are derived from :class:`~vllm.EngineArgs`. (See
    :ref:`engine_args`)

    Args:
        model_config: The configuration related to the LLM model.
        cache_config: The configuration related to the KV cache memory
            management.
        parallel_config: The configuration related to distributed execution.
        scheduler_config: The configuration related to the request scheduler.
        device_config: The configuration related to the device.
        lora_config (Optional): The configuration related to serving multi-LoRA.
        multimodal_config (Optional): The configuration related to multimodal 
            models.
        speculative_config (Optional): The configuration related to speculative
            decoding.
        executor_class: The model executor class for managing distributed
            execution.
        prompt_adapter_config (Optional): The configuration related to serving 
            prompt adapters.
        log_stats: Whether to log statistics.
        usage_context: Specified entry point, used for usage info collection.
    """

    DO_VALIDATE_OUTPUT: ClassVar[bool] = False
    """A flag to toggle whether to validate the type of request output."""

    @classmethod
    @contextmanager
    def enable_output_validation(cls):
        cls.DO_VALIDATE_OUTPUT = True

        yield

        cls.DO_VALIDATE_OUTPUT = False

    @classmethod
    def validate_output(
        cls,
        output: object,
        output_type: Type[_O],
    ) -> _O:
        do_validate = cls.DO_VALIDATE_OUTPUT

        if ((TYPE_CHECKING or do_validate)
                and not isinstance(output, output_type)):
            raise TypeError(f"Expected output of type {output_type}, "
                            f"but found type {type(output)}")

        return output

    @classmethod
    def validate_outputs(
        cls,
        outputs: GenericSequence[object],
        output_type: Type[_O],
    ) -> List[_O]:
        do_validate = cls.DO_VALIDATE_OUTPUT

        outputs_: List[_O]
        if TYPE_CHECKING or do_validate:
            outputs_ = []
            for output in outputs:
                if not isinstance(output, output_type):
                    raise TypeError(f"Expected output of type {output_type}, "
                                    f"but found type {type(output)}")

                outputs_.append(output)
        else:
            outputs_ = outputs

        return outputs_

    tokenizer: Optional[BaseTokenizerGroup]

    def __init__(
        self,
        model_config: ModelConfig,
        cache_config: CacheConfig,
        parallel_config: ParallelConfig,
        scheduler_config: SchedulerConfig,
        device_config: DeviceConfig,
        load_config: LoadConfig,
        lora_config: Optional[LoRAConfig],
        multimodal_config: Optional[MultiModalConfig],
        speculative_config: Optional[SpeculativeConfig],
        decoding_config: Optional[DecodingConfig],
        observability_config: Optional[ObservabilityConfig],
        prompt_adapter_config: Optional[PromptAdapterConfig],
        executor_class: Type[ExecutorBase],
        log_stats: bool,
        usage_context: UsageContext = UsageContext.ENGINE_CONTEXT,
        stat_loggers: Optional[Dict[str, StatLoggerBase]] = None,
    ) -> None:
        logger.info(
            "Initializing an LLM engine (v%s) with config: "
            "model=%r, speculative_config=%r, tokenizer=%r, "
            "skip_tokenizer_init=%s, tokenizer_mode=%s, revision=%s, "
            "rope_scaling=%r, rope_theta=%r, tokenizer_revision=%s, "
            "trust_remote_code=%s, dtype=%s, max_seq_len=%d, "
            "download_dir=%r, load_format=%s, tensor_parallel_size=%d, "
            "pipeline_parallel_size=%d, "
            "disable_custom_all_reduce=%s, quantization=%s, "
            "enforce_eager=%s, kv_cache_dtype=%s, "
            "quantization_param_path=%s, device_config=%s, "
            "decoding_config=%r, observability_config=%r, "
            "seed=%d, served_model_name=%s, use_v2_block_manager=%s, "
            "enable_prefix_caching=%s)",
            VLLM_VERSION,
            model_config.model,
            speculative_config,
            model_config.tokenizer,
            model_config.skip_tokenizer_init,
            model_config.tokenizer_mode,
            model_config.revision,
            model_config.rope_scaling,
            model_config.rope_theta,
            model_config.tokenizer_revision,
            model_config.trust_remote_code,
            model_config.dtype,
            model_config.max_model_len,
            load_config.download_dir,
            load_config.load_format,
            parallel_config.tensor_parallel_size,
            parallel_config.pipeline_parallel_size,
            parallel_config.disable_custom_all_reduce,
            model_config.quantization,
            model_config.enforce_eager,
            cache_config.cache_dtype,
            model_config.quantization_param_path,
            device_config.device,
            decoding_config,
            observability_config,
            model_config.seed,
            model_config.served_model_name,
            scheduler_config.use_v2_block_manager,
            cache_config.enable_prefix_caching,
        )
        # TODO(woosuk): Print more configs in debug mode.

        self.model_config = model_config
        self.cache_config = cache_config
        self.lora_config = lora_config
        self.multimodal_config = multimodal_config
        self.parallel_config = parallel_config
        self.scheduler_config = scheduler_config
        self.device_config = device_config
        self.speculative_config = speculative_config
        self.load_config = load_config
        self.decoding_config = decoding_config or DecodingConfig()
        self.prompt_adapter_config = prompt_adapter_config
        self.observability_config = observability_config or ObservabilityConfig(
        )
        self.log_stats = log_stats

        if not self.model_config.skip_tokenizer_init:
            self.tokenizer = self._init_tokenizer()
            self.detokenizer = Detokenizer(self.tokenizer)
        else:
            self.tokenizer = None
            self.detokenizer = None

        self.seq_counter = Counter()
        self.generation_config_fields = _load_generation_config_dict(
            model_config)

        self.input_processor = INPUT_REGISTRY.create_input_processor(
            self.model_config)

        self.model_executor = executor_class(
            model_config=model_config,
            cache_config=cache_config,
            parallel_config=parallel_config,
            scheduler_config=scheduler_config,
            device_config=device_config,
            lora_config=lora_config,
            multimodal_config=multimodal_config,
            speculative_config=speculative_config,
            load_config=load_config,
            prompt_adapter_config=prompt_adapter_config,
        )

        if not self.model_config.embedding_mode:
            self._initialize_kv_caches()

        # If usage stat is enabled, collect relevant info.
        if is_usage_stats_enabled():
            from vllm.model_executor.model_loader import (
                get_architecture_class_name)
            usage_message.report_usage(
                get_architecture_class_name(model_config),
                usage_context,
                extra_kvs={
                    # Common configuration
                    "dtype":
                    str(model_config.dtype),
                    "tensor_parallel_size":
                    parallel_config.tensor_parallel_size,
                    "block_size":
                    cache_config.block_size,
                    "gpu_memory_utilization":
                    cache_config.gpu_memory_utilization,

                    # Quantization
                    "quantization":
                    model_config.quantization,
                    "kv_cache_dtype":
                    cache_config.cache_dtype,

                    # Feature flags
                    "enable_lora":
                    bool(lora_config),
                    "enable_prompt_adapter":
                    bool(prompt_adapter_config),
                    "enable_prefix_caching":
                    cache_config.enable_prefix_caching,
                    "enforce_eager":
                    model_config.enforce_eager,
                    "disable_custom_all_reduce":
                    parallel_config.disable_custom_all_reduce,
                })

        if self.tokenizer:
            # Ping the tokenizer to ensure liveness if it runs in a
            # different process.
            self.tokenizer.ping()

        # Create the scheduler.
        # NOTE: the cache_config here have been updated with the numbers of
        # GPU and CPU blocks, which are profiled in the distributed executor.
        self.scheduler = [
            Scheduler(scheduler_config, cache_config, lora_config,
                      parallel_config.pipeline_parallel_size)
            for _ in range(parallel_config.pipeline_parallel_size)
        ]

        # Metric Logging.
        if self.log_stats:
            if stat_loggers is not None:
                self.stat_loggers = stat_loggers
            else:
                self.stat_loggers = {
                    "logging":
                    LoggingStatLogger(
                        local_interval=_LOCAL_LOGGING_INTERVAL_SEC),
                    "prometheus":
                    PrometheusStatLogger(
                        local_interval=_LOCAL_LOGGING_INTERVAL_SEC,
                        labels=dict(model_name=model_config.served_model_name),
                        max_model_len=self.model_config.max_model_len),
                }
                self.stat_loggers["prometheus"].info("cache_config",
                                                     self.cache_config)

        self.tracer = None
        if self.observability_config.otlp_traces_endpoint:
            self.tracer = init_tracer(
                "vllm.llm_engine",
                self.observability_config.otlp_traces_endpoint)

        # Create sequence output processor, e.g. for beam search or
        # speculative decoding.
        self.output_processor = (
            SequenceGroupOutputProcessor.create_output_processor(
                self.scheduler_config,
                self.detokenizer,
                self.scheduler,
                self.seq_counter,
                self.get_tokenizer_for_seq,
                stop_checker=StopChecker(
                    self.scheduler_config.max_model_len,
                    self.get_tokenizer_for_seq,
                ),
            ))

    def _initialize_kv_caches(self) -> None:
        """Initialize the KV cache in the worker(s).

        The workers will determine the number of blocks in both the GPU cache
        and the swap CPU cache.
        """
        num_gpu_blocks, num_cpu_blocks = (
            self.model_executor.determine_num_available_blocks())

        if self.cache_config.num_gpu_blocks_override is not None:
            num_gpu_blocks_override = self.cache_config.num_gpu_blocks_override
            logger.info(
                "Overriding num_gpu_blocks=%d with "
                "num_gpu_blocks_override=%d", num_gpu_blocks,
                num_gpu_blocks_override)
            num_gpu_blocks = num_gpu_blocks_override

        self.cache_config.num_gpu_blocks = num_gpu_blocks
        self.cache_config.num_cpu_blocks = num_cpu_blocks

        self.model_executor.initialize_cache(num_gpu_blocks, num_cpu_blocks)

    @classmethod
    def from_engine_args(
        cls,
        engine_args: EngineArgs,
        usage_context: UsageContext = UsageContext.ENGINE_CONTEXT,
    ) -> "LLMEngine":
        """Creates an LLM engine from the engine arguments."""
        # Create the engine configs.
        engine_config = engine_args.create_engine_config()
        distributed_executor_backend = (
            engine_config.parallel_config.distributed_executor_backend)
        # Initialize the cluster and specify the executor class.
        if engine_config.device_config.device_type == "neuron":
            from vllm.executor.neuron_executor import NeuronExecutor
            executor_class = NeuronExecutor
        elif engine_config.device_config.device_type == "tpu":
            from vllm.executor.tpu_executor import TPUExecutor
            executor_class = TPUExecutor
        elif engine_config.device_config.device_type == "cpu":
            from vllm.executor.cpu_executor import CPUExecutor
            executor_class = CPUExecutor
        elif engine_config.device_config.device_type == "openvino":
            from vllm.executor.openvino_executor import OpenVINOExecutor
            executor_class = OpenVINOExecutor
        elif engine_config.device_config.device_type == "xpu":
            if distributed_executor_backend == "ray":
                initialize_ray_cluster(engine_config.parallel_config)
                from vllm.executor.ray_xpu_executor import RayXPUExecutor
                executor_class = RayXPUExecutor
            else:
                from vllm.executor.xpu_executor import XPUExecutor
                executor_class = XPUExecutor
        elif distributed_executor_backend == "ray":
            initialize_ray_cluster(engine_config.parallel_config)
            from vllm.executor.ray_gpu_executor import RayGPUExecutor
            executor_class = RayGPUExecutor
        elif distributed_executor_backend == "mp":
            from vllm.executor.multiproc_gpu_executor import (
                MultiprocessingGPUExecutor)
            executor_class = MultiprocessingGPUExecutor
        else:
            from vllm.executor.gpu_executor import GPUExecutor
            executor_class = GPUExecutor
        # Create the LLM engine.
        engine = cls(
            **engine_config.to_dict(),
            executor_class=executor_class,
            log_stats=not engine_args.disable_log_stats,
            usage_context=usage_context,
        )
        return engine

    def __reduce__(self):
        # This is to ensure that the LLMEngine is not referenced in
        # the closure used to initialize Ray worker actors
        raise RuntimeError("LLMEngine should not be pickled!")

    def __del__(self):
        # Shutdown model executor when engine is garbage collected
        # Use getattr since __init__ can fail before the field is set
        if model_executor := getattr(self, "model_executor", None):
            model_executor.shutdown()

    MISSING_TOKENIZER_GROUP_MSG = ("Unable to get tokenizer because "
                                   "skip_tokenizer_init is True")

    INCORRECT_PARAMS_TYPE_MSG = ("Either SamplingParams "
                                 "or PoolingParams must be provided.")

    def get_tokenizer_group(
            self,
            fail_msg: str = MISSING_TOKENIZER_GROUP_MSG) -> BaseTokenizerGroup:
        if self.tokenizer is None:
            raise ValueError(fail_msg)

        return self.tokenizer

    def get_tokenizer(self) -> "PreTrainedTokenizer":
        return self.get_tokenizer_group().get_lora_tokenizer(None)

    def get_tokenizer_for_seq(self,
                              sequence: Sequence) -> "PreTrainedTokenizer":
        return self.get_tokenizer_group().get_lora_tokenizer(
            sequence.lora_request)

    def _init_tokenizer(self, **tokenizer_init_kwargs) -> BaseTokenizerGroup:
        init_kwargs = dict(
            tokenizer_id=self.model_config.tokenizer,
            enable_lora=bool(self.lora_config),
            max_num_seqs=self.scheduler_config.max_num_seqs,
            max_input_length=None,
            tokenizer_mode=self.model_config.tokenizer_mode,
            trust_remote_code=self.model_config.trust_remote_code,
            revision=self.model_config.tokenizer_revision)
        init_kwargs.update(tokenizer_init_kwargs)

        return get_tokenizer_group(self.parallel_config.tokenizer_pool_config,
                                   **init_kwargs)

    def _verify_args(self) -> None:
        self.model_config.verify_with_parallel_config(self.parallel_config)
        self.cache_config.verify_with_parallel_config(self.parallel_config)
        if self.lora_config:
            self.lora_config.verify_with_model_config(self.model_config)
            self.lora_config.verify_with_scheduler_config(
                self.scheduler_config)
        if self.prompt_adapter_config:
            self.prompt_adapter_config.verify_with_model_config(
                self.model_config)

    def _get_eos_token_id(
            self, lora_request: Optional[LoRARequest]) -> Optional[int]:
        if self.tokenizer is None:
            logger.warning("Using None for EOS token id because tokenizer "
                           "is not initialized")
            return None

        return self.tokenizer.get_lora_tokenizer(lora_request).eos_token_id

    def _add_processed_request(
        self,
        request_id: str,
        processed_inputs: LLMInputs,
        params: Union[SamplingParams, PoolingParams],
        arrival_time: float,
        lora_request: Optional[LoRARequest],
        prompt_adapter_request: Optional[PromptAdapterRequest],
        trace_headers: Optional[Dict[str, str]] = None,
    ) -> None:
        # Create the sequences.
        block_size = self.cache_config.block_size
        seq_id = next(self.seq_counter)
        eos_token_id = self._get_eos_token_id(lora_request)

        seq = Sequence(seq_id, processed_inputs, block_size, eos_token_id,
                       lora_request, prompt_adapter_request)

        # Create a SequenceGroup based on SamplingParams or PoolingParams
        if isinstance(params, SamplingParams):
            seq_group = self._create_sequence_group_with_sampling(
                request_id,
                seq,
                params,
                arrival_time=arrival_time,
                lora_request=lora_request,
                trace_headers=trace_headers,
                prompt_adapter_request=prompt_adapter_request)
        elif isinstance(params, PoolingParams):
            seq_group = self._create_sequence_group_with_pooling(
                request_id,
                seq,
                params,
                arrival_time=arrival_time,
                lora_request=lora_request,
                prompt_adapter_request=prompt_adapter_request)
        else:
            raise ValueError(self.INCORRECT_PARAMS_TYPE_MSG)

        # Add the sequence group to the scheduler with least unfinished seqs.
        costs = [
            scheduler.get_num_unfinished_seq_groups()
            for scheduler in self.scheduler
        ]
        min_cost_scheduler = self.scheduler[costs.index(min(costs))]
        min_cost_scheduler.add_seq_group(seq_group)

    def stop_remote_worker_execution_loop(self) -> None:
        self.model_executor.stop_remote_worker_execution_loop()

    def process_model_inputs(
        self,
        request_id: str,
        inputs: PromptInputs,
        lora_request: Optional[LoRARequest] = None,
        prompt_adapter_request: Optional[PromptAdapterRequest] = None,
    ) -> LLMInputs:
        if isinstance(inputs, str):
            inputs = {"prompt": inputs}

        if "prompt_token_ids" not in inputs:
            tokenizer = self.get_tokenizer_group("prompts must be None if "
                                                 "skip_tokenizer_init is True")

            prompt_token_ids = tokenizer.encode(request_id=request_id,
                                                prompt=inputs["prompt"],
                                                lora_request=lora_request)
        else:
            prompt_token_ids = inputs["prompt_token_ids"]

        if prompt_adapter_request:
            prompt_token_ids = \
                [0] * prompt_adapter_request.prompt_adapter_num_virtual_tokens\
                         + prompt_token_ids

        llm_inputs = LLMInputs(prompt_token_ids=prompt_token_ids,
                               prompt=inputs.get("prompt"),
                               multi_modal_data=inputs.get("multi_modal_data"))

        return self.input_processor(llm_inputs)

    def process_model_params(
        self,
        request_id: str,
        params: Union[SamplingParams, PoolingParams],
        lora_request: Optional[LoRARequest] = None,
    ) -> Union[SamplingParams, PoolingParams]:
        if isinstance(params, PoolingParams):
            return params
        elif not isinstance(params, SamplingParams):
            raise ValueError(self.INCORRECT_PARAMS_TYPE_MSG)

        if params.bad_words is None:
            return params

        bad_words_ids: List[List[int]] = list()

        # To prohibit words both at the beginning and in the middle of text
        # (related to add_prefix_space tokenizer parameter)
        prefixes = ["", " "]

        tokenizer = self.get_tokenizer_group().get_lora_tokenizer(lora_request)

        for bad_word in params.bad_words:
            for j, prefix in enumerate(prefixes):
                inputs = {"prompt": prefix + bad_word.lstrip()}
                prompt_token_ids = tokenizer.encode(text=inputs["prompt"],
                                                    add_special_tokens=False)

                # If no space at the beginning
                # or if prefix space produces a new word token
                if (j == 0) or (
                        j > 0 and prompt_token_ids[0] != bad_words_ids[-1][0]
                        and len(prompt_token_ids) == len(bad_words_ids[-1])):
                    bad_words_ids.append(prompt_token_ids)

        params._init_bad_words_logits_processor(bad_words_ids)

        return params

    def add_request(
        self,
        request_id: str,
        inputs: PromptInputs,
        params: Union[SamplingParams, PoolingParams],
        arrival_time: Optional[float] = None,
        lora_request: Optional[LoRARequest] = None,
        trace_headers: Optional[Dict[str, str]] = None,
        prompt_adapter_request: Optional[PromptAdapterRequest] = None,
    ) -> None:
        """Add a request to the engine's request pool.

        The request is added to the request pool and will be processed by the
        scheduler as `engine.step()` is called. The exact scheduling policy is
        determined by the scheduler.

        Args:
            request_id: The unique ID of the request.
            inputs: The inputs to the LLM. See
                :class:`~vllm.inputs.PromptInputs`
                for more details about the format of each input.
            params: Parameters for sampling or pooling.
                :class:`~vllm.SamplingParams` for text generation.
                :class:`~vllm.PoolingParams` for pooling.
            arrival_time: The arrival time of the request. If None, we use
                the current monotonic time.
            trace_headers: OpenTelemetry trace headers.

        Details:
            - Set arrival_time to the current time if it is None.
            - Set prompt_token_ids to the encoded prompt if it is None.
            - Create `best_of` number of :class:`~vllm.Sequence` objects.
            - Create a :class:`~vllm.SequenceGroup` object
              from the list of :class:`~vllm.Sequence`.
            - Add the :class:`~vllm.SequenceGroup` object to the scheduler.

        Example:
            >>> # initialize engine
            >>> engine = LLMEngine.from_engine_args(engine_args)
            >>> # set request arguments
            >>> example_prompt = "Who is the president of the United States?"
            >>> sampling_params = SamplingParams(temperature=0.0)
            >>> request_id = 0
            >>>
            >>> # add the request to the engine
            >>> engine.add_request(
            >>>    str(request_id),
            >>>    example_prompt,
            >>>    SamplingParams(temperature=0.0))
            >>> # continue the request processing
            >>> ...
        """
        if lora_request is not None and not self.lora_config:
            raise ValueError(f"Got lora_request {lora_request} but LoRA is "
                             "not enabled!")
        if arrival_time is None:
            arrival_time = time.time()

<<<<<<< HEAD
        processed_inputs = self.process_model_inputs(request_id=request_id,
                                                     inputs=inputs,
                                                     lora_request=lora_request)
        processed_params = self.process_model_params(request_id=request_id,
                                                     params=params,
                                                     lora_request=lora_request)
=======
        processed_inputs = self.process_model_inputs(
            request_id=request_id,
            inputs=inputs,
            lora_request=lora_request,
            prompt_adapter_request=prompt_adapter_request)
>>>>>>> 44cc7661

        self._add_processed_request(
            request_id=request_id,
            processed_inputs=processed_inputs,
            params=processed_params,
            arrival_time=arrival_time,
            lora_request=lora_request,
            prompt_adapter_request=prompt_adapter_request,
            trace_headers=trace_headers,
        )

    def _create_sequence_group_with_sampling(
        self,
        request_id: str,
        seq: Sequence,
        sampling_params: SamplingParams,
        arrival_time: float,
        lora_request: Optional[LoRARequest],
        trace_headers: Optional[Dict[str, str]] = None,
        prompt_adapter_request: Optional[PromptAdapterRequest] = None,
    ) -> SequenceGroup:
        """Creates a SequenceGroup with SamplingParams."""
        max_logprobs = self.get_model_config().max_logprobs
        if (sampling_params.logprobs
                and sampling_params.logprobs > max_logprobs) or (
                    sampling_params.prompt_logprobs
                    and sampling_params.prompt_logprobs > max_logprobs):
            raise ValueError(f"Cannot request more than "
                             f"{max_logprobs} logprobs.")

        # Defensive copy of SamplingParams, which are used by the sampler,
        # this doesn't deep-copy LogitsProcessor objects
        sampling_params = sampling_params.clone()

        sampling_params.update_from_generation_config(
            self.generation_config_fields, seq.eos_token_id)

        # Create the sequence group.
        seq_group = SequenceGroup(
            request_id=request_id,
            seqs=[seq],
            arrival_time=arrival_time,
            sampling_params=sampling_params,
            lora_request=lora_request,
            trace_headers=trace_headers,
            prompt_adapter_request=prompt_adapter_request)

        return seq_group

    def _create_sequence_group_with_pooling(
        self,
        request_id: str,
        seq: Sequence,
        pooling_params: PoolingParams,
        arrival_time: float,
        lora_request: Optional[LoRARequest],
        prompt_adapter_request: Optional[PromptAdapterRequest],
    ) -> SequenceGroup:
        """Creates a SequenceGroup with PoolingParams."""
        # Defensive copy of PoolingParams, which are used by the pooler
        pooling_params = pooling_params.clone()
        # Create the sequence group.
        seq_group = SequenceGroup(
            request_id=request_id,
            seqs=[seq],
            arrival_time=arrival_time,
            lora_request=lora_request,
            pooling_params=pooling_params,
            prompt_adapter_request=prompt_adapter_request)
        return seq_group

    def abort_request(self, request_id: Union[str, Iterable[str]]) -> None:
        """Aborts a request(s) with the given ID.

        Args:
            request_id: The ID(s) of the request to abort.

        Details:
            - Refer to the
              :meth:`~vllm.core.scheduler.Scheduler.abort_seq_group`
              from class :class:`~vllm.core.scheduler.Scheduler`.

        Example:
            >>> # initialize engine and add a request with request_id
            >>> request_id = str(0)
            >>> # abort the request
            >>> engine.abort_request(request_id)
        """
        for scheduler in self.scheduler:
            scheduler.abort_seq_group(request_id)

    def get_model_config(self) -> ModelConfig:
        """Gets the model configuration."""
        return self.model_config

    def get_decoding_config(self) -> DecodingConfig:
        """Gets the decoding configuration."""
        return self.decoding_config

    def get_num_unfinished_requests(self) -> int:
        """Gets the number of unfinished requests."""
        return sum(scheduler.get_num_unfinished_seq_groups()
                   for scheduler in self.scheduler)

    def has_unfinished_requests(self) -> bool:
        """Returns True if there are unfinished requests."""
        return any(scheduler.has_unfinished_seqs()
                   for scheduler in self.scheduler)

    def has_unfinished_requests_for_virtual_engine(
            self, virtual_engine: int) -> bool:
        """
        Returns True if there are unfinished requests for the virtual engine.
        """
        return self.scheduler[virtual_engine].has_unfinished_seqs()

    def _process_sequence_group_outputs(
        self,
        seq_group: SequenceGroup,
        outputs: List[EmbeddingSequenceGroupOutput],
    ) -> None:
        seq_group.embeddings = outputs[0].embeddings

        for seq in seq_group.get_seqs():
            seq.status = SequenceStatus.FINISHED_STOPPED

        return

    def _process_model_outputs(
        self,
        output: GenericSequence[Union[SamplerOutput, PoolerOutput]],
        scheduled_seq_groups: List[ScheduledSequenceGroup],
        ignored_seq_groups: List[SequenceGroup],
        seq_group_metadata_list: List[SequenceGroupMetadata],
    ) -> List[Union[RequestOutput, EmbeddingRequestOutput]]:
        """Apply the model output to the sequences in the scheduled seq groups.

        Returns RequestOutputs that can be returned to the client.
        """

        now = time.time()

        # Organize outputs by [sequence group][step] instead of
        # [step][sequence group].
        output_by_sequence_group = create_output_by_sequence_group(
            output, num_seq_groups=len(scheduled_seq_groups))

        # Update the scheduled sequence groups with the model outputs.
        for scheduled_seq_group, outputs, seq_group_meta in zip(
                scheduled_seq_groups, output_by_sequence_group,
                seq_group_metadata_list):
            seq_group = scheduled_seq_group.seq_group
            seq_group.update_num_computed_tokens(
                scheduled_seq_group.token_chunk_size)
            if self.model_config.embedding_mode:
                self._process_sequence_group_outputs(seq_group, outputs)
                continue

            self.output_processor.process_prompt_logprob(seq_group, outputs)
            if seq_group_meta.do_sample:
                self.output_processor.process_outputs(seq_group, outputs)

        # Free the finished sequence groups.
        for scheduler in self.scheduler:
            scheduler.free_finished_seq_groups()

        # Create the outputs.
        request_outputs: List[Union[RequestOutput,
                                    EmbeddingRequestOutput]] = []
        for scheduled_seq_group in scheduled_seq_groups:
            seq_group = scheduled_seq_group.seq_group
            seq_group.maybe_set_first_token_time(now)
            request_output = RequestOutputFactory.create(seq_group)
            request_outputs.append(request_output)
        for seq_group in ignored_seq_groups:
            request_output = RequestOutputFactory.create(seq_group)
            request_outputs.append(request_output)
        return request_outputs

    def step(self) -> List[Union[RequestOutput, EmbeddingRequestOutput]]:
        """Performs one decoding iteration and returns newly generated results.

        .. figure:: https://i.imgur.com/sv2HssD.png
            :alt: Overview of the step function
            :align: center

            Overview of the step function.

        Details:
            - Step 1: Schedules the sequences to be executed in the next
              iteration and the token blocks to be swapped in/out/copy.

                - Depending on the scheduling policy,
                  sequences may be `preempted/reordered`.
                - A Sequence Group (SG) refer to a group of sequences
                  that are generated from the same prompt.

            - Step 2: Calls the distributed executor to execute the model.
            - Step 3: Processes the model output. This mainly includes:

                - Decodes the relevant outputs.
                - Updates the scheduled sequence groups with model outputs
                  based on its `sampling parameters` (`use_beam_search` or not).
                - Frees the finished sequence groups.

            - Finally, it creates and returns the newly generated results.

        Example:
            >>> # Please see the example/ folder for more detailed examples.
            >>>
            >>> # initialize engine and request arguments
            >>> engine = LLMEngine.from_engine_args(engine_args)
            >>> example_inputs = [(0, "What is LLM?",
            >>>    SamplingParams(temperature=0.0))]
            >>>
            >>> # Start the engine with an event loop
            >>> while True:
            >>>     if example_inputs:
            >>>         req_id, prompt, sampling_params = example_inputs.pop(0)
            >>>         engine.add_request(str(req_id),prompt,sampling_params)
            >>>
            >>>     # continue the request processing
            >>>     request_outputs = engine.step()
            >>>     for request_output in request_outputs:
            >>>         if request_output.finished:
            >>>             # return or show the request output
            >>>
            >>>     if not (engine.has_unfinished_requests() or example_inputs):
            >>>         break
        """
        if self.parallel_config.pipeline_parallel_size > 1:
            raise NotImplementedError(
                "Pipeline parallelism is only supported through AsyncLLMEngine "
                "as performance will be severely degraded otherwise.")
        seq_group_metadata_list, scheduler_outputs = self.scheduler[
            0].schedule()
        finished_requests_ids = self.scheduler[
            0].get_and_reset_finished_requests_ids()

        if not scheduler_outputs.is_empty():
            execute_model_req = ExecuteModelRequest(
                seq_group_metadata_list=seq_group_metadata_list,
                blocks_to_swap_in=scheduler_outputs.blocks_to_swap_in,
                blocks_to_swap_out=scheduler_outputs.blocks_to_swap_out,
                blocks_to_copy=scheduler_outputs.blocks_to_copy,
                num_lookahead_slots=scheduler_outputs.num_lookahead_slots,
                running_queue_size=scheduler_outputs.running_queue_size,
                finished_requests_ids=finished_requests_ids)
            output = self.model_executor.execute_model(
                execute_model_req=execute_model_req)
        else:
            output = []

        request_outputs = self._process_model_outputs(
            output, scheduler_outputs.scheduled_seq_groups,
            scheduler_outputs.ignored_seq_groups, seq_group_metadata_list)

        # Log stats.
        self.do_log_stats(scheduler_outputs, output)

        # Tracing
        self.do_tracing(scheduler_outputs)

        if not self.has_unfinished_requests():
            # Stop the execute model loop in parallel workers until there are
            # more requests to process. This avoids waiting indefinitely in
            # torch.distributed ops which may otherwise timeout, and unblocks
            # the RPC thread in the workers so that they can process any other
            # queued control plane messages, such as add/remove lora adapters.
            self.model_executor.stop_remote_worker_execution_loop()

        return request_outputs

    def add_logger(self, logger_name: str, logger: StatLoggerBase) -> None:
        if logger_name in self.stat_loggers:
            raise KeyError(f"Logger with name {logger_name} already exists.")
        self.stat_loggers[logger_name] = logger

    def remove_logger(self, logger_name: str) -> None:
        if logger_name not in self.stat_loggers:
            raise KeyError(f"Logger with name {logger_name} does not exist.")
        del self.stat_loggers[logger_name]

    def do_log_stats(
            self,
            scheduler_outputs: Optional[SchedulerOutputs] = None,
            model_output: Optional[List[SamplerOutput]] = None) -> None:
        """Forced log when no requests active."""
        if self.log_stats:
            for logger in self.stat_loggers.values():
                logger.log(self._get_stats(scheduler_outputs, model_output))

    def _get_stats(
            self,
            scheduler_outputs: Optional[SchedulerOutputs],
            model_output: Optional[List[SamplerOutput]] = None) -> Stats:
        """Get Stats to be Logged to Prometheus.

        Args:
            scheduler_outputs: Optional, used to populate metrics related to
                the scheduled batch,
            model_output: Optional, used to emit speculative decoding metrics
                which are created by the workers.
        """
        now = time.time()

        # System State
        #   Scheduler State
        num_running_sys = sum(
            len(scheduler.running) for scheduler in self.scheduler)
        num_swapped_sys = sum(
            len(scheduler.swapped) for scheduler in self.scheduler)
        num_waiting_sys = sum(
            len(scheduler.waiting) for scheduler in self.scheduler)

        # KV Cache Usage in %
        num_total_gpu = self.cache_config.num_gpu_blocks
        gpu_cache_usage_sys = 0.
        if num_total_gpu is not None:
            num_free_gpu = sum(
                scheduler.block_manager.get_num_free_gpu_blocks()
                for scheduler in self.scheduler)
            gpu_cache_usage_sys = 1.0 - (num_free_gpu / num_total_gpu)

        num_total_cpu = self.cache_config.num_cpu_blocks
        cpu_cache_usage_sys = 0.
        if num_total_cpu is not None and num_total_cpu > 0:
            num_free_cpu = sum(
                scheduler.block_manager.get_num_free_cpu_blocks()
                for scheduler in self.scheduler)
            cpu_cache_usage_sys = 1.0 - (num_free_cpu / num_total_cpu)

        # Iteration stats
        num_prompt_tokens_iter = 0
        num_generation_tokens_iter = 0
        time_to_first_tokens_iter: List[float] = []
        time_per_output_tokens_iter: List[float] = []
        num_preemption_iter = (0 if scheduler_outputs is None else
                               scheduler_outputs.preempted)

        # Request stats
        #   Latency
        time_e2e_requests: List[float] = []
        #   Metadata
        num_prompt_tokens_requests: List[int] = []
        num_generation_tokens_requests: List[int] = []
        best_of_requests: List[int] = []
        n_requests: List[int] = []
        finished_reason_requests: List[str] = []

        # NOTE: This loop assumes prefill seq_groups are before
        # decode seq_groups in scheduled_seq_groups.
        if scheduler_outputs is not None:
            num_generation_tokens_from_prefill_groups = 0.
            # NOTE: if scheduler_outputs.num_prefill_groups > 0 and
            # the len of scheduler_outputs.scheduled_seq_groups is !=
            # scheduler_outputs.num_prefill_groups, this means that
            # chunked prefills have been detected.

            for idx, scheduled_seq_group in enumerate(
                    scheduler_outputs.scheduled_seq_groups):
                group_was_prefill = idx < scheduler_outputs.num_prefill_groups
                seq_group = scheduled_seq_group.seq_group

                # NOTE: a seq_group that completed all of its prefill tokens
                # in the last iteration will have seq_group.is_prefill() = False
                # with group_was_prefill = True
                if group_was_prefill:
                    # Number of prompt tokens.
                    num_prompt_tokens_iter += (
                        scheduled_seq_group.token_chunk_size)

                    # If the seq_group just finished the prefill state
                    # get TTFT.
                    if not seq_group.is_prefill():
                        latency = seq_group.get_last_latency(now)
                        time_to_first_tokens_iter.append(latency)

                        # One generation token per finished prefill.
                        num_generation_tokens_from_prefill_groups += (
                            seq_group.num_seqs())
                else:
                    # TPOTs.
                    latency = seq_group.get_last_latency(now)
                    time_per_output_tokens_iter.append(latency)

                # Because of chunked prefill, we can have a single sequence
                # group that does multiple prompt_runs. To prevent logging
                # the same metadata more than once per request, we standardize
                # on logging request level information for finished requests,
                # which can only happen once.
                if seq_group.is_finished():
                    # Latency timings
                    time_e2e_requests.append(now -
                                             seq_group.metrics.arrival_time)

                    # Metadata
                    num_prompt_tokens_requests.append(
                        len(seq_group.prompt_token_ids))
                    num_generation_tokens_requests.extend([
                        seq.get_output_len()
                        for seq in seq_group.get_finished_seqs()
                    ])
                    if seq_group.sampling_params is not None:
                        best_of_requests.append(
                            seq_group.sampling_params.best_of)
                        n_requests.append(seq_group.sampling_params.n)
                    finished_reason_requests.extend([
                        SequenceStatus.get_finished_reason(seq.status)
                        for seq in seq_group.get_finished_seqs()
                    ])

            # Number of generation tokens.
            #   num_batched_tokens equals the number of prompt_tokens plus the
            #   number of decode_tokens in a single iteration. So,
            #   num_generation_tokens = num_batched_tokens - num_prompt_tokens
            #   + num_generation_tokens_from_prefill_groups (since we generate
            #   one token on prefills on iters where the prefill finishes).
            num_generation_tokens_iter = (
                scheduler_outputs.num_batched_tokens - num_prompt_tokens_iter +
                num_generation_tokens_from_prefill_groups)

        # Spec decode, if enabled, emits specialized metrics from the worker in
        # sampler output.
        if model_output and (model_output[0].spec_decode_worker_metrics
                             is not None):
            spec_decode_metrics = model_output[0].spec_decode_worker_metrics
        else:
            spec_decode_metrics = None

        return Stats(
            now=now,
            # System stats
            #   Scheduler State
            num_running_sys=num_running_sys,
            num_swapped_sys=num_swapped_sys,
            num_waiting_sys=num_waiting_sys,
            #   KV Cache Usage in %
            gpu_cache_usage_sys=gpu_cache_usage_sys,
            cpu_cache_usage_sys=cpu_cache_usage_sys,

            # Iteration stats
            num_prompt_tokens_iter=num_prompt_tokens_iter,
            num_generation_tokens_iter=num_generation_tokens_iter,
            time_to_first_tokens_iter=time_to_first_tokens_iter,
            time_per_output_tokens_iter=time_per_output_tokens_iter,
            spec_decode_metrics=spec_decode_metrics,
            num_preemption_iter=num_preemption_iter,

            # Request stats
            #   Latency
            time_e2e_requests=time_e2e_requests,
            #   Metadata
            num_prompt_tokens_requests=num_prompt_tokens_requests,
            num_generation_tokens_requests=num_generation_tokens_requests,
            best_of_requests=best_of_requests,
            n_requests=n_requests,
            finished_reason_requests=finished_reason_requests,
        )

    def add_lora(self, lora_request: LoRARequest) -> bool:
        return self.model_executor.add_lora(lora_request)

    def remove_lora(self, lora_id: int) -> bool:
        return self.model_executor.remove_lora(lora_id)

    def list_loras(self) -> Set[int]:
        return self.model_executor.list_loras()

    def pin_lora(self, lora_id: int) -> bool:
        return self.model_executor.pin_lora(lora_id)

    def add_prompt_adapter(
            self, prompt_adapter_request: PromptAdapterRequest) -> bool:
        return self.model_executor.add_prompt_adapter(prompt_adapter_request)

    def remove_prompt_adapter(self, prompt_adapter_id: int) -> bool:
        return self.model_executor.remove_prompt_adapter(prompt_adapter_id)

    def list_prompt_adapters(self) -> List[int]:
        return self.model_executor.list_prompt_adapters()

    def check_health(self) -> None:
        if self.tokenizer:
            self.tokenizer.check_health()
        self.model_executor.check_health()

    def is_tracing_enabled(self) -> bool:
        return self.tracer is not None

    def do_tracing(self, scheduler_outputs: SchedulerOutputs) -> None:
        if self.tracer is None:
            return

        for scheduled_seq_group in scheduler_outputs.scheduled_seq_groups:
            seq_group = scheduled_seq_group.seq_group
            if seq_group.is_finished():
                self.create_trace_span(seq_group)

    def create_trace_span(self, seq_group: SequenceGroup) -> None:
        if self.tracer is None or seq_group.sampling_params is None:
            return
        arrival_time_nano_seconds = int(seq_group.metrics.arrival_time * 1e9)

        trace_context = extract_trace_context(seq_group.trace_headers)

        with self.tracer.start_as_current_span(
                "llm_request",
                kind=SpanKind.SERVER,
                context=trace_context,
                start_time=arrival_time_nano_seconds) as seq_span:
            metrics = seq_group.metrics
            ttft = metrics.first_token_time - metrics.arrival_time
            e2e_time = metrics.finished_time - metrics.arrival_time
            # attribute names are based on
            # https://github.com/open-telemetry/semantic-conventions/blob/main/docs/gen-ai/llm-spans.md
            seq_span.set_attribute(SpanAttributes.LLM_RESPONSE_MODEL,
                                   self.model_config.model)
            seq_span.set_attribute(SpanAttributes.LLM_REQUEST_ID,
                                   seq_group.request_id)
            seq_span.set_attribute(SpanAttributes.LLM_REQUEST_TEMPERATURE,
                                   seq_group.sampling_params.temperature)
            seq_span.set_attribute(SpanAttributes.LLM_REQUEST_TOP_P,
                                   seq_group.sampling_params.top_p)
            seq_span.set_attribute(SpanAttributes.LLM_REQUEST_MAX_TOKENS,
                                   seq_group.sampling_params.max_tokens)
            seq_span.set_attribute(SpanAttributes.LLM_REQUEST_BEST_OF,
                                   seq_group.sampling_params.best_of)
            seq_span.set_attribute(SpanAttributes.LLM_REQUEST_N,
                                   seq_group.sampling_params.n)
            seq_span.set_attribute(SpanAttributes.LLM_USAGE_NUM_SEQUENCES,
                                   seq_group.num_seqs())
            seq_span.set_attribute(SpanAttributes.LLM_USAGE_PROMPT_TOKENS,
                                   len(seq_group.prompt_token_ids))
            seq_span.set_attribute(
                SpanAttributes.LLM_USAGE_COMPLETION_TOKENS,
                sum([
                    seq.get_output_len()
                    for seq in seq_group.get_finished_seqs()
                ]))
            seq_span.set_attribute(SpanAttributes.LLM_LATENCY_TIME_IN_QUEUE,
                                   metrics.time_in_queue)
            seq_span.set_attribute(
                SpanAttributes.LLM_LATENCY_TIME_TO_FIRST_TOKEN, ttft)
            seq_span.set_attribute(SpanAttributes.LLM_LATENCY_E2E, e2e_time)<|MERGE_RESOLUTION|>--- conflicted
+++ resolved
@@ -671,20 +671,14 @@
         if arrival_time is None:
             arrival_time = time.time()
 
-<<<<<<< HEAD
-        processed_inputs = self.process_model_inputs(request_id=request_id,
-                                                     inputs=inputs,
-                                                     lora_request=lora_request)
-        processed_params = self.process_model_params(request_id=request_id,
-                                                     params=params,
-                                                     lora_request=lora_request)
-=======
         processed_inputs = self.process_model_inputs(
             request_id=request_id,
             inputs=inputs,
             lora_request=lora_request,
             prompt_adapter_request=prompt_adapter_request)
->>>>>>> 44cc7661
+        processed_params = self.process_model_params(request_id=request_id,
+                                                     params=params,
+                                                     lora_request=lora_request)
 
         self._add_processed_request(
             request_id=request_id,
