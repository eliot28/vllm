import copy
from collections import defaultdict
import os
import time
from typing import (TYPE_CHECKING, Any, Dict, Iterable, List, Optional, Tuple,
                    Union)

from vllm.lora.request import LoRARequest
from vllm.config import (CacheConfig, DeviceConfig, ModelConfig,
                         ParallelConfig, SchedulerConfig, LoRAConfig)
from vllm.core.scheduler import Scheduler, SchedulerOutputs
from vllm.engine.arg_utils import EngineArgs
from vllm.engine.metrics import StatLogger, Stats
from vllm.engine.ray_utils import RayWorkerVllm, initialize_cluster, ray
from vllm.logger import init_logger
from vllm.outputs import RequestOutput
from vllm.sampling_params import SamplingParams
from vllm.sequence import (SamplerOutput, Sequence, SequenceGroup,
                           SequenceGroupOutput, SequenceOutput, SequenceStatus)
from vllm.transformers_utils.tokenizer import (detokenize_incrementally,
                                               TokenizerGroup)
from vllm.utils import Counter, set_cuda_visible_devices, get_ip, get_open_port, get_distributed_init_method

if ray:
    from ray.util.scheduling_strategies import PlacementGroupSchedulingStrategy

if TYPE_CHECKING:
    from ray.util.placement_group import PlacementGroup

logger = init_logger(__name__)
_LOCAL_LOGGING_INTERVAL_SEC = 5


class LLMEngine:
    """An LLM engine that receives requests and generates texts.

    This is the main class for the vLLM engine. It receives requests
    from clients and generates texts from the LLM. It includes a tokenizer, a
    language model (possibly distributed across multiple GPUs), and GPU memory
    space allocated for intermediate states (aka KV cache). This class utilizes
    iteration-level scheduling and efficient memory management to maximize the
    serving throughput.

    The `LLM` class wraps this class for offline batched inference and the
    `AsyncLLMEngine` class wraps this class for online serving.

    NOTE: The config arguments are derived from the `EngineArgs` class. For the
    comprehensive list of arguments, see `EngineArgs`.

    Args:
        model_config: The configuration related to the LLM model.
        cache_config: The configuration related to the KV cache memory
            management.
        parallel_config: The configuration related to distributed execution.
        scheduler_config: The configuration related to the request scheduler.
        device_config: The configuration related to the device.
        placement_group: Ray placement group for distributed execution.
            Required for distributed execution.
        log_stats: Whether to log statistics.
    """

    def __init__(
        self,
        model_config: ModelConfig,
        cache_config: CacheConfig,
        parallel_config: ParallelConfig,
        scheduler_config: SchedulerConfig,
        device_config: DeviceConfig,
        lora_config: Optional[LoRAConfig],
        placement_group: Optional["PlacementGroup"],
        log_stats: bool,
    ) -> None:
        logger.info(
            "Initializing an LLM engine with config: "
            f"model={model_config.model!r}, "
            f"tokenizer={model_config.tokenizer!r}, "
            f"tokenizer_mode={model_config.tokenizer_mode}, "
            f"revision={model_config.revision}, "
            f"tokenizer_revision={model_config.tokenizer_revision}, "
            f"trust_remote_code={model_config.trust_remote_code}, "
            f"dtype={model_config.dtype}, "
            f"max_seq_len={model_config.max_model_len}, "
            f"download_dir={model_config.download_dir!r}, "
            f"load_format={model_config.load_format}, "
            f"tensor_parallel_size={parallel_config.tensor_parallel_size}, "
            f"disable_custom_all_reduce={parallel_config.disable_custom_all_reduce}, "
            f"quantization={model_config.quantization}, "
            f"enforce_eager={model_config.enforce_eager}, "
            f"kv_cache_dtype={cache_config.cache_dtype}, "
<<<<<<< HEAD
            f"device_config={device_config.device}, "
=======
            f"use_flash_attn={model_config.use_flash_attn}, "
>>>>>>> 6cba07af
            f"seed={model_config.seed})")
        # TODO(woosuk): Print more configs in debug mode.

        self.model_config = model_config
        self.cache_config = cache_config
        self.lora_config = lora_config
        self.parallel_config = parallel_config
        self.scheduler_config = scheduler_config
        self.device_config = device_config
        self.log_stats = log_stats
        self._verify_args()

        self._init_tokenizer()
        self.seq_counter = Counter()

        # Create the parallel GPU workers.
        if self.parallel_config.worker_use_ray:
            # Disable Ray usage stats collection.
            ray_usage = os.environ.get("RAY_USAGE_STATS_ENABLED", "0")
            if ray_usage != "1":
                os.environ["RAY_USAGE_STATS_ENABLED"] = "0"
            self._init_workers_ray(placement_group)
        else:
            self._init_workers()

        # Profile the memory usage and initialize the cache.
        self._init_cache()

        # Create the scheduler.
        self.scheduler = Scheduler(scheduler_config, cache_config, lora_config)

        # Metric Logging.
        if self.log_stats:
            self.stat_logger = StatLogger(
                local_interval=_LOCAL_LOGGING_INTERVAL_SEC)

    def get_tokenizer_for_seq(self, sequence: Sequence):
        return self.tokenizer.get_lora_tokenizer(sequence.lora_request)

    def _init_workers(self):
        # Lazy import the Worker to avoid importing torch.cuda/xformers
        # before CUDA_VISIBLE_DEVICES is set in the Worker
        from vllm.worker.worker import Worker

        assert self.parallel_config.world_size == 1, (
            "Ray is required if parallel_config.world_size > 1.")

        self.workers: List[Worker] = []
        distributed_init_method = get_distributed_init_method(
            get_ip(), get_open_port())
        self.driver_worker = Worker(
            self.model_config,
            self.parallel_config,
            self.scheduler_config,
            self.device_config,
            local_rank=0,
            rank=0,
            distributed_init_method=distributed_init_method,
            lora_config=self.lora_config,
            kv_cache_dtype=self.cache_config.cache_dtype,
            is_driver_worker=True,
        )
        self._run_workers("init_model")
        self._run_workers("load_model")

    def _init_tokenizer(self, **tokenizer_init_kwargs):
        init_kwargs = dict(
            enable_lora=bool(self.lora_config),
            max_num_seqs=self.scheduler_config.max_num_seqs,
            max_input_length=None,
            tokenizer_mode=self.model_config.tokenizer_mode,
            trust_remote_code=self.model_config.trust_remote_code,
            revision=self.model_config.tokenizer_revision)
        init_kwargs.update(tokenizer_init_kwargs)
        self.tokenizer: TokenizerGroup = TokenizerGroup(
            self.model_config.tokenizer, **init_kwargs)

    def _init_workers_ray(self, placement_group: "PlacementGroup",
                          **ray_remote_kwargs):
        if self.parallel_config.tensor_parallel_size == 1:
            num_gpus = self.cache_config.gpu_memory_utilization
        else:
            num_gpus = 1

        self.driver_dummy_worker: RayWorkerVllm = None
        self.workers: List[RayWorkerVllm] = []

        driver_ip = get_ip()
        for bundle_id, bundle in enumerate(placement_group.bundle_specs):
            if not bundle.get("GPU", 0):
                continue
            scheduling_strategy = PlacementGroupSchedulingStrategy(
                placement_group=placement_group,
                placement_group_capture_child_tasks=True,
                placement_group_bundle_index=bundle_id,
            )
            worker = ray.remote(
                num_cpus=0,
                num_gpus=num_gpus,
                scheduling_strategy=scheduling_strategy,
                **ray_remote_kwargs,
            )(RayWorkerVllm).remote(self.model_config.trust_remote_code)

            worker_ip = ray.get(worker.get_node_ip.remote())
            if worker_ip == driver_ip and self.driver_dummy_worker is None:
                # If the worker is on the same node as the driver, we use it
                # as the resource holder for the driver process.
                self.driver_dummy_worker = worker
            else:
                self.workers.append(worker)

        if self.driver_dummy_worker is None:
            raise ValueError(
                "Ray does not allocate any GPUs on the driver node. Consider "
                "adjusting the Ray placement group or running the driver on a "
                "GPU node.")

        driver_node_id, driver_gpu_ids = ray.get(
            self.driver_dummy_worker.get_node_and_gpu_ids.remote())
        worker_node_and_gpu_ids = ray.get(
            [worker.get_node_and_gpu_ids.remote() for worker in self.workers])

        node_workers = defaultdict(list)
        node_gpus = defaultdict(list)

        node_workers[driver_node_id].append(0)
        node_gpus[driver_node_id].extend(driver_gpu_ids)
        for i, (node_id, gpu_ids) in enumerate(worker_node_and_gpu_ids,
                                               start=1):
            node_workers[node_id].append(i)
            node_gpus[node_id].extend(gpu_ids)
        for node_id, gpu_ids in node_gpus.items():
            node_gpus[node_id] = sorted(gpu_ids)

        # Set CUDA_VISIBLE_DEVICES for the driver.
        set_cuda_visible_devices(node_gpus[driver_node_id])
        for worker, (node_id, _) in zip(self.workers, worker_node_and_gpu_ids):
            worker.set_cuda_visible_devices.remote(node_gpus[node_id])

        distributed_init_method = get_distributed_init_method(
            driver_ip, get_open_port())

        # Lazy import the Worker to avoid importing torch.cuda/xformers
        # before CUDA_VISIBLE_DEVICES is set in the Worker
        from vllm.worker.worker import Worker

        # Initialize torch distributed process group for the workers.
        model_config = copy.deepcopy(self.model_config)
        parallel_config = copy.deepcopy(self.parallel_config)
        scheduler_config = copy.deepcopy(self.scheduler_config)
        device_config = copy.deepcopy(self.device_config)

        for rank, (worker, (node_id,
                            _)) in enumerate(zip(self.workers,
                                                 worker_node_and_gpu_ids),
                                             start=1):
            local_rank = node_workers[node_id].index(rank)
            worker.init_worker.remote(
                lambda rank=rank, local_rank=local_rank: Worker(
                    model_config,
                    parallel_config,
                    scheduler_config,
                    device_config,
                    local_rank,
                    rank,
                    distributed_init_method,
                    lora_config=self.lora_config,
                    kv_cache_dtype=self.cache_config.cache_dtype,
                ))

        driver_rank = 0
        driver_local_rank = node_workers[driver_node_id].index(driver_rank)
        self.driver_worker = Worker(
            model_config,
            parallel_config,
            scheduler_config,
            device_config,
            driver_local_rank,
            driver_rank,
            distributed_init_method,
            lora_config=self.lora_config,
            kv_cache_dtype=self.cache_config.cache_dtype,
            is_driver_worker=True,
        )

        self._run_workers("init_model")
        self._run_workers(
            "load_model",
            max_concurrent_workers=self.parallel_config.
            max_parallel_loading_workers,
        )

    def _verify_args(self) -> None:
        self.model_config.verify_with_parallel_config(self.parallel_config)
        self.cache_config.verify_with_parallel_config(self.parallel_config)
        if self.lora_config:
            self.lora_config.verify_with_model_config(self.model_config)
            self.lora_config.verify_with_scheduler_config(
                self.scheduler_config)
        if self.model_config.use_flash_attn and self.cache_config.cache_dtype == "fp8_e5m2":
            raise ValueError(
                "Flash Attention does not support fp8_e5m2 kv cache.")

    def _init_cache(self) -> None:
        """Profiles the memory usage and initializes the KV cache.

        The engine will first conduct a profiling of the existing memory usage.
        Then, it calculate the maximum possible number of GPU and CPU blocks
        that can be allocated with the remaining free memory.
        More details can be found in the
        :meth:`~vllm.worker.worker.Worker.profile_num_available_blocks` method
        from class :class:`~vllm.worker.Worker`.

        Afterwards, as there may be multiple workers,
        we take the minimum number of blocks across all workers
        to ensure this can be applied to all of them.

        Finally, the engine will initialize the KV cache
        with the calculated number of blocks.

        .. tip::
            You may limit the usage of GPU memory
            by adjusting the `gpu_memory_utilization` parameters.
        """
        # Get the maximum number of blocks that can be allocated on GPU and CPU.
        num_blocks = self._run_workers(
            "profile_num_available_blocks",
            block_size=self.cache_config.block_size,
            gpu_memory_utilization=self.cache_config.gpu_memory_utilization,
            cpu_swap_space=self.cache_config.swap_space_bytes,
            cache_dtype=self.cache_config.cache_dtype,
        )

        # Since we use a shared centralized controller, we take the minimum
        # number of blocks across all workers to make sure all the memory
        # operators can be applied to all workers.
        num_gpu_blocks = min(b[0] for b in num_blocks)
        num_cpu_blocks = min(b[1] for b in num_blocks)
        # FIXME(woosuk): Change to debug log.
        logger.info(f"# GPU blocks: {num_gpu_blocks}, "
                    f"# CPU blocks: {num_cpu_blocks}")

        if num_gpu_blocks <= 0:
            raise ValueError("No available memory for the cache blocks. "
                             "Try increasing `gpu_memory_utilization` when "
                             "initializing the engine.")
        max_seq_len = self.cache_config.block_size * num_gpu_blocks
        if self.model_config.max_model_len > max_seq_len:
            raise ValueError(
                f"The model's max seq len ({self.model_config.max_model_len}) "
                "is larger than the maximum number of tokens that can be "
                f"stored in KV cache ({max_seq_len}). Try increasing "
                "`gpu_memory_utilization` or decreasing `max_model_len` when "
                "initializing the engine.")

        self.cache_config.num_gpu_blocks = num_gpu_blocks
        self.cache_config.num_cpu_blocks = num_cpu_blocks

        # Initialize the cache.
        self._run_workers("init_cache_engine", cache_config=self.cache_config)
        # Warm up the model. This includes capturing the model into CUDA graph
        # if enforce_eager is False.
        self._run_workers("warm_up_model")

    @classmethod
    def from_engine_args(cls, engine_args: EngineArgs) -> "LLMEngine":
        """Creates an LLM engine from the engine arguments."""
        # Create the engine configs.
        engine_configs = engine_args.create_engine_configs()
        parallel_config = engine_configs[2]
        # Initialize the cluster.
        placement_group = initialize_cluster(parallel_config)
        # Create the LLM engine.
        engine = cls(*engine_configs,
                     placement_group,
                     log_stats=not engine_args.disable_log_stats)
        return engine

    def encode_request(
        self,
        request_id: str,  # pylint: disable=unused-argument
        prompt: Optional[str],
        prompt_token_ids: Optional[List[int]] = None,
        lora_request: Optional[LoRARequest] = None,
    ):
        if prompt_token_ids is None:
            assert prompt is not None
            prompt_token_ids = self.tokenizer.encode(request_id=request_id,
                                                     prompt=prompt,
                                                     lora_request=lora_request)
        return prompt_token_ids

    def add_request(
        self,
        request_id: str,
        prompt: Optional[str],
        sampling_params: SamplingParams,
        prompt_token_ids: Optional[List[int]] = None,
        arrival_time: Optional[float] = None,
        lora_request: Optional[LoRARequest] = None,
        prefix_pos: Optional[int] = None,
    ) -> None:
        """Add a request to the engine's request pool.

        The request is added to the request pool and will be processed by the
        scheduler as `engine.step()` is called. The exact scheduling policy is
        determined by the scheduler.

        Args:
            request_id: The unique ID of the request.
            prompt: The prompt string. Can be None if prompt_token_ids is
                provided.
            sampling_params: The sampling parameters for text generation.
            prompt_token_ids: The token IDs of the prompt. If None, we
                use the tokenizer to convert the prompts to token IDs.
            arrival_time: The arrival time of the request. If None, we use
                the current monotonic time.
            prefix_pos: If not None, we use the given position as the prefix
                position for each prompt. We will cache the prefix's KV
                cache and reuse it for the next request with the same prefix.
                This is an experimental feature, and may be replaced with
                automatic prefix caching in the future.

        Details:
            - Set arrival_time to the current time if it is None.
            - Set prompt_token_ids to the encoded prompt if it is None.
            - Create `best_of` number of :class:`~vllm.Sequence` objects.
            - Create a :class:`~vllm.SequenceGroup` object
              from the list of :class:`~vllm.Sequence`.
            - Add the :class:`~vllm.SequenceGroup` object to the scheduler.

        Example:
            >>> # initialize engine
            >>> engine = LLMEngine.from_engine_args(engine_args)
            >>> # set request arguments
            >>> example_prompt = "Who is the president of the United States?"
            >>> sampling_params = SamplingParams(temperature=0.0)
            >>> request_id = 0
            >>>
            >>> # add the request to the engine
            >>> engine.add_request(
            >>>    str(request_id),
            >>>    example_prompt,
            >>>    SamplingParams(temperature=0.0))
            >>> # continue the request processing
            >>> ...
        """
        if lora_request is not None and not self.lora_config:
            raise ValueError(f"Got lora_request {lora_request} but LoRA is "
                             "not enabled!")
        if arrival_time is None:
            arrival_time = time.monotonic()
        prompt_token_ids = self.encode_request(
            request_id=request_id,
            prompt=prompt,
            prompt_token_ids=prompt_token_ids,
            lora_request=lora_request)

        # Create the sequences.
        block_size = self.cache_config.block_size
        seq_id = next(self.seq_counter)
        seq = Sequence(seq_id, prompt, prompt_token_ids, block_size,
                       lora_request)

        # Check whether the input specifies prefix
        prefix = self.scheduler.prefix_pool.add_or_get_prefix(
            prompt_token_ids[:prefix_pos], lora_request.lora_int_id
            if lora_request else 0) if prefix_pos is not None else None

        # Create the sequence group.
        seq_group = SequenceGroup(request_id, [seq], sampling_params,
                                  arrival_time, lora_request, prefix)

        # Add the sequence group to the scheduler.
        self.scheduler.add_seq_group(seq_group)

    def abort_request(self, request_id: Union[str, Iterable[str]]) -> None:
        """Aborts a request(s) with the given ID.

        Args:
            request_id: The ID(s) of the request to abort.

        Details:
            - Refer to the
              :meth:`~vllm.core.scheduler.Scheduler.abort_seq_group`
              from class :class:`~vllm.core.scheduler.Scheduler`.

        Example:
            >>> # initialize engine and add a request with request_id
            >>> request_id = str(0)
            >>> # abort the request
            >>> engine.abort_request(request_id)
        """
        self.scheduler.abort_seq_group(request_id)

    def get_model_config(self) -> ModelConfig:
        """Gets the model configuration."""
        return self.model_config

    def get_num_unfinished_requests(self) -> int:
        """Gets the number of unfinished requests."""
        return self.scheduler.get_num_unfinished_seq_groups()

    def has_unfinished_requests(self) -> bool:
        """Returns True if there are unfinished requests."""
        return self.scheduler.has_unfinished_seqs()

    def _check_beam_search_early_stopping(
        self,
        early_stopping: Union[bool, str],
        sampling_params: SamplingParams,
        best_running_seq: Sequence,
        current_worst_seq: Sequence,
    ) -> bool:
        assert sampling_params.use_beam_search
        length_penalty = sampling_params.length_penalty
        if early_stopping is True:
            return True

        current_worst_score = (current_worst_seq.get_beam_search_score(
            length_penalty=length_penalty,
            eos_token_id=self.get_tokenizer_for_seq(
                current_worst_seq).eos_token_id))
        if early_stopping is False:
            highest_attainable_score = (best_running_seq.get_beam_search_score(
                length_penalty=length_penalty,
                eos_token_id=self.get_tokenizer_for_seq(
                    best_running_seq).eos_token_id))
        else:
            assert early_stopping == "never"
            if length_penalty > 0.0:
                # If length_penalty > 0.0, beam search will prefer longer
                # sequences. The highest attainable score calculation is
                # based on the longest possible sequence length in this case.
                max_possible_length = max(
                    best_running_seq.get_prompt_len() +
                    sampling_params.max_tokens,
                    self.scheduler_config.max_model_len)
                highest_attainable_score = (
                    best_running_seq.get_beam_search_score(
                        length_penalty=length_penalty,
                        eos_token_id=self.get_tokenizer_for_seq(
                            best_running_seq).eos_token_id,
                        seq_len=max_possible_length))
            else:
                # Otherwise, beam search will prefer shorter sequences. The
                # highest attainable score calculation is based on the current
                # sequence length.
                highest_attainable_score = (
                    best_running_seq.get_beam_search_score(
                        length_penalty=length_penalty,
                        eos_token_id=self.get_tokenizer_for_seq(
                            best_running_seq).eos_token_id))
        return current_worst_score >= highest_attainable_score

    def _process_sequence_group_outputs(self, seq_group: SequenceGroup,
                                        outputs: SequenceGroupOutput) -> None:

        # Process prompt logprobs
        prompt_logprobs = outputs.prompt_logprobs
        if prompt_logprobs is not None:
            seq_group.prompt_logprobs = prompt_logprobs

        # Process samples
        samples = outputs.samples
        parent_seqs = seq_group.get_seqs(status=SequenceStatus.RUNNING)
        existing_finished_seqs = seq_group.get_finished_seqs()
        parent_child_dict = {
            parent_seq.seq_id: []
            for parent_seq in parent_seqs
        }
        for sample in samples:
            parent_child_dict[sample.parent_seq_id].append(sample)
        # List of (child, parent)
        child_seqs: List[Tuple[Sequence, Sequence]] = []

        # Process the child samples for each parent sequence
        for parent in parent_seqs:
            child_samples: List[SequenceOutput] = parent_child_dict[
                parent.seq_id]
            if len(child_samples) == 0:
                # This parent sequence has no children samples. Remove
                # the parent sequence from the sequence group since it will
                # not be used in the future iterations.
                parent.status = SequenceStatus.FINISHED_ABORTED
                seq_group.remove(parent.seq_id)
                self.scheduler.free_seq(parent)
                continue
            # Fork the parent sequence if there are multiple child samples.
            for child_sample in child_samples[:-1]:
                new_child_seq_id = next(self.seq_counter)
                child = parent.fork(new_child_seq_id)
                child.append_token_id(child_sample.output_token,
                                      child_sample.logprobs)
                child_seqs.append((child, parent))
            # Continue the parent sequence for the last child sample.
            # We reuse the parent sequence here to reduce redundant memory
            # copies, especially when using non-beam search sampling methods.
            last_child_sample = child_samples[-1]
            parent.append_token_id(last_child_sample.output_token,
                                   last_child_sample.logprobs)
            child_seqs.append((parent, parent))

        for seq, _ in child_seqs:
            self._decode_sequence(seq, seq_group.sampling_params)
            self._check_stop(seq, seq_group.sampling_params)

        # Non-beam search case
        if not seq_group.sampling_params.use_beam_search:
            # For newly created child sequences, add them to the sequence group
            # and fork them in block manager if they are not finished.
            for seq, parent in child_seqs:
                if seq is not parent:
                    seq_group.add(seq)
                    if not seq.is_finished():
                        self.scheduler.fork_seq(parent, seq)

            # Free the finished and selected parent sequences' memory in block
            # manager. Keep them in the sequence group as candidate output.
            # NOTE: we need to fork the new sequences before freeing the
            # old sequences.
            for seq, parent in child_seqs:
                if seq is parent and seq.is_finished():
                    self.scheduler.free_seq(seq)
            return

        # Beam search case
        # Select the child sequences to keep in the sequence group.
        selected_child_seqs = []
        unselected_child_seqs = []
        beam_width = seq_group.sampling_params.best_of
        length_penalty = seq_group.sampling_params.length_penalty

        # Select the newly finished sequences with the highest scores
        # to replace existing finished sequences.
        # Tuple of (seq, parent, is_new)
        existing_finished_seqs = [(seq, None, False)
                                  for seq in existing_finished_seqs]
        new_finished_seqs = [(seq, parent, True) for seq, parent in child_seqs
                             if seq.is_finished()]
        all_finished_seqs = existing_finished_seqs + new_finished_seqs
        # Sort the finished sequences by their scores.
        all_finished_seqs.sort(key=lambda x: x[0].get_beam_search_score(
            length_penalty=length_penalty,
            eos_token_id=self.get_tokenizer_for_seq(x[0]).eos_token_id),
                               reverse=True)
        for seq, parent, is_new in all_finished_seqs[:beam_width]:
            if is_new:
                # A newly generated child sequence finishes and has a high
                # score, so we will add it into the sequence group.
                selected_child_seqs.append((seq, parent))
        for seq, parent, is_new in all_finished_seqs[beam_width:]:
            if is_new:
                # A newly generated child sequence finishes but has a low
                # score, so we will not add it into the sequence group.
                # Additionally, if this sequence is a continuation of a
                # parent sequence, we will need remove the parent sequence
                # from the sequence group.
                unselected_child_seqs.append((seq, parent))
            else:
                # An existing finished sequence has a low score, so we will
                # remove it from the sequence group.
                seq_group.remove(seq.seq_id)

        # select the top beam_width sequences from the running
        # sequences for the next iteration to continue the beam
        # search.
        running_child_seqs = [(seq, parent) for seq, parent in child_seqs
                              if not seq.is_finished()]
        # Sort the running sequences by their scores.
        running_child_seqs.sort(key=lambda x: x[0].get_beam_search_score(
            length_penalty=length_penalty,
            eos_token_id=self.get_tokenizer_for_seq(x[0]).eos_token_id),
                                reverse=True)

        # Check if we can stop the beam search.
        if len(running_child_seqs) == 0:
            # No running sequences, stop the beam search.
            stop_beam_search = True
        elif len(all_finished_seqs) < beam_width:
            # Not enough finished sequences, continue the beam search.
            stop_beam_search = False
        else:
            # Check the early stopping criteria
            best_running_seq = running_child_seqs[0][0]
            current_worst_seq = all_finished_seqs[beam_width - 1][0]
            stop_beam_search = self._check_beam_search_early_stopping(
                seq_group.sampling_params.early_stopping,
                seq_group.sampling_params, best_running_seq, current_worst_seq)

        if stop_beam_search:
            # Stop the beam search and remove all the running sequences from
            # the sequence group.
            unselected_child_seqs.extend(running_child_seqs)
        else:
            # Continue the beam search and select the top beam_width sequences
            # to continue the beam search.
            selected_child_seqs.extend(running_child_seqs[:beam_width])
            # The remaining running sequences will not be used in the next
            # iteration. Again, if these sequences are continuations of
            # parent sequences, we will need to remove the parent sequences
            # from the sequence group.
            unselected_child_seqs.extend(running_child_seqs[beam_width:])

        # For newly created child sequences, add them to the sequence group
        # and fork them in block manager if they are not finished.
        for seq, parent in selected_child_seqs:
            if seq is not parent:
                seq_group.add(seq)
                if not seq.is_finished():
                    self.scheduler.fork_seq(parent, seq)

        # Free the finished and selected parent sequences' memory in block
        # manager. Keep them in the sequence group as candidate output.
        for seq, parent in selected_child_seqs:
            if seq is parent and seq.is_finished():
                self.scheduler.free_seq(seq)

        # Remove the unselected parent sequences from the sequence group and
        # free their memory in block manager.
        for seq, parent in unselected_child_seqs:
            if seq is parent:
                # Remove the parent sequence if it is not selected for next
                # iteration
                seq_group.remove(seq.seq_id)
                self.scheduler.free_seq(seq)

    def _process_model_outputs(
            self, output: SamplerOutput,
            scheduler_outputs: SchedulerOutputs) -> List[RequestOutput]:
        # Update the scheduled sequence groups with the model outputs.
        scheduled_seq_groups = scheduler_outputs.scheduled_seq_groups
        for seq_group, outputs in zip(scheduled_seq_groups, output):
            self._process_sequence_group_outputs(seq_group, outputs)

        # Free the finished sequence groups.
        self.scheduler.free_finished_seq_groups()

        # Create the outputs.
        request_outputs: List[RequestOutput] = []
        for seq_group in scheduled_seq_groups:
            request_output = RequestOutput.from_seq_group(seq_group)
            request_outputs.append(request_output)
        for seq_group in scheduler_outputs.ignored_seq_groups:
            request_output = RequestOutput.from_seq_group(seq_group)
            request_outputs.append(request_output)

        # Update prefix state, now all the uncomputed prefixes are computed.
        for seq_group in scheduled_seq_groups:
            if (seq_group.prefix is not None and seq_group.prefix.allocated
                    and not seq_group.prefix.computed):
                seq_group.prefix.computed = True

        # Log stats.
        if self.log_stats:
            self.stat_logger.log(self._get_stats(scheduler_outputs))

        return request_outputs

    def step(self) -> List[RequestOutput]:
        """Performs one decoding iteration and returns newly generated results.

        .. figure:: https://i.imgur.com/sv2HssD.png
            :alt: Overview of the step function
            :align: center

            Overview of the step function.

        Details:
            - Step 1: Schedules the sequences to be executed in the next
              iteration and the token blocks to be swapped in/out/copy.

                - Depending on the scheduling policy,
                  sequences may be `preempted/reordered`.
                - A Sequence Group (SG) refer to a group of sequences
                  that are generated from the same prompt.

            - Step 2: Calls the workers to execute the model.
            - Step 3: Processes the model output. This mainly includes:

                - Decodes the relevant outputs.
                - Updates the scheduled sequence groups with model outputs
                  based on its `sampling parameters` (`use_beam_search` or not).
                - Frees the finished sequence groups.

            - Finally, it creates and returns the newly generated results.

        Example:
            >>> # Please see the example/ folder for more detailed examples.
            >>>
            >>> # initialize engine and request arguments
            >>> engine = LLMEngine.from_engine_args(engine_args)
            >>> example_inputs = [(0, "What is LLM?",
            >>>    SamplingParams(temperature=0.0))]
            >>>
            >>> # Start the engine with an event loop
            >>> while True:
            >>>     if example_inputs:
            >>>         req_id, prompt, sampling_params = example_inputs.pop(0)
            >>>         engine.add_request(str(req_id), prompt, sampling_params)
            >>>
            >>>     # continue the request processing
            >>>     request_outputs = engine.step()
            >>>     for request_output in request_outputs:
            >>>         if request_output.finished:
            >>>             # return or show the request output
            >>>
            >>>     if not (engine.has_unfinished_requests() or example_inputs):
            >>>         break
        """
        seq_group_metadata_list, scheduler_outputs = self.scheduler.schedule()

        if not scheduler_outputs.is_empty():
            # Execute the model.
            all_outputs = self._run_workers(
                "execute_model",
                driver_kwargs={
                    "seq_group_metadata_list": seq_group_metadata_list,
                    "blocks_to_swap_in": scheduler_outputs.blocks_to_swap_in,
                    "blocks_to_swap_out": scheduler_outputs.blocks_to_swap_out,
                    "blocks_to_copy": scheduler_outputs.blocks_to_copy,
                })

            # Only the driver worker returns the sampling results.
            output = all_outputs[0]
        else:
            output = []

        return self._process_model_outputs(output, scheduler_outputs)

    def do_log_stats(self) -> None:
        """Forced log when no requests active."""
        if self.log_stats:
            self.stat_logger.log(self._get_stats(scheduler_outputs=None))

    def _get_stats(self,
                   scheduler_outputs: Optional[SchedulerOutputs]) -> Stats:
        """Get Stats to be Logged to Prometheus."""
        now = time.monotonic()

        # KV Cache Usage in %.
        num_total_gpu = self.cache_config.num_gpu_blocks
        num_free_gpu = self.scheduler.block_manager.get_num_free_gpu_blocks()
        gpu_cache_usage = 1.0 - (num_free_gpu / num_total_gpu)

        num_total_cpu = self.cache_config.num_cpu_blocks
        cpu_cache_usage = 0.
        if num_total_cpu > 0:
            num_free_cpu = self.scheduler.block_manager.get_num_free_cpu_blocks(
            )
            cpu_cache_usage = 1.0 - (num_free_cpu / num_total_cpu)

        # Scheduler State
        num_running = len(self.scheduler.running)
        num_swapped = len(self.scheduler.swapped)
        num_waiting = len(self.scheduler.waiting)

        # Iteration stats if we have scheduler output.
        num_prompt_tokens = 0
        num_generation_tokens = 0
        time_to_first_tokens = []
        time_per_output_tokens = []
        time_e2e_requests = []
        if scheduler_outputs is not None:
            prompt_run = scheduler_outputs.prompt_run

            # Number of Tokens.
            if prompt_run:
                num_prompt_tokens = scheduler_outputs.num_batched_tokens
            else:
                num_generation_tokens = scheduler_outputs.num_batched_tokens

            # Latency Timings.
            time_last_iters = []
            for seq_group in scheduler_outputs.scheduled_seq_groups:
                # Time since last token. (n.b. updates seq_group.last_token_time)
                time_last_iters.append(seq_group.get_last_latency(now))
                # Time since arrival for all finished requests.
                if seq_group.is_finished():
                    time_e2e_requests.append(now - seq_group.arrival_time)

            time_to_first_tokens = time_last_iters if prompt_run else []
            time_per_output_tokens = [] if prompt_run else time_last_iters

        return Stats(
            now=now,
            num_running=num_running,
            num_swapped=num_swapped,
            num_waiting=num_waiting,
            gpu_cache_usage=gpu_cache_usage,
            cpu_cache_usage=cpu_cache_usage,
            num_prompt_tokens=num_prompt_tokens,
            num_generation_tokens=num_generation_tokens,
            time_to_first_tokens=time_to_first_tokens,
            time_per_output_tokens=time_per_output_tokens,
            time_e2e_requests=time_e2e_requests,
        )

    def _decode_sequence(self, seq: Sequence, prms: SamplingParams) -> None:
        """Decodes the new token for a sequence."""
        (new_tokens, new_output_text, prefix_offset,
         read_offset) = detokenize_incrementally(
             self.get_tokenizer_for_seq(seq),
             all_input_ids=seq.get_token_ids(),
             prev_tokens=seq.tokens,
             prefix_offset=seq.prefix_offset,
             read_offset=seq.read_offset,
             skip_special_tokens=prms.skip_special_tokens,
             spaces_between_special_tokens=prms.spaces_between_special_tokens,
         )
        if seq.tokens is None:
            seq.tokens = new_tokens
        else:
            seq.tokens.extend(new_tokens)
        seq.prefix_offset = prefix_offset
        seq.read_offset = read_offset
        seq.output_text += new_output_text

    def _check_stop(self, seq: Sequence,
                    sampling_params: SamplingParams) -> None:
        """Stop the finished sequences."""
        for stop_str in sampling_params.stop:
            if seq.output_text.endswith(stop_str):
                if not sampling_params.include_stop_str_in_output:
                    # Truncate the output text so that the stop string is
                    # not included in the output.
                    seq.output_text = seq.output_text[:-len(stop_str)]
                seq.status = SequenceStatus.FINISHED_STOPPED
                return
        if seq.get_last_token_id() in sampling_params.stop_token_ids:
            seq.status = SequenceStatus.FINISHED_STOPPED
            return

        # Check if the sequence has reached max_model_len.
        if seq.get_len() > self.scheduler_config.max_model_len:
            seq.status = SequenceStatus.FINISHED_LENGTH_CAPPED
            return

        # Check if the sequence has reached max_tokens.
        if seq.get_output_len() == sampling_params.max_tokens:
            seq.status = SequenceStatus.FINISHED_LENGTH_CAPPED
            return

        # Check if the sequence has generated the EOS token.
        if ((not sampling_params.ignore_eos) and seq.get_last_token_id()
                == self.get_tokenizer_for_seq(seq).eos_token_id):
            seq.status = SequenceStatus.FINISHED_STOPPED
            return

    def add_lora(self, lora_request: LoRARequest) -> bool:
        assert lora_request.lora_int_id > 0, "lora_id must be greater than 0."
        return self._run_workers(
            "add_lora",
            lora_request=lora_request,
        )

    def remove_lora(self, lora_id: int) -> bool:
        assert lora_id > 0, "lora_id must be greater than 0."
        return self._run_workers(
            "remove_lora",
            lora_id=lora_id,
        )

    def list_loras(self) -> List[int]:
        return self._run_workers("list_loras")

    def _run_workers(
        self,
        method: str,
        *args,
        driver_args: Optional[List[Any]] = None,
        driver_kwargs: Optional[Dict[str, Any]] = None,
        max_concurrent_workers: Optional[int] = None,
        **kwargs,
    ) -> Any:
        """Runs the given method on all workers."""

        if max_concurrent_workers:
            raise NotImplementedError(
                "max_concurrent_workers is not supported yet.")

        # Start the ray workers first.
        ray_worker_outputs = [
            worker.execute_method.remote(method, *args, **kwargs)
            for worker in self.workers
        ]

        if driver_args is None:
            driver_args = args
        if driver_kwargs is None:
            driver_kwargs = kwargs

        # Start the driver worker after all the ray workers.
        driver_worker_output = getattr(self.driver_worker,
                                       method)(*driver_args, **driver_kwargs)

        # Get the results of the ray workers.
        if self.workers:
            ray_worker_outputs = ray.get(ray_worker_outputs)

        return [driver_worker_output] + ray_worker_outputs<|MERGE_RESOLUTION|>--- conflicted
+++ resolved
@@ -87,11 +87,8 @@
             f"quantization={model_config.quantization}, "
             f"enforce_eager={model_config.enforce_eager}, "
             f"kv_cache_dtype={cache_config.cache_dtype}, "
-<<<<<<< HEAD
+            f"use_flash_attn={model_config.use_flash_attn}, "
             f"device_config={device_config.device}, "
-=======
-            f"use_flash_attn={model_config.use_flash_attn}, "
->>>>>>> 6cba07af
             f"seed={model_config.seed})")
         # TODO(woosuk): Print more configs in debug mode.
 
