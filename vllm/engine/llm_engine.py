import copy
from collections import defaultdict
import os
import time
import pickle
import importlib
from typing import (TYPE_CHECKING, Any, Dict, Iterable, List, Optional, Tuple,
                    Union)

import vllm
from vllm.lora.request import LoRARequest
from vllm.config import (CacheConfig, DeviceConfig, ModelConfig,
                         ParallelConfig, SchedulerConfig, LoRAConfig)
from vllm.core.scheduler import Scheduler, SchedulerOutputs
from vllm.engine.arg_utils import EngineArgs
from vllm.engine.metrics import StatLogger, Stats
from vllm.engine.ray_utils import RayWorkerVllm, initialize_cluster, ray
from vllm.logger import init_logger
from vllm.outputs import RequestOutput
from vllm.sampling_params import SamplingParams
from vllm.sequence import (Logprob, SamplerOutput, Sequence, SequenceGroup,
                           SequenceGroupOutput, SequenceOutput, SequenceStatus)
from vllm.transformers_utils.tokenizer import (detokenize_incrementally,
                                               TokenizerGroup)
from vllm.utils import (Counter, set_cuda_visible_devices, get_ip,
                        get_open_port, get_distributed_init_method)

if ray:
    from ray.util.scheduling_strategies import PlacementGroupSchedulingStrategy

if TYPE_CHECKING:
    from ray.util.placement_group import PlacementGroup

logger = init_logger(__name__)
_LOCAL_LOGGING_INTERVAL_SEC = 5

# A map between the device type (in device config) to its worker module.
DEVICE_TO_WORKER_MODULE_MAP = {
    "cuda": "vllm.worker.worker",
    "neuron": "vllm.worker.neuron_worker",
}

# If the env var is set, it uses the Ray's compiled DAG API
# which optimizes the control plane overhead.
# Run VLLM with VLLM_USE_RAY_COMPILED_DAG=1 to enable it.
USE_RAY_COMPILED_DAG = bool(os.getenv("VLLM_USE_RAY_COMPILED_DAG", 0))


class LLMEngine:
    """An LLM engine that receives requests and generates texts.

    This is the main class for the vLLM engine. It receives requests
    from clients and generates texts from the LLM. It includes a tokenizer, a
    language model (possibly distributed across multiple GPUs), and GPU memory
    space allocated for intermediate states (aka KV cache). This class utilizes
    iteration-level scheduling and efficient memory management to maximize the
    serving throughput.

    The `LLM` class wraps this class for offline batched inference and the
    `AsyncLLMEngine` class wraps this class for online serving.

    NOTE: The config arguments are derived from the `EngineArgs` class. For the
    comprehensive list of arguments, see `EngineArgs`.

    Args:
        model_config: The configuration related to the LLM model.
        cache_config: The configuration related to the KV cache memory
            management.
        parallel_config: The configuration related to distributed execution.
        scheduler_config: The configuration related to the request scheduler.
        device_config: The configuration related to the device.
        placement_group: Ray placement group for distributed execution.
            Required for distributed execution.
        log_stats: Whether to log statistics.
    """

    def __init__(
        self,
        model_config: ModelConfig,
        cache_config: CacheConfig,
        parallel_config: ParallelConfig,
        scheduler_config: SchedulerConfig,
        device_config: DeviceConfig,
        lora_config: Optional[LoRAConfig],
        placement_group: Optional["PlacementGroup"],
        log_stats: bool,
    ) -> None:
        logger.info(
            f"Initializing an LLM engine (v{vllm.__version__}) with config: "
            f"model={model_config.model!r}, "
            f"tokenizer={model_config.tokenizer!r}, "
            f"tokenizer_mode={model_config.tokenizer_mode}, "
            f"revision={model_config.revision}, "
            f"tokenizer_revision={model_config.tokenizer_revision}, "
            f"trust_remote_code={model_config.trust_remote_code}, "
            f"dtype={model_config.dtype}, "
            f"max_seq_len={model_config.max_model_len}, "
            f"download_dir={model_config.download_dir!r}, "
            f"load_format={model_config.load_format}, "
            f"tensor_parallel_size={parallel_config.tensor_parallel_size}, "
            f"disable_custom_all_reduce={parallel_config.disable_custom_all_reduce}, "
            f"quantization={model_config.quantization}, "
            f"enforce_eager={model_config.enforce_eager}, "
            f"kv_cache_dtype={cache_config.cache_dtype}, "
            f"device_config={device_config.device}, "
            f"seed={model_config.seed})")
        # TODO(woosuk): Print more configs in debug mode.
        self.model_config = model_config
        self.cache_config = cache_config
        self.lora_config = lora_config
        self.parallel_config = parallel_config
        self.scheduler_config = scheduler_config
        self.device_config = device_config
        self.log_stats = log_stats
        self._verify_args()

        self._init_tokenizer()
        self.seq_counter = Counter()

        # Create the parallel GPU workers.
        if self.parallel_config.worker_use_ray:
            # Disable Ray usage stats collection.
            ray_usage = os.environ.get("RAY_USAGE_STATS_ENABLED", "0")
            if ray_usage != "1":
                os.environ["RAY_USAGE_STATS_ENABLED"] = "0"
            # Pass additional arguments to initialize the worker
            additional_ray_args = {}
            if self.parallel_config.ray_workers_use_nsight:
                logger.info("Configuring Ray workers to use nsight.")
                additional_ray_args = {
                    "runtime_env": {
                        "nsight": {
                            "t": "cuda,cudnn,cublas",
                            "o": "'worker_process_%p'",
                            "cuda-graph-trace": "node",
                        }
                    }
                }
            self._init_workers_ray(placement_group, **additional_ray_args)
        else:
            self._init_workers()

        # Profile the memory usage and initialize the cache.
        self._init_cache()

        # Create the scheduler.
        self.scheduler = Scheduler(scheduler_config, cache_config, lora_config)

        # Metric Logging.
        if self.log_stats:
            self.stat_logger = StatLogger(
                local_interval=_LOCAL_LOGGING_INTERVAL_SEC,
                labels=dict(model_name=model_config.model))
            self.stat_logger.info("cache_config", self.cache_config)

        self.forward_dag = None
        if USE_RAY_COMPILED_DAG:
            self.forward_dag = self._compiled_ray_dag()

    def get_tokenizer_for_seq(self, sequence: Sequence):
        return self.tokenizer.get_lora_tokenizer(sequence.lora_request)

    def _dispatch_worker(self):
        worker_module = DEVICE_TO_WORKER_MODULE_MAP[
            self.device_config.device_type]
        imported_worker = importlib.import_module(worker_module)
        Worker = imported_worker.Worker
        return Worker

    def _init_workers(self):
        # Lazy import the Worker to avoid importing torch.cuda/xformers
        # before CUDA_VISIBLE_DEVICES is set in the Worker
        Worker = self._dispatch_worker()

        assert self.parallel_config.world_size == 1, (
            "Ray is required if parallel_config.world_size > 1.")

        self.workers: List[Worker] = []
        distributed_init_method = get_distributed_init_method(
            get_ip(), get_open_port())
        self.driver_worker = Worker(
            self.model_config,
            self.parallel_config,
            self.scheduler_config,
            self.device_config,
            local_rank=0,
            rank=0,
            distributed_init_method=distributed_init_method,
            lora_config=self.lora_config,
            kv_cache_dtype=self.cache_config.cache_dtype,
            is_driver_worker=True,
        )
        self._run_workers("init_model")
        self._run_workers("load_model")

    def _init_tokenizer(self, **tokenizer_init_kwargs):
        init_kwargs = dict(
            enable_lora=bool(self.lora_config),
            max_num_seqs=self.scheduler_config.max_num_seqs,
            max_input_length=None,
            tokenizer_mode=self.model_config.tokenizer_mode,
            trust_remote_code=self.model_config.trust_remote_code,
            revision=self.model_config.tokenizer_revision)
        init_kwargs.update(tokenizer_init_kwargs)
        self.tokenizer: TokenizerGroup = TokenizerGroup(
            self.model_config.tokenizer, **init_kwargs)

    def _init_workers_ray(self, placement_group: "PlacementGroup",
                          **ray_remote_kwargs):
        if self.parallel_config.tensor_parallel_size == 1:
            num_gpus = self.cache_config.gpu_memory_utilization
        else:
            num_gpus = 1

        self.driver_dummy_worker: RayWorkerVllm = None
        self.workers: List[RayWorkerVllm] = []

        driver_ip = get_ip()
        for bundle_id, bundle in enumerate(placement_group.bundle_specs):
            if not bundle.get("GPU", 0):
                continue
            scheduling_strategy = PlacementGroupSchedulingStrategy(
                placement_group=placement_group,
                placement_group_capture_child_tasks=True,
                placement_group_bundle_index=bundle_id,
            )
            worker = ray.remote(
                num_cpus=0,
                num_gpus=num_gpus,
                scheduling_strategy=scheduling_strategy,
                **ray_remote_kwargs,
            )(RayWorkerVllm).remote(self.model_config.trust_remote_code)

            worker_ip = ray.get(worker.get_node_ip.remote())
            if worker_ip == driver_ip and self.driver_dummy_worker is None:
                # If the worker is on the same node as the driver, we use it
                # as the resource holder for the driver process.
                self.driver_dummy_worker = worker
            else:
                self.workers.append(worker)

        if self.driver_dummy_worker is None:
            raise ValueError(
                "Ray does not allocate any GPUs on the driver node. Consider "
                "adjusting the Ray placement group or running the driver on a "
                "GPU node.")

        driver_node_id, driver_gpu_ids = ray.get(
            self.driver_dummy_worker.get_node_and_gpu_ids.remote())
        worker_node_and_gpu_ids = ray.get(
            [worker.get_node_and_gpu_ids.remote() for worker in self.workers])

        node_workers = defaultdict(list)
        node_gpus = defaultdict(list)

        node_workers[driver_node_id].append(0)
        node_gpus[driver_node_id].extend(driver_gpu_ids)
        for i, (node_id, gpu_ids) in enumerate(worker_node_and_gpu_ids,
                                               start=1):
            node_workers[node_id].append(i)
            node_gpus[node_id].extend(gpu_ids)
        for node_id, gpu_ids in node_gpus.items():
            node_gpus[node_id] = sorted(gpu_ids)

        # Set CUDA_VISIBLE_DEVICES for the driver.
        set_cuda_visible_devices(node_gpus[driver_node_id])
        for worker, (node_id, _) in zip(self.workers, worker_node_and_gpu_ids):
            worker.set_cuda_visible_devices.remote(node_gpus[node_id])

        distributed_init_method = get_distributed_init_method(
            driver_ip, get_open_port())

        # Lazy import the Worker to avoid importing torch.cuda/xformers
        # before CUDA_VISIBLE_DEVICES is set in the Worker
        Worker = self._dispatch_worker()

        # Initialize torch distributed process group for the workers.
        model_config = copy.deepcopy(self.model_config)
        parallel_config = copy.deepcopy(self.parallel_config)
        scheduler_config = copy.deepcopy(self.scheduler_config)
        device_config = copy.deepcopy(self.device_config)

        for rank, (worker, (node_id,
                            _)) in enumerate(zip(self.workers,
                                                 worker_node_and_gpu_ids),
                                             start=1):
            local_rank = node_workers[node_id].index(rank)
            worker.init_worker.remote(
                lambda rank=rank, local_rank=local_rank: Worker(
                    model_config,
                    parallel_config,
                    scheduler_config,
                    device_config,
                    local_rank,
                    rank,
                    distributed_init_method,
                    lora_config=self.lora_config,
                    kv_cache_dtype=self.cache_config.cache_dtype,
                ))

        driver_rank = 0
        driver_local_rank = node_workers[driver_node_id].index(driver_rank)
        self.driver_worker = Worker(
            model_config,
            parallel_config,
            scheduler_config,
            device_config,
            driver_local_rank,
            driver_rank,
            distributed_init_method,
            lora_config=self.lora_config,
            kv_cache_dtype=self.cache_config.cache_dtype,
            is_driver_worker=True,
        )

        # don't use cupy for eager mode
        self._run_workers("init_model",
                          cupy_port=get_open_port()
                          if not model_config.enforce_eager else None)
        self._run_workers(
            "load_model",
            max_concurrent_workers=self.parallel_config.
            max_parallel_loading_workers,
        )

    def _verify_args(self) -> None:
        self.model_config.verify_with_parallel_config(self.parallel_config)
        self.cache_config.verify_with_parallel_config(self.parallel_config)
        if self.lora_config:
            self.lora_config.verify_with_model_config(self.model_config)
            self.lora_config.verify_with_scheduler_config(
                self.scheduler_config)

    def _init_cache(self) -> None:
        """Profiles the memory usage and initializes the KV cache.

        The engine will first conduct a profiling of the existing memory usage.
        Then, it calculate the maximum possible number of GPU and CPU blocks
        that can be allocated with the remaining free memory.
        More details can be found in the
        :meth:`~vllm.worker.worker.Worker.profile_num_available_blocks` method
        from class :class:`~vllm.worker.Worker`.

        Afterwards, as there may be multiple workers,
        we take the minimum number of blocks across all workers
        to ensure this can be applied to all of them.

        Finally, the engine will initialize the KV cache
        with the calculated number of blocks.

        .. tip::
            You may limit the usage of GPU memory
            by adjusting the `gpu_memory_utilization` parameters.
        """
        # Get the maximum number of blocks that can be allocated on GPU and CPU.
        num_blocks = self._run_workers(
            "profile_num_available_blocks",
            block_size=self.cache_config.block_size,
            gpu_memory_utilization=self.cache_config.gpu_memory_utilization,
            cpu_swap_space=self.cache_config.swap_space_bytes,
            cache_dtype=self.cache_config.cache_dtype,
        )

        # Since we use a shared centralized controller, we take the minimum
        # number of blocks across all workers to make sure all the memory
        # operators can be applied to all workers.
        num_gpu_blocks = min(b[0] for b in num_blocks)
        num_cpu_blocks = min(b[1] for b in num_blocks)
        # FIXME(woosuk): Change to debug log.
        logger.info(f"# GPU blocks: {num_gpu_blocks}, "
                    f"# CPU blocks: {num_cpu_blocks}")

        if num_gpu_blocks <= 0:
            
            raise ValueError("No available memory for the cache blocks. "
                             "Try increasing `gpu_memory_utilization` when "
                             "initializing the engine.")
        max_seq_len = self.cache_config.block_size * num_gpu_blocks
        if self.model_config.max_model_len > max_seq_len:
            raise ValueError(
                f"The model's max seq len ({self.model_config.max_model_len}) "
                "is larger than the maximum number of tokens that can be "
                f"stored in KV cache ({max_seq_len}). Try increasing "
                "`gpu_memory_utilization` or decreasing `max_model_len` when "
                "initializing the engine.")

        self.cache_config.num_gpu_blocks = num_gpu_blocks
        self.cache_config.num_cpu_blocks = num_cpu_blocks

        # Initialize the cache.
        self._run_workers("init_cache_engine", cache_config=self.cache_config)
        # Warm up the model. This includes capturing the model into CUDA graph
        # if enforce_eager is False.
        self._run_workers("warm_up_model")

    @classmethod
    def from_engine_args(cls, engine_args: EngineArgs) -> "LLMEngine":
        """Creates an LLM engine from the engine arguments."""
        # Create the engine configs.
        engine_configs = engine_args.create_engine_configs()
        parallel_config = engine_configs[2]
        # Initialize the cluster.
        placement_group = initialize_cluster(parallel_config)
        # Create the LLM engine.
        engine = cls(*engine_configs,
                     placement_group,
                     log_stats=not engine_args.disable_log_stats)
        return engine

    def encode_request(
        self,
        request_id: str,  # pylint: disable=unused-argument
        prompt: Optional[str],
        prompt_token_ids: Optional[List[int]] = None,
        lora_request: Optional[LoRARequest] = None,
    ):
        if prompt_token_ids is None:
            assert prompt is not None
            prompt_token_ids = self.tokenizer.encode(request_id=request_id,
                                                     prompt=prompt,
                                                     lora_request=lora_request)
        return prompt_token_ids

    def add_request(
        self,
        request_id: str,
        prompt: Optional[str],
        sampling_params: SamplingParams,
        prompt_token_ids: Optional[List[int]] = None,
        arrival_time: Optional[float] = None,
        lora_request: Optional[LoRARequest] = None,
    ) -> None:
        """Add a request to the engine's request pool.

        The request is added to the request pool and will be processed by the
        scheduler as `engine.step()` is called. The exact scheduling policy is
        determined by the scheduler.

        Args:
            request_id: The unique ID of the request.
            prompt: The prompt string. Can be None if prompt_token_ids is
                provided.
            sampling_params: The sampling parameters for text generation.
            prompt_token_ids: The token IDs of the prompt. If None, we
                use the tokenizer to convert the prompts to token IDs.
            arrival_time: The arrival time of the request. If None, we use
                the current monotonic time.

        Details:
            - Set arrival_time to the current time if it is None.
            - Set prompt_token_ids to the encoded prompt if it is None.
            - Create `best_of` number of :class:`~vllm.Sequence` objects.
            - Create a :class:`~vllm.SequenceGroup` object
              from the list of :class:`~vllm.Sequence`.
            - Add the :class:`~vllm.SequenceGroup` object to the scheduler.

        Example:
            >>> # initialize engine
            >>> engine = LLMEngine.from_engine_args(engine_args)
            >>> # set request arguments
            >>> example_prompt = "Who is the president of the United States?"
            >>> sampling_params = SamplingParams(temperature=0.0)
            >>> request_id = 0
            >>>
            >>> # add the request to the engine
            >>> engine.add_request(
            >>>    str(request_id),
            >>>    example_prompt,
            >>>    SamplingParams(temperature=0.0))
            >>> # continue the request processing
            >>> ...
        """
        if lora_request is not None and not self.lora_config:
            raise ValueError(f"Got lora_request {lora_request} but LoRA is "
                             "not enabled!")
        max_logprobs = self.get_model_config().max_logprobs
        if (sampling_params.logprobs
                and sampling_params.logprobs > max_logprobs) or (
                    sampling_params.prompt_logprobs
                    and sampling_params.prompt_logprobs > max_logprobs):
            raise ValueError(f"Cannot request more than "
                             f"{max_logprobs} logprobs.")
        if arrival_time is None:
            arrival_time = time.monotonic()
        prompt_token_ids = self.encode_request(
            request_id=request_id,
            prompt=prompt,
            prompt_token_ids=prompt_token_ids,
            lora_request=lora_request)

        # Create the sequences.
        block_size = self.cache_config.block_size
        seq_id = next(self.seq_counter)
        seq = Sequence(seq_id, prompt, prompt_token_ids, block_size,
                       lora_request)

        # Defensive copy of SamplingParams, which are used by the sampler,
        # this doesn't deep-copy LogitsProcessor objects
        sampling_params = sampling_params.clone()

        # Create the sequence group.
        seq_group = SequenceGroup(request_id, [seq], sampling_params,
                                  arrival_time, lora_request)

        # Add the sequence group to the scheduler.
        self.scheduler.add_seq_group(seq_group)

    def abort_request(self, request_id: Union[str, Iterable[str]]) -> None:
        """Aborts a request(s) with the given ID.

        Args:
            request_id: The ID(s) of the request to abort.

        Details:
            - Refer to the
              :meth:`~vllm.core.scheduler.Scheduler.abort_seq_group`
              from class :class:`~vllm.core.scheduler.Scheduler`.

        Example:
            >>> # initialize engine and add a request with request_id
            >>> request_id = str(0)
            >>> # abort the request
            >>> engine.abort_request(request_id)
        """
        self.scheduler.abort_seq_group(request_id)

    def get_model_config(self) -> ModelConfig:
        """Gets the model configuration."""
        return self.model_config

    def get_num_unfinished_requests(self) -> int:
        """Gets the number of unfinished requests."""
        return self.scheduler.get_num_unfinished_seq_groups()

    def has_unfinished_requests(self) -> bool:
        """Returns True if there are unfinished requests."""
        return self.scheduler.has_unfinished_seqs()

    def _check_beam_search_early_stopping(
        self,
        early_stopping: Union[bool, str],
        sampling_params: SamplingParams,
        best_running_seq: Sequence,
        current_worst_seq: Sequence,
    ) -> bool:
        assert sampling_params.use_beam_search
        length_penalty = sampling_params.length_penalty
        if early_stopping is True:
            return True

        current_worst_score = (current_worst_seq.get_beam_search_score(
            length_penalty=length_penalty,
            eos_token_id=self.get_tokenizer_for_seq(
                current_worst_seq).eos_token_id))
        if early_stopping is False:
            highest_attainable_score = (best_running_seq.get_beam_search_score(
                length_penalty=length_penalty,
                eos_token_id=self.get_tokenizer_for_seq(
                    best_running_seq).eos_token_id))
        else:
            assert early_stopping == "never"
            if length_penalty > 0.0:
                # If length_penalty > 0.0, beam search will prefer longer
                # sequences. The highest attainable score calculation is
                # based on the longest possible sequence length in this case.
                max_possible_length = max(
                    best_running_seq.get_prompt_len() +
                    sampling_params.max_tokens,
                    self.scheduler_config.max_model_len)
                highest_attainable_score = (
                    best_running_seq.get_beam_search_score(
                        length_penalty=length_penalty,
                        eos_token_id=self.get_tokenizer_for_seq(
                            best_running_seq).eos_token_id,
                        seq_len=max_possible_length))
            else:
                # Otherwise, beam search will prefer shorter sequences. The
                # highest attainable score calculation is based on the current
                # sequence length.
                highest_attainable_score = (
                    best_running_seq.get_beam_search_score(
                        length_penalty=length_penalty,
                        eos_token_id=self.get_tokenizer_for_seq(
                            best_running_seq).eos_token_id))
        return current_worst_score >= highest_attainable_score

    def _process_sequence_group_outputs(self, seq_group: SequenceGroup,
                                        outputs: SequenceGroupOutput) -> None:

        # Process prompt logprobs
        prompt_logprobs = outputs.prompt_logprobs
        if prompt_logprobs is not None:
            # We can pick any sequence for the prompt.
            seq = next(iter(seq_group.seqs_dict.values()))
            all_token_ids = seq.get_token_ids()
            for i, prompt_logprobs_for_token in enumerate(prompt_logprobs):
                self._decode_logprobs(seq, seq_group.sampling_params,
                                      prompt_logprobs_for_token,
                                      all_token_ids[:i])
            seq_group.prompt_logprobs = prompt_logprobs

        # Process samples
        samples = outputs.samples
        parent_seqs = seq_group.get_seqs(status=SequenceStatus.RUNNING)
        existing_finished_seqs = seq_group.get_finished_seqs()
        parent_child_dict = {
            parent_seq.seq_id: []
            for parent_seq in parent_seqs
        }

        for sample in samples:
            parent_child_dict[sample.parent_seq_id].append(sample)
        # List of (child, parent)
        child_seqs: List[Tuple[Sequence, Sequence]] = []

        # Process the child samples for each parent sequence
        for parent in parent_seqs:
            child_samples: List[SequenceOutput] = parent_child_dict[
                parent.seq_id]
            if len(child_samples) == 0:
                # This parent sequence has no children samples. Remove
                # the parent sequence from the sequence group since it will
                # not be used in the future iterations.
                parent.status = SequenceStatus.FINISHED_ABORTED
                seq_group.remove(parent.seq_id)
                self.scheduler.free_seq(parent)
                continue
            # Fork the parent sequence if there are multiple child samples.
            for child_sample in child_samples[:-1]:
                new_child_seq_id = next(self.seq_counter)
                child = parent.fork(new_child_seq_id)
                child.append_token_id(child_sample.output_token,
                                      child_sample.logprobs)
                child_seqs.append((child, parent))
            # Continue the parent sequence for the last child sample.
            # We reuse the parent sequence here to reduce redundant memory
            # copies, especially when using non-beam search sampling methods.
            last_child_sample = child_samples[-1]
            parent.append_token_id(last_child_sample.output_token,
                                   last_child_sample.logprobs)
            child_seqs.append((parent, parent))

        for seq, _ in child_seqs:
            self._decode_sequence(seq, seq_group.sampling_params)
            self._check_stop(seq, seq_group.sampling_params)

        # Non-beam search case
        if not seq_group.sampling_params.use_beam_search:
            # For newly created child sequences, add them to the sequence group
            # and fork them in block manager if they are not finished.
            for seq, parent in child_seqs:
                if seq is not parent:
                    seq_group.add(seq)
                    if not seq.is_finished():
                        self.scheduler.fork_seq(parent, seq)

            # Free the finished and selected parent sequences' memory in block
            # manager. Keep them in the sequence group as candidate output.
            # NOTE: we need to fork the new sequences before freeing the
            # old sequences.
            for seq, parent in child_seqs:
                if seq is parent and seq.is_finished():
                    self.scheduler.free_seq(seq)
            return

        # Beam search case
        # Select the child sequences to keep in the sequence group.
        selected_child_seqs = []
        unselected_child_seqs = []
        beam_width = seq_group.sampling_params.best_of
        length_penalty = seq_group.sampling_params.length_penalty

        # Select the newly finished sequences with the highest scores
        # to replace existing finished sequences.
        # Tuple of (seq, parent, is_new)
        existing_finished_seqs = [(seq, None, False)
                                  for seq in existing_finished_seqs]
        new_finished_seqs = [(seq, parent, True) for seq, parent in child_seqs
                             if seq.is_finished()]
        all_finished_seqs = existing_finished_seqs + new_finished_seqs
        # Sort the finished sequences by their scores.
        all_finished_seqs.sort(key=lambda x: x[0].get_beam_search_score(
            length_penalty=length_penalty,
            eos_token_id=self.get_tokenizer_for_seq(x[0]).eos_token_id),
                               reverse=True)
        for seq, parent, is_new in all_finished_seqs[:beam_width]:
            if is_new:
                # A newly generated child sequence finishes and has a high
                # score, so we will add it into the sequence group.
                selected_child_seqs.append((seq, parent))
        for seq, parent, is_new in all_finished_seqs[beam_width:]:
            if is_new:
                # A newly generated child sequence finishes but has a low
                # score, so we will not add it into the sequence group.
                # Additionally, if this sequence is a continuation of a
                # parent sequence, we will need remove the parent sequence
                # from the sequence group.
                unselected_child_seqs.append((seq, parent))
            else:
                # An existing finished sequence has a low score, so we will
                # remove it from the sequence group.
                seq_group.remove(seq.seq_id)

        # select the top beam_width sequences from the running
        # sequences for the next iteration to continue the beam
        # search.
        running_child_seqs = [(seq, parent) for seq, parent in child_seqs
                              if not seq.is_finished()]
        # Sort the running sequences by their scores.
        running_child_seqs.sort(key=lambda x: x[0].get_beam_search_score(
            length_penalty=length_penalty,
            eos_token_id=self.get_tokenizer_for_seq(x[0]).eos_token_id),
                                reverse=True)

        # Check if we can stop the beam search.
        if len(running_child_seqs) == 0:
            # No running sequences, stop the beam search.
            stop_beam_search = True
        elif len(all_finished_seqs) < beam_width:
            # Not enough finished sequences, continue the beam search.
            stop_beam_search = False
        else:
            # Check the early stopping criteria
            best_running_seq = running_child_seqs[0][0]
            current_worst_seq = all_finished_seqs[beam_width - 1][0]
            stop_beam_search = self._check_beam_search_early_stopping(
                seq_group.sampling_params.early_stopping,
                seq_group.sampling_params, best_running_seq, current_worst_seq)

        if stop_beam_search:
            # Stop the beam search and remove all the running sequences from
            # the sequence group.
            unselected_child_seqs.extend(running_child_seqs)
        else:
            # Continue the beam search and select the top beam_width sequences
            # to continue the beam search.
            selected_child_seqs.extend(running_child_seqs[:beam_width])
            # The remaining running sequences will not be used in the next
            # iteration. Again, if these sequences are continuations of
            # parent sequences, we will need to remove the parent sequences
            # from the sequence group.
            unselected_child_seqs.extend(running_child_seqs[beam_width:])

        # For newly created child sequences, add them to the sequence group
        # and fork them in block manager if they are not finished.
        for seq, parent in selected_child_seqs:
            if seq is not parent:
                seq_group.add(seq)
                if not seq.is_finished():
                    self.scheduler.fork_seq(parent, seq)

        # Free the finished and selected parent sequences' memory in block
        # manager. Keep them in the sequence group as candidate output.
        for seq, parent in selected_child_seqs:
            if seq is parent and seq.is_finished():
                self.scheduler.free_seq(seq)

        # Remove the unselected parent sequences from the sequence group and
        # free their memory in block manager.
        for seq, parent in unselected_child_seqs:
            if seq is parent:
                # Remove the parent sequence if it is not selected for next
                # iteration
                seq_group.remove(seq.seq_id)
                self.scheduler.free_seq(seq)

    def _process_model_outputs(
            self, output: SamplerOutput,
            scheduler_outputs: SchedulerOutputs) -> List[RequestOutput]:
        now = time.time()
        # Update the scheduled sequence groups with the model outputs.
        scheduled_seq_groups = scheduler_outputs.scheduled_seq_groups

<<<<<<< HEAD
        if self.embedded_model : 
            for i, seq_group in enumerate(scheduled_seq_groups):
                for seq in seq_group.get_seqs():
                    seq.status = SequenceStatus.FINISHED_STOPPED
                seq_group.embed = output[i]
        else:
            for seq_group, outputs in zip(scheduled_seq_groups, output):
                self._process_sequence_group_outputs(seq_group, outputs)
=======
        # If prefix caching is enabled, mark all blocks in the sequence groups
        # as completed so that future requests don't attempt to recompute them
        if self.cache_config.enable_prefix_caching:
            for seq_group in scheduled_seq_groups:
                self.scheduler.mark_blocks_as_computed(seq_group)

        for seq_group, outputs in zip(scheduled_seq_groups, output):
            self._process_sequence_group_outputs(seq_group, outputs)
>>>>>>> 22de4523

        # Free the finished sequence groups.
        self.scheduler.free_finished_seq_groups()

        request_outputs: List[RequestOutput] = []
        # Create the outputs.
        request_outputs: List[RequestOutput] = []
        for seq_group in scheduled_seq_groups:
            seq_group.maybe_set_first_token_time(now)
            request_output = RequestOutput.from_seq_group(seq_group)
            request_outputs.append(request_output)
        for seq_group in scheduler_outputs.ignored_seq_groups:
            request_output = RequestOutput.from_seq_group(seq_group)
            request_outputs.append(request_output)

        # Log stats.
        if self.log_stats:
            self.stat_logger.log(self._get_stats(scheduler_outputs))
    
        return request_outputs

    def step(self) -> List[RequestOutput]:
        """Performs one decoding iteration and returns newly generated results.

        .. figure:: https://i.imgur.com/sv2HssD.png
            :alt: Overview of the step function
            :align: center

            Overview of the step function.

        Details:
            - Step 1: Schedules the sequences to be executed in the next
              iteration and the token blocks to be swapped in/out/copy.

                - Depending on the scheduling policy,
                  sequences may be `preempted/reordered`.
                - A Sequence Group (SG) refer to a group of sequences
                  that are generated from the same prompt.

            - Step 2: Calls the workers to execute the model.
            - Step 3: Processes the model output. This mainly includes:

                - Decodes the relevant outputs.
                - Updates the scheduled sequence groups with model outputs
                  based on its `sampling parameters` (`use_beam_search` or not).
                - Frees the finished sequence groups.

            - Finally, it creates and returns the newly generated results.

        Example:
            >>> # Please see the example/ folder for more detailed examples.
            >>>
            >>> # initialize engine and request arguments
            >>> engine = LLMEngine.from_engine_args(engine_args)
            >>> example_inputs = [(0, "What is LLM?",
            >>>    SamplingParams(temperature=0.0))]
            >>>
            >>> # Start the engine with an event loop
            >>> while True:
            >>>     if example_inputs:
            >>>         req_id, prompt, sampling_params = example_inputs.pop(0)
            >>>         engine.add_request(str(req_id), prompt, sampling_params)
            >>>
            >>>     # continue the request processing
            >>>     request_outputs = engine.step()
            >>>     for request_output in request_outputs:
            >>>         if request_output.finished:
            >>>             # return or show the request output
            >>>
            >>>     if not (engine.has_unfinished_requests() or example_inputs):
            >>>         break
        """
        seq_group_metadata_list, scheduler_outputs = self.scheduler.schedule()

        if not scheduler_outputs.is_empty():
            # Execute the model.
            all_outputs = self._run_workers(
                "execute_model",
                driver_kwargs={
                    "seq_group_metadata_list": seq_group_metadata_list,
                    "blocks_to_swap_in": scheduler_outputs.blocks_to_swap_in,
                    "blocks_to_swap_out": scheduler_outputs.blocks_to_swap_out,
                    "blocks_to_copy": scheduler_outputs.blocks_to_copy,
                },
                use_ray_compiled_dag=USE_RAY_COMPILED_DAG)

            # Only the driver worker returns the sampling results.
            output = all_outputs[0]
        else:
            output = []
        
        return self._process_model_outputs(output, scheduler_outputs)

    def do_log_stats(self) -> None:
        """Forced log when no requests active."""
        if self.log_stats:
            self.stat_logger.log(self._get_stats(scheduler_outputs=None))

    def _get_stats(self,
                   scheduler_outputs: Optional[SchedulerOutputs]) -> Stats:
        """Get Stats to be Logged to Prometheus."""
        now = time.monotonic()

        # KV Cache Usage in %.
        num_total_gpu = self.cache_config.num_gpu_blocks
        num_free_gpu = self.scheduler.block_manager.get_num_free_gpu_blocks()
        gpu_cache_usage = 1.0 - (num_free_gpu / num_total_gpu)

        num_total_cpu = self.cache_config.num_cpu_blocks
        cpu_cache_usage = 0.
        if num_total_cpu > 0:
            num_free_cpu = self.scheduler.block_manager.get_num_free_cpu_blocks(
            )
            cpu_cache_usage = 1.0 - (num_free_cpu / num_total_cpu)

        # Scheduler State
        num_running = len(self.scheduler.running)
        num_swapped = len(self.scheduler.swapped)
        num_waiting = len(self.scheduler.waiting)

        # Iteration stats if we have scheduler output.
        num_prompt_tokens = 0
        num_generation_tokens = 0
        time_to_first_tokens = []
        time_per_output_tokens = []
        time_e2e_requests = []
        if scheduler_outputs is not None:
            prompt_run = scheduler_outputs.prompt_run

            # Number of Tokens.
            if prompt_run:
                num_prompt_tokens = sum(
                    len(seq_group.prompt_token_ids)
                    for seq_group in scheduler_outputs.scheduled_seq_groups)
                num_generation_tokens = sum(
                    seq_group.num_seqs()
                    for seq_group in scheduler_outputs.scheduled_seq_groups)
            else:
                num_generation_tokens = scheduler_outputs.num_batched_tokens

            # Latency Timings.
            time_last_iters = []
            for seq_group in scheduler_outputs.scheduled_seq_groups:
                # Time since last token. (n.b. updates seq_group.metrics.last_token_time)
                time_last_iters.append(seq_group.get_last_latency(now))
                # Time since arrival for all finished requests.
                if seq_group.is_finished():
                    time_e2e_requests.append(now -
                                             seq_group.metrics.arrival_time)

            time_to_first_tokens = time_last_iters if prompt_run else []
            time_per_output_tokens = [] if prompt_run else time_last_iters

        return Stats(
            now=now,
            num_running=num_running,
            num_swapped=num_swapped,
            num_waiting=num_waiting,
            gpu_cache_usage=gpu_cache_usage,
            cpu_cache_usage=cpu_cache_usage,
            num_prompt_tokens=num_prompt_tokens,
            num_generation_tokens=num_generation_tokens,
            time_to_first_tokens=time_to_first_tokens,
            time_per_output_tokens=time_per_output_tokens,
            time_e2e_requests=time_e2e_requests,
        )

    def _decode_logprobs(self, seq: Sequence, prms: SamplingParams,
                         logprobs: Dict[int, Logprob],
                         all_input_ids: List[int]) -> None:
        if not logprobs:
            return
        for token_id, sample_logprob in logprobs.items():
            if (sample_logprob.decoded_token is None and token_id != -1):
                all_input_ids_with_logprob = all_input_ids[:-1] + [token_id]
                _, new_text, prefix_offset, read_offset = detokenize_incrementally(
                    self.get_tokenizer_for_seq(seq),
                    all_input_ids=all_input_ids_with_logprob,
                    prev_tokens=seq.tokens,
                    prefix_offset=seq.prefix_offset,
                    read_offset=seq.read_offset,
                    skip_special_tokens=prms.skip_special_tokens,
                    spaces_between_special_tokens=prms.
                    spaces_between_special_tokens,
                )
                sample_logprob.decoded_token = new_text

    def _decode_sequence(self, seq: Sequence, prms: SamplingParams) -> None:
        """Decodes the new token for a sequence."""
        all_input_ids = seq.get_token_ids()
        self._decode_logprobs(seq, prms, seq.output_logprobs[-1],
                              all_input_ids)

        (new_tokens, new_output_text, prefix_offset,
         read_offset) = detokenize_incrementally(
             self.get_tokenizer_for_seq(seq),
             all_input_ids=all_input_ids,
             prev_tokens=seq.tokens,
             prefix_offset=seq.prefix_offset,
             read_offset=seq.read_offset,
             skip_special_tokens=prms.skip_special_tokens,
             spaces_between_special_tokens=prms.spaces_between_special_tokens,
         )
        if seq.tokens is None:
            seq.tokens = new_tokens
        else:
            seq.tokens.extend(new_tokens)
        seq.prefix_offset = prefix_offset
        seq.read_offset = read_offset
        seq.output_text += new_output_text

    def _check_stop(self, seq: Sequence,
                    sampling_params: SamplingParams) -> None:
        """Stop the finished sequences."""
        for stop_str in sampling_params.stop:
            if seq.output_text.endswith(stop_str):
                self._finalize_sequence(seq, sampling_params, stop_str)
                seq.status = SequenceStatus.FINISHED_STOPPED
                return
        if seq.get_last_token_id() in sampling_params.stop_token_ids:
            stop_str = self.get_tokenizer_for_seq(seq).convert_ids_to_tokens(
                seq.get_last_token_id())
            self._finalize_sequence(seq, sampling_params, stop_str)
            seq.status = SequenceStatus.FINISHED_STOPPED
            return

        # Check if the sequence has reached max_model_len.
        if seq.get_len() > self.scheduler_config.max_model_len:
            seq.status = SequenceStatus.FINISHED_LENGTH_CAPPED
            return

        # Check if the sequence has reached max_tokens.
        if seq.get_output_len() == sampling_params.max_tokens:
            seq.status = SequenceStatus.FINISHED_LENGTH_CAPPED
            return

        # Check if the sequence has generated the EOS token.
        if ((not sampling_params.ignore_eos) and seq.get_last_token_id()
                == self.get_tokenizer_for_seq(seq).eos_token_id):
            seq.status = SequenceStatus.FINISHED_STOPPED
            return

    def _finalize_sequence(self, seq: Sequence,
                           sampling_params: SamplingParams,
                           stop_string: str) -> None:
        if sampling_params.include_stop_str_in_output:
            return

        if stop_string and seq.output_text.endswith(stop_string):
            # Truncate the output text so that the stop string is
            # not included in the output.
            seq.output_text = seq.output_text[:-len(stop_string)]

    def add_lora(self, lora_request: LoRARequest) -> bool:
        assert lora_request.lora_int_id > 0, "lora_id must be greater than 0."
        return self._run_workers(
            "add_lora",
            lora_request=lora_request,
        )

    def remove_lora(self, lora_id: int) -> bool:
        assert lora_id > 0, "lora_id must be greater than 0."
        return self._run_workers(
            "remove_lora",
            lora_id=lora_id,
        )

    def list_loras(self) -> List[int]:
        return self._run_workers("list_loras")

    def _run_workers(
        self,
        method: str,
        *args,
        driver_args: Optional[List[Any]] = None,
        driver_kwargs: Optional[Dict[str, Any]] = None,
        max_concurrent_workers: Optional[int] = None,
        use_ray_compiled_dag: bool = False,
        **kwargs,
    ) -> Any:
        """Runs the given method on all workers."""

        if max_concurrent_workers:
            raise NotImplementedError(
                "max_concurrent_workers is not supported yet.")

        if use_ray_compiled_dag:
            # Right now, compiled DAG can only accept a single
            # input. TODO(sang): Fix it.
            output_channels = self.forward_dag.execute(1)
        else:
            # Start the ray workers first.
            ray_worker_outputs = [
                worker.execute_method.remote(method, *args, **kwargs)
                for worker in self.workers
            ]


        if driver_args is None:
            driver_args = args
        if driver_kwargs is None:
            driver_kwargs = kwargs

        # Start the driver worker after all the ray workers.
        driver_worker_output = getattr(self.driver_worker,
                                       method)(*driver_args, **driver_kwargs)

        # Get the results of the ray workers.
        if self.workers:
            if use_ray_compiled_dag:
                try:
                    ray_worker_outputs = [
                        pickle.loads(chan.begin_read())
                        for chan in output_channels
                    ]
                finally:
                    # Has to call end_read in order to reuse the DAG.
                    for chan in output_channels:
                        chan.end_read()
            else:
                ray_worker_outputs = ray.get(ray_worker_outputs)
    
        # print("OUTPUT", [driver_worker_output] + ray_worker_outputs)
        return [driver_worker_output] + ray_worker_outputs

    def _compiled_ray_dag(self):
        import pkg_resources
        required_version = "2.9"
        current_version = pkg_resources.get_distribution("ray").version
        if current_version < required_version:
            raise ValueError(f"Ray version {required_version} or greater is "
                             f"required, but found {current_version}")

        from ray.dag import MultiOutputNode, InputNode
        assert self.parallel_config.worker_use_ray

        # Right now, compiled DAG requires at least 1 arg. We send
        # a dummy value for now. It will be fixed soon.
        with InputNode() as input_data:
            forward_dag = MultiOutputNode([
                worker.execute_model_compiled_dag_remote.bind(input_data)
                for worker in self.workers
            ])
        return forward_dag.experimental_compile()<|MERGE_RESOLUTION|>--- conflicted
+++ resolved
@@ -771,16 +771,13 @@
         # Update the scheduled sequence groups with the model outputs.
         scheduled_seq_groups = scheduler_outputs.scheduled_seq_groups
 
-<<<<<<< HEAD
         if self.embedded_model : 
             for i, seq_group in enumerate(scheduled_seq_groups):
                 for seq in seq_group.get_seqs():
                     seq.status = SequenceStatus.FINISHED_STOPPED
                 seq_group.embed = output[i]
         else:
-            for seq_group, outputs in zip(scheduled_seq_groups, output):
-                self._process_sequence_group_outputs(seq_group, outputs)
-=======
+    
         # If prefix caching is enabled, mark all blocks in the sequence groups
         # as completed so that future requests don't attempt to recompute them
         if self.cache_config.enable_prefix_caching:
@@ -788,8 +785,7 @@
                 self.scheduler.mark_blocks_as_computed(seq_group)
 
         for seq_group, outputs in zip(scheduled_seq_groups, output):
-            self._process_sequence_group_outputs(seq_group, outputs)
->>>>>>> 22de4523
+                self._process_sequence_group_outputs(seq_group, outputs)
 
         # Free the finished sequence groups.
         self.scheduler.free_finished_seq_groups()
