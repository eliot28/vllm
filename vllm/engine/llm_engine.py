import time
from contextlib import contextmanager
from typing import TYPE_CHECKING, ClassVar, Dict, Iterable, List, Optional
from typing import Sequence as GenericSequence
from typing import Set, Type, TypeVar, Union

from transformers import GenerationConfig, PreTrainedTokenizer

from vllm.config import (CacheConfig, DecodingConfig, DeviceConfig, LoadConfig,
<<<<<<< HEAD
                         LoRAConfig, ModelConfig, ParallelConfig,
                         SchedulerConfig, SpeculativeConfig,
                         VisionLanguageConfig, ControlVectorConfig)
from vllm.control_vectors.request import ControlVectorRequest
=======
                         LoRAConfig, ModelConfig, ObservabilityConfig,
                         ParallelConfig, SchedulerConfig, SpeculativeConfig,
                         VisionLanguageConfig)
>>>>>>> 5d4d9053
from vllm.core.scheduler import (ScheduledSequenceGroup, Scheduler,
                                 SchedulerOutputs)
from vllm.engine.arg_utils import EngineArgs
from vllm.engine.metrics import StatLogger, Stats
from vllm.engine.output_processor.interfaces import (
    SequenceGroupOutputProcessor)
from vllm.engine.output_processor.stop_checker import StopChecker
from vllm.engine.output_processor.util import create_output_by_sequence_group
from vllm.executor.executor_base import ExecutorBase
from vllm.executor.ray_utils import initialize_ray_cluster
from vllm.inputs import LLMInputs, PromptInputs
from vllm.logger import init_logger
from vllm.lora.request import LoRARequest
from vllm.outputs import (EmbeddingRequestOutput, RequestOutput,
                          RequestOutputFactory)
from vllm.pooling_params import PoolingParams
from vllm.sampling_params import SamplingParams
from vllm.sequence import (EmbeddingSequenceGroupOutput, ExecuteModelRequest,
                           PoolerOutput, SamplerOutput, Sequence,
                           SequenceGroup, SequenceGroupMetadata,
                           SequenceStatus)
from vllm.tracing import (SpanAttributes, SpanKind, extract_trace_context,
                          init_tracer)
from vllm.transformers_utils.detokenizer import Detokenizer
from vllm.transformers_utils.tokenizer_group import (BaseTokenizerGroup,
                                                     get_tokenizer_group)
from vllm.usage.usage_lib import (UsageContext, is_usage_stats_enabled,
                                  usage_message)
from vllm.utils import Counter
from vllm.version import __version__ as VLLM_VERSION

logger = init_logger(__name__)
_LOCAL_LOGGING_INTERVAL_SEC = 5


def _load_generation_config_dict(model_config: ModelConfig):
    try:
        return GenerationConfig.from_pretrained(
            model_config.model,
            revision=model_config.revision,
        ).to_diff_dict()
    except OSError:
        # Not found.
        return {}


_O = TypeVar("_O", RequestOutput, EmbeddingRequestOutput)


class LLMEngine:
    """An LLM engine that receives requests and generates texts.

    This is the main class for the vLLM engine. It receives requests
    from clients and generates texts from the LLM. It includes a tokenizer, a
    language model (possibly distributed across multiple GPUs), and GPU memory
    space allocated for intermediate states (aka KV cache). This class utilizes
    iteration-level scheduling and efficient memory management to maximize the
    serving throughput.

    The :class:`~vllm.LLM` class wraps this class for offline batched inference
    and the :class:`AsyncLLMEngine` class wraps this class for online serving.

    The config arguments are derived from :class:`~vllm.EngineArgs`. (See
    :ref:`engine_args`)

    Args:
        model_config: The configuration related to the LLM model.
        cache_config: The configuration related to the KV cache memory
            management.
        parallel_config: The configuration related to distributed execution.
        scheduler_config: The configuration related to the request scheduler.
        device_config: The configuration related to the device.
        lora_config (Optional): The configuration related to serving multi-LoRA.
        vision_language_config (Optional): The configuration related to vision
            language models.
        speculative_config (Optional): The configuration related to speculative
            decoding.
        executor_class: The model executor class for managing distributed
            execution.
        log_stats: Whether to log statistics.
        usage_context: Specified entry point, used for usage info collection.
    """

    DO_VALIDATE_OUTPUT: ClassVar[bool] = False
    """A flag to toggle whether to validate the type of request output."""

    @classmethod
    @contextmanager
    def enable_output_validation(cls):
        cls.DO_VALIDATE_OUTPUT = True

        yield

        cls.DO_VALIDATE_OUTPUT = False

    @classmethod
    def validate_output(
        cls,
        output: object,
        output_type: Type[_O],
    ) -> _O:
        do_validate = cls.DO_VALIDATE_OUTPUT

        if ((TYPE_CHECKING or do_validate)
                and not isinstance(output, output_type)):
            raise TypeError(f"Expected output of type {output_type}, "
                            f"but found type {type(output)}")

        return output

    @classmethod
    def validate_outputs(
        cls,
        outputs: GenericSequence[object],
        output_type: Type[_O],
    ) -> List[_O]:
        do_validate = cls.DO_VALIDATE_OUTPUT

        outputs_: List[_O]
        if TYPE_CHECKING or do_validate:
            outputs_ = []
            for output in outputs:
                if not isinstance(output, output_type):
                    raise TypeError(f"Expected output of type {output_type}, "
                                    f"but found type {type(output)}")

                outputs_.append(output)
        else:
            outputs_ = outputs

        return outputs_

    tokenizer: Optional[BaseTokenizerGroup]

    def __init__(
        self,
        model_config: ModelConfig,
        cache_config: CacheConfig,
        parallel_config: ParallelConfig,
        scheduler_config: SchedulerConfig,
        device_config: DeviceConfig,
        load_config: LoadConfig,
        lora_config: Optional[LoRAConfig],
        vision_language_config: Optional[VisionLanguageConfig],
        speculative_config: Optional[SpeculativeConfig],
        decoding_config: Optional[DecodingConfig],
<<<<<<< HEAD
        control_vector_config: Optional[ControlVectorConfig],
=======
        observability_config: Optional[ObservabilityConfig],
>>>>>>> 5d4d9053
        executor_class: Type[ExecutorBase],
        log_stats: bool,
        usage_context: UsageContext = UsageContext.ENGINE_CONTEXT,
    ) -> None:
        logger.info(
            "Initializing an LLM engine (v%s) with config: "
            "model=%r, speculative_config=%r, tokenizer=%r, "
            "skip_tokenizer_init=%s, tokenizer_mode=%s, revision=%s, "
            "rope_scaling=%r, rope_theta=%r, tokenizer_revision=%s, "
            "trust_remote_code=%s, dtype=%s, max_seq_len=%d, "
            "download_dir=%r, load_format=%s, tensor_parallel_size=%d, "
            "disable_custom_all_reduce=%s, quantization=%s, "
            "enforce_eager=%s, kv_cache_dtype=%s, "
            "quantization_param_path=%s, device_config=%s, "
            "decoding_config=%r, observability_config=%r, "
            "seed=%d, served_model_name=%s)",
            VLLM_VERSION,
            model_config.model,
            speculative_config,
            model_config.tokenizer,
            model_config.skip_tokenizer_init,
            model_config.tokenizer_mode,
            model_config.revision,
            model_config.rope_scaling,
            model_config.rope_theta,
            model_config.tokenizer_revision,
            model_config.trust_remote_code,
            model_config.dtype,
            model_config.max_model_len,
            load_config.download_dir,
            load_config.load_format,
            parallel_config.tensor_parallel_size,
            parallel_config.disable_custom_all_reduce,
            model_config.quantization,
            model_config.enforce_eager,
            cache_config.cache_dtype,
            model_config.quantization_param_path,
            device_config.device,
            decoding_config,
            observability_config,
            model_config.seed,
            model_config.served_model_name,
        )
        # TODO(woosuk): Print more configs in debug mode.

        self.model_config = model_config
        self.cache_config = cache_config
        self.lora_config = lora_config
        self.vision_language_config = vision_language_config
        self.parallel_config = parallel_config
        self.scheduler_config = scheduler_config
        self.device_config = device_config
        self.speculative_config = speculative_config
        self.load_config = load_config
        self.decoding_config = decoding_config or DecodingConfig()
        self.observability_config = observability_config or ObservabilityConfig(
        )
        self.log_stats = log_stats
        self.control_vector_config = control_vector_config

        if not self.model_config.skip_tokenizer_init:
            self.tokenizer = self._init_tokenizer()
            self.detokenizer = Detokenizer(self.tokenizer)
        else:
            self.tokenizer = None
            self.detokenizer = None

        self.seq_counter = Counter()
        self.generation_config_fields = _load_generation_config_dict(
            model_config)

        self.model_executor = executor_class(
            model_config=model_config,
            cache_config=cache_config,
            parallel_config=parallel_config,
            scheduler_config=scheduler_config,
            device_config=device_config,
            lora_config=lora_config,
            vision_language_config=vision_language_config,
            speculative_config=speculative_config,
            load_config=load_config,
            control_vector_config=control_vector_config
        )

        if not self.model_config.embedding_mode:
            self._initialize_kv_caches()

        # If usage stat is enabled, collect relevant info.
        if is_usage_stats_enabled():
            from vllm.model_executor.model_loader import (
                get_architecture_class_name)
            usage_message.report_usage(
                get_architecture_class_name(model_config),
                usage_context,
                extra_kvs={
                    # Common configuration
                    "dtype":
                    str(model_config.dtype),
                    "tensor_parallel_size":
                    parallel_config.tensor_parallel_size,
                    "block_size":
                    cache_config.block_size,
                    "gpu_memory_utilization":
                    cache_config.gpu_memory_utilization,

                    # Quantization
                    "quantization":
                    model_config.quantization,
                    "kv_cache_dtype":
                    cache_config.cache_dtype,

                    # Feature flags
                    "enable_lora":
                    bool(lora_config),
                    "enable_prefix_caching":
                    cache_config.enable_prefix_caching,
                    "enforce_eager":
                    model_config.enforce_eager,
                    "disable_custom_all_reduce":
                    parallel_config.disable_custom_all_reduce,
                })

        if self.tokenizer:
            # Ping the tokenizer to ensure liveness if it runs in a
            # different process.
            self.tokenizer.ping()

        # Create the scheduler.
        # NOTE: the cache_config here have been updated with the numbers of
        # GPU and CPU blocks, which are profiled in the distributed executor.
        self.scheduler = Scheduler(scheduler_config, cache_config, lora_config)

        # Metric Logging.
        if self.log_stats:
            self.stat_logger = StatLogger(
                local_interval=_LOCAL_LOGGING_INTERVAL_SEC,
                labels=dict(model_name=model_config.served_model_name),
                max_model_len=self.model_config.max_model_len)
            self.stat_logger.info("cache_config", self.cache_config)

        self.tracer = None
        if self.observability_config.otlp_traces_endpoint:
            self.tracer = init_tracer(
                "vllm.llm_engine",
                self.observability_config.otlp_traces_endpoint)

        # Create sequence output processor, e.g. for beam search or
        # speculative decoding.
        self.output_processor = (
            SequenceGroupOutputProcessor.create_output_processor(
                self.scheduler_config,
                self.detokenizer,
                self.scheduler,
                self.seq_counter,
                self.get_tokenizer_for_seq,
                stop_checker=StopChecker(
                    self.scheduler_config.max_model_len,
                    self.get_tokenizer_for_seq,
                ),
            ))

    def _initialize_kv_caches(self) -> None:
        """Initialize the KV cache in the worker(s).

        The workers will determine the number of blocks in both the GPU cache
        and the swap CPU cache.
        """
        num_gpu_blocks, num_cpu_blocks = (
            self.model_executor.determine_num_available_blocks())

        if self.cache_config.num_gpu_blocks_override is not None:
            num_gpu_blocks_override = self.cache_config.num_gpu_blocks_override
            logger.info(
                "Overriding num_gpu_blocks=%d with "
                "num_gpu_blocks_override=%d", num_gpu_blocks,
                num_gpu_blocks_override)
            num_gpu_blocks = num_gpu_blocks_override

        self.cache_config.num_gpu_blocks = num_gpu_blocks
        self.cache_config.num_cpu_blocks = num_cpu_blocks

        self.model_executor.initialize_cache(num_gpu_blocks, num_cpu_blocks)

    @classmethod
    def from_engine_args(
        cls,
        engine_args: EngineArgs,
        usage_context: UsageContext = UsageContext.ENGINE_CONTEXT,
    ) -> "LLMEngine":
        """Creates an LLM engine from the engine arguments."""
        # Create the engine configs.
        engine_config = engine_args.create_engine_config()
        distributed_executor_backend = (
            engine_config.parallel_config.distributed_executor_backend)

        # Initialize the cluster and specify the executor class.
        if engine_config.device_config.device_type == "neuron":
            from vllm.executor.neuron_executor import NeuronExecutor
            executor_class = NeuronExecutor
        elif engine_config.device_config.device_type == "tpu":
            from vllm.executor.tpu_executor import TPUExecutor
            executor_class = TPUExecutor
        elif engine_config.device_config.device_type == "cpu":
            from vllm.executor.cpu_executor import CPUExecutor
            executor_class = CPUExecutor
        elif engine_config.device_config.device_type == "xpu":
            if distributed_executor_backend == "ray":
                initialize_ray_cluster(engine_config.parallel_config)
                from vllm.executor.ray_xpu_executor import RayXPUExecutor
                executor_class = RayXPUExecutor
            else:
                from vllm.executor.xpu_executor import XPUExecutor
                executor_class = XPUExecutor
        elif distributed_executor_backend == "ray":
            initialize_ray_cluster(engine_config.parallel_config)
            from vllm.executor.ray_gpu_executor import RayGPUExecutor
            executor_class = RayGPUExecutor
        elif distributed_executor_backend == "mp":
            from vllm.executor.multiproc_gpu_executor import (
                MultiprocessingGPUExecutor)
            executor_class = MultiprocessingGPUExecutor
        else:
            from vllm.executor.gpu_executor import GPUExecutor
            executor_class = GPUExecutor

        # Create the LLM engine.
        engine = cls(
            **engine_config.to_dict(),
            executor_class=executor_class,
            log_stats=not engine_args.disable_log_stats,
            usage_context=usage_context,
        )
        return engine

    def __reduce__(self):
        # This is to ensure that the LLMEngine is not referenced in
        # the closure used to initialize Ray worker actors
        raise RuntimeError("LLMEngine should not be pickled!")

    def __del__(self):
        # Shutdown model executor when engine is garbage collected
        # Use getattr since __init__ can fail before the field is set
        if model_executor := getattr(self, "model_executor", None):
            model_executor.shutdown()

    MISSING_TOKENIZER_GROUP_MSG = ("Unable to get tokenizer because "
                                   "skip_tokenizer_init is True")

    def get_tokenizer_group(
            self,
            fail_msg: str = MISSING_TOKENIZER_GROUP_MSG) -> BaseTokenizerGroup:
        if self.tokenizer is None:
            raise ValueError(fail_msg)

        return self.tokenizer

    def get_tokenizer(self) -> "PreTrainedTokenizer":
        return self.get_tokenizer_group().get_lora_tokenizer(None)

    def get_tokenizer_for_seq(self,
                              sequence: Sequence) -> "PreTrainedTokenizer":
        return self.get_tokenizer_group().get_lora_tokenizer(
            sequence.lora_request)

    def _init_tokenizer(self, **tokenizer_init_kwargs) -> BaseTokenizerGroup:
        init_kwargs = dict(
            tokenizer_id=self.model_config.tokenizer,
            enable_lora=bool(self.lora_config),
            max_num_seqs=self.scheduler_config.max_num_seqs,
            max_input_length=None,
            tokenizer_mode=self.model_config.tokenizer_mode,
            trust_remote_code=self.model_config.trust_remote_code,
            revision=self.model_config.tokenizer_revision)
        init_kwargs.update(tokenizer_init_kwargs)

        return get_tokenizer_group(self.parallel_config.tokenizer_pool_config,
                                   **init_kwargs)

    def _verify_args(self) -> None:
        self.model_config.verify_with_parallel_config(self.parallel_config)
        self.cache_config.verify_with_parallel_config(self.parallel_config)
        if self.lora_config:
            self.lora_config.verify_with_model_config(self.model_config)
            self.lora_config.verify_with_scheduler_config(
                self.scheduler_config)

    def _get_eos_token_id(
            self, lora_request: Optional[LoRARequest]) -> Optional[int]:
        if self.tokenizer is None:
            logger.warning("Using None for EOS token id because tokenizer "
                           "is not initialized")
            return None

        return self.tokenizer.get_lora_tokenizer(lora_request).eos_token_id

    def _add_processed_request(
        self,
        request_id: str,
        processed_inputs: LLMInputs,
        params: Union[SamplingParams, PoolingParams],
        arrival_time: float,
        lora_request: Optional[LoRARequest],
<<<<<<< HEAD
        control_vector_request: Optional[ControlVectorRequest]
=======
        trace_headers: Optional[Dict[str, str]] = None,
>>>>>>> 5d4d9053
    ) -> None:
        # Create the sequences.
        block_size = self.cache_config.block_size
        seq_id = next(self.seq_counter)
        eos_token_id = self._get_eos_token_id(lora_request)

        seq = Sequence(seq_id, processed_inputs, block_size, eos_token_id,
                       lora_request)

        # Create a SequenceGroup based on SamplingParams or PoolingParams
        if isinstance(params, SamplingParams):
            seq_group = self._create_sequence_group_with_sampling(
                request_id,
                seq,
                params,
                arrival_time=arrival_time,
                lora_request=lora_request,
<<<<<<< HEAD
                control_vector_request=control_vector_request
=======
                trace_headers=trace_headers,
>>>>>>> 5d4d9053
            )
        elif isinstance(params, PoolingParams):
            seq_group = self._create_sequence_group_with_pooling(
                request_id,
                seq,
                params,
                arrival_time=arrival_time,
                lora_request=lora_request,
            )
        else:
            raise ValueError(
                "Either SamplingParams or PoolingParams must be provided.")

        # Add the sequence group to the scheduler.
        self.scheduler.add_seq_group(seq_group)

    def process_model_inputs(
        self,
        request_id: str,
        inputs: PromptInputs,
        lora_request: Optional[LoRARequest] = None,
    ) -> LLMInputs:
        if isinstance(inputs, str):
            inputs = {"prompt": inputs}

        if "prompt_token_ids" not in inputs:
            tokenizer = self.get_tokenizer_group("prompts must be None if "
                                                 "skip_tokenizer_init is True")

            prompt_token_ids = tokenizer.encode(request_id=request_id,
                                                prompt=inputs["prompt"],
                                                lora_request=lora_request)
        else:
            prompt_token_ids = inputs["prompt_token_ids"]

        return LLMInputs(prompt_token_ids=prompt_token_ids,
                         prompt=inputs.get("prompt"),
                         multi_modal_data=inputs.get("multi_modal_data"))

    def add_request(
        self,
        request_id: str,
        inputs: PromptInputs,
        params: Union[SamplingParams, PoolingParams],
        arrival_time: Optional[float] = None,
        lora_request: Optional[LoRARequest] = None,
<<<<<<< HEAD
        control_vector_request: Optional[ControlVectorRequest] = None,
=======
        trace_headers: Optional[Dict[str, str]] = None,
>>>>>>> 5d4d9053
    ) -> None:
        """Add a request to the engine's request pool.

        The request is added to the request pool and will be processed by the
        scheduler as `engine.step()` is called. The exact scheduling policy is
        determined by the scheduler.

        Args:
            request_id: The unique ID of the request.
            inputs: The inputs to the LLM. See
                :class:`~vllm.inputs.PromptInputs`
                for more details about the format of each input.
            params: Parameters for sampling or pooling.
                :class:`~vllm.SamplingParams` for text generation.
                :class:`~vllm.PoolingParams` for pooling.
            arrival_time: The arrival time of the request. If None, we use
                the current monotonic time.
            trace_headers: OpenTelemetry trace headers.

        Details:
            - Set arrival_time to the current time if it is None.
            - Set prompt_token_ids to the encoded prompt if it is None.
            - Create `best_of` number of :class:`~vllm.Sequence` objects.
            - Create a :class:`~vllm.SequenceGroup` object
              from the list of :class:`~vllm.Sequence`.
            - Add the :class:`~vllm.SequenceGroup` object to the scheduler.

        Example:
            >>> # initialize engine
            >>> engine = LLMEngine.from_engine_args(engine_args)
            >>> # set request arguments
            >>> example_prompt = "Who is the president of the United States?"
            >>> sampling_params = SamplingParams(temperature=0.0)
            >>> request_id = 0
            >>>
            >>> # add the request to the engine
            >>> engine.add_request(
            >>>    str(request_id),
            >>>    example_prompt,
            >>>    SamplingParams(temperature=0.0))
            >>> # continue the request processing
            >>> ...
        """
        if lora_request is not None and not self.lora_config:
            raise ValueError(f"Got lora_request {lora_request} but LoRA is "
                             "not enabled!")
        if arrival_time is None:
            arrival_time = time.time()

        processed_inputs = self.process_model_inputs(request_id=request_id,
                                                     inputs=inputs,
                                                     lora_request=lora_request)

        self._add_processed_request(
            request_id=request_id,
            processed_inputs=processed_inputs,
            params=params,
            arrival_time=arrival_time,
            lora_request=lora_request,
<<<<<<< HEAD
            control_vector_request=control_vector_request
=======
            trace_headers=trace_headers,
>>>>>>> 5d4d9053
        )

    def _create_sequence_group_with_sampling(
        self,
        request_id: str,
        seq: Sequence,
        sampling_params: SamplingParams,
        arrival_time: float,
        lora_request: Optional[LoRARequest],
<<<<<<< HEAD
        control_vector_request: Optional[ControlVectorRequest]
=======
        trace_headers: Optional[Dict[str, str]] = None,
>>>>>>> 5d4d9053
    ) -> SequenceGroup:
        """Creates a SequenceGroup with SamplingParams."""
        max_logprobs = self.get_model_config().max_logprobs
        if (sampling_params.logprobs
                and sampling_params.logprobs > max_logprobs) or (
                    sampling_params.prompt_logprobs
                    and sampling_params.prompt_logprobs > max_logprobs):
            raise ValueError(f"Cannot request more than "
                             f"{max_logprobs} logprobs.")

        # Defensive copy of SamplingParams, which are used by the sampler,
        # this doesn't deep-copy LogitsProcessor objects
        sampling_params = sampling_params.clone()
        # Add the eos token id into the sampling_params to support min_tokens
        # processing
        if seq.eos_token_id is not None:
            sampling_params.all_stop_token_ids.add(seq.eos_token_id)
        sampling_params.update_from_generation_config(
            self.generation_config_fields)

        # Create the sequence group.
<<<<<<< HEAD
        seq_group = SequenceGroup(request_id=request_id,
                                  seqs=[seq],
                                  arrival_time=arrival_time,
                                  sampling_params=sampling_params,
                                  lora_request=lora_request,
                                  control_vector_request=control_vector_request)
=======
        seq_group = SequenceGroup(
            request_id=request_id,
            seqs=[seq],
            arrival_time=arrival_time,
            sampling_params=sampling_params,
            lora_request=lora_request,
            trace_headers=trace_headers,
        )
>>>>>>> 5d4d9053

        return seq_group

    def _create_sequence_group_with_pooling(
        self,
        request_id: str,
        seq: Sequence,
        pooling_params: PoolingParams,
        arrival_time: float,
        lora_request: Optional[LoRARequest],
    ) -> SequenceGroup:
        """Creates a SequenceGroup with PoolingParams."""
        # Defensive copy of PoolingParams, which are used by the pooler
        pooling_params = pooling_params.clone()
        # Create the sequence group.
        seq_group = SequenceGroup(request_id=request_id,
                                  seqs=[seq],
                                  arrival_time=arrival_time,
                                  lora_request=lora_request,
                                  pooling_params=pooling_params)
        return seq_group

    def abort_request(self, request_id: Union[str, Iterable[str]]) -> None:
        """Aborts a request(s) with the given ID.

        Args:
            request_id: The ID(s) of the request to abort.

        Details:
            - Refer to the
              :meth:`~vllm.core.scheduler.Scheduler.abort_seq_group`
              from class :class:`~vllm.core.scheduler.Scheduler`.

        Example:
            >>> # initialize engine and add a request with request_id
            >>> request_id = str(0)
            >>> # abort the request
            >>> engine.abort_request(request_id)
        """
        self.scheduler.abort_seq_group(request_id)

    def get_model_config(self) -> ModelConfig:
        """Gets the model configuration."""
        return self.model_config

    def get_decoding_config(self) -> DecodingConfig:
        """Gets the decoding configuration."""
        return self.decoding_config

    def get_num_unfinished_requests(self) -> int:
        """Gets the number of unfinished requests."""
        return self.scheduler.get_num_unfinished_seq_groups()

    def has_unfinished_requests(self) -> bool:
        """Returns True if there are unfinished requests."""
        return self.scheduler.has_unfinished_seqs()

    def _process_sequence_group_outputs(
        self,
        seq_group: SequenceGroup,
        outputs: List[EmbeddingSequenceGroupOutput],
    ) -> None:
        seq_group.embeddings = outputs[0].embeddings

        for seq in seq_group.get_seqs():
            seq.status = SequenceStatus.FINISHED_STOPPED

        return

    def _process_model_outputs(
        self,
        output: GenericSequence[Union[SamplerOutput, PoolerOutput]],
        scheduled_seq_groups: List[ScheduledSequenceGroup],
        ignored_seq_groups: List[SequenceGroup],
        seq_group_metadata_list: List[SequenceGroupMetadata],
    ) -> List[Union[RequestOutput, EmbeddingRequestOutput]]:
        """Apply the model output to the sequences in the scheduled seq groups.

        Returns RequestOutputs that can be returned to the client.
        """

        now = time.time()

        # Organize outputs by [sequence group][step] instead of
        # [step][sequence group].
        output_by_sequence_group = create_output_by_sequence_group(
            output, num_seq_groups=len(scheduled_seq_groups))

        # Update the scheduled sequence groups with the model outputs.
        for scheduled_seq_group, outputs, seq_group_meta in zip(
                scheduled_seq_groups, output_by_sequence_group,
                seq_group_metadata_list):
            seq_group = scheduled_seq_group.seq_group
            seq_group.update_num_computed_tokens(
                scheduled_seq_group.token_chunk_size)
            if self.model_config.embedding_mode:
                self._process_sequence_group_outputs(seq_group, outputs)
                continue

            self.output_processor.process_prompt_logprob(seq_group, outputs)
            if seq_group_meta.do_sample:
                self.output_processor.process_outputs(seq_group, outputs)

        # Free the finished sequence groups.
        self.scheduler.free_finished_seq_groups()

        # Create the outputs.
        request_outputs: List[Union[RequestOutput,
                                    EmbeddingRequestOutput]] = []
        for scheduled_seq_group in scheduled_seq_groups:
            seq_group = scheduled_seq_group.seq_group
            seq_group.maybe_set_first_token_time(now)
            request_output = RequestOutputFactory.create(seq_group)
            request_outputs.append(request_output)
        for seq_group in ignored_seq_groups:
            request_output = RequestOutputFactory.create(seq_group)
            request_outputs.append(request_output)
        return request_outputs

    def step(self) -> List[Union[RequestOutput, EmbeddingRequestOutput]]:
        """Performs one decoding iteration and returns newly generated results.

        .. figure:: https://i.imgur.com/sv2HssD.png
            :alt: Overview of the step function
            :align: center

            Overview of the step function.

        Details:
            - Step 1: Schedules the sequences to be executed in the next
              iteration and the token blocks to be swapped in/out/copy.

                - Depending on the scheduling policy,
                  sequences may be `preempted/reordered`.
                - A Sequence Group (SG) refer to a group of sequences
                  that are generated from the same prompt.

            - Step 2: Calls the distributed executor to execute the model.
            - Step 3: Processes the model output. This mainly includes:

                - Decodes the relevant outputs.
                - Updates the scheduled sequence groups with model outputs
                  based on its `sampling parameters` (`use_beam_search` or not).
                - Frees the finished sequence groups.

            - Finally, it creates and returns the newly generated results.

        Example:
            >>> # Please see the example/ folder for more detailed examples.
            >>>
            >>> # initialize engine and request arguments
            >>> engine = LLMEngine.from_engine_args(engine_args)
            >>> example_inputs = [(0, "What is LLM?",
            >>>    SamplingParams(temperature=0.0))]
            >>>
            >>> # Start the engine with an event loop
            >>> while True:
            >>>     if example_inputs:
            >>>         req_id, prompt, sampling_params = example_inputs.pop(0)
            >>>         engine.add_request(str(req_id),prompt,sampling_params)
            >>>
            >>>     # continue the request processing
            >>>     request_outputs = engine.step()
            >>>     for request_output in request_outputs:
            >>>         if request_output.finished:
            >>>             # return or show the request output
            >>>
            >>>     if not (engine.has_unfinished_requests() or example_inputs):
            >>>         break
        """
        seq_group_metadata_list, scheduler_outputs = self.scheduler.schedule()

        if not scheduler_outputs.is_empty():
            execute_model_req = ExecuteModelRequest(
                seq_group_metadata_list=seq_group_metadata_list,
                blocks_to_swap_in=scheduler_outputs.blocks_to_swap_in,
                blocks_to_swap_out=scheduler_outputs.blocks_to_swap_out,
                blocks_to_copy=scheduler_outputs.blocks_to_copy,
                num_lookahead_slots=scheduler_outputs.num_lookahead_slots,
                running_queue_size=scheduler_outputs.running_queue_size,
            )
            output = self.model_executor.execute_model(
                execute_model_req=execute_model_req)
        else:
            output = []

        request_outputs = self._process_model_outputs(
            output, scheduler_outputs.scheduled_seq_groups,
            scheduler_outputs.ignored_seq_groups, seq_group_metadata_list)

        # Log stats.
        self.do_log_stats(scheduler_outputs, output)

        # Tracing
        self.do_tracing(scheduler_outputs)

        if not request_outputs:
            # Stop the execute model loop in parallel workers until there are
            # more requests to process. This avoids waiting indefinitely in
            # torch.distributed ops which may otherwise timeout, and unblocks
            # the RPC thread in the workers so that they can process any other
            # queued control plane messages, such as add/remove lora adapters.
            self.model_executor.stop_remote_worker_execution_loop()

        return request_outputs

    def do_log_stats(
            self,
            scheduler_outputs: Optional[SchedulerOutputs] = None,
            model_output: Optional[List[SamplerOutput]] = None) -> None:
        """Forced log when no requests active."""
        if self.log_stats:
            self.stat_logger.log(
                self._get_stats(scheduler_outputs, model_output))

    def _get_stats(
            self,
            scheduler_outputs: Optional[SchedulerOutputs],
            model_output: Optional[List[SamplerOutput]] = None) -> Stats:
        """Get Stats to be Logged to Prometheus.

        Args:
            scheduler_outputs: Optional, used to populate metrics related to
                the scheduled batch,
            model_output: Optional, used to emit speculative decoding metrics
                which are created by the workers.
        """
        now = time.time()

        # System State
        #   Scheduler State
        num_running_sys = len(self.scheduler.running)
        num_swapped_sys = len(self.scheduler.swapped)
        num_waiting_sys = len(self.scheduler.waiting)

        # KV Cache Usage in %
        num_total_gpu = self.cache_config.num_gpu_blocks
        gpu_cache_usage_sys = 0.
        if num_total_gpu is not None:
            num_free_gpu = self.scheduler.block_manager.get_num_free_gpu_blocks(
            )
            gpu_cache_usage_sys = 1.0 - (num_free_gpu / num_total_gpu)

        num_total_cpu = self.cache_config.num_cpu_blocks
        cpu_cache_usage_sys = 0.
        if num_total_cpu is not None and num_total_cpu > 0:
            num_free_cpu = self.scheduler.block_manager.get_num_free_cpu_blocks(
            )
            cpu_cache_usage_sys = 1.0 - (num_free_cpu / num_total_cpu)

        # Iteration stats
        num_prompt_tokens_iter = 0
        num_generation_tokens_iter = 0
        time_to_first_tokens_iter: List[float] = []
        time_per_output_tokens_iter: List[float] = []
        num_preemption_iter = (0 if scheduler_outputs is None else
                               scheduler_outputs.preempted)

        # Request stats
        #   Latency
        time_e2e_requests: List[float] = []
        #   Metadata
        num_prompt_tokens_requests: List[int] = []
        num_generation_tokens_requests: List[int] = []
        best_of_requests: List[int] = []
        n_requests: List[int] = []
        finished_reason_requests: List[str] = []

        # NOTE: This loop assumes prefill seq_groups are before
        # decode seq_groups in scheduled_seq_groups.
        if scheduler_outputs is not None:
            num_generation_tokens_from_prefill_groups = 0.
            # NOTE: if scheduler_outputs.num_prefill_groups > 0 and
            # the len of scheduler_outputs.scheduled_seq_groups is !=
            # scheduler_outputs.num_prefill_groups, this means that
            # chunked prefills have been detected.

            for idx, scheduled_seq_group in enumerate(
                    scheduler_outputs.scheduled_seq_groups):
                group_was_prefill = idx < scheduler_outputs.num_prefill_groups
                seq_group = scheduled_seq_group.seq_group

                # NOTE: a seq_group that completed all of its prefill tokens
                # in the last iteration will have seq_group.is_prefill() = False
                # with group_was_prefill = True
                if group_was_prefill:
                    # Number of prompt tokens.
                    num_prompt_tokens_iter += (
                        scheduled_seq_group.token_chunk_size)

                    # If the seq_group just finished the prefill state
                    # get TTFT.
                    if not seq_group.is_prefill():
                        latency = seq_group.get_last_latency(now)
                        time_to_first_tokens_iter.append(latency)

                        # One generation token per finished prefill.
                        num_generation_tokens_from_prefill_groups += (
                            seq_group.num_seqs())
                else:
                    # TPOTs.
                    latency = seq_group.get_last_latency(now)
                    time_per_output_tokens_iter.append(latency)

                # Because of chunked prefill, we can have a single sequence
                # group that does multiple prompt_runs. To prevent logging
                # the same metadata more than once per request, we standardize
                # on logging request level information for finished requests,
                # which can only happen once.
                if seq_group.is_finished():
                    # Latency timings
                    time_e2e_requests.append(now -
                                             seq_group.metrics.arrival_time)

                    # Metadata
                    num_prompt_tokens_requests.append(
                        len(seq_group.prompt_token_ids))
                    num_generation_tokens_requests.extend([
                        seq.get_output_len()
                        for seq in seq_group.get_finished_seqs()
                    ])
                    if seq_group.sampling_params is not None:
                        best_of_requests.append(
                            seq_group.sampling_params.best_of)
                        n_requests.append(seq_group.sampling_params.n)
                    finished_reason_requests.extend([
                        SequenceStatus.get_finished_reason(seq.status)
                        for seq in seq_group.get_finished_seqs()
                    ])

            # Number of generation tokens.
            #   num_batched_tokens equals the number of prompt_tokens plus the
            #   number of decode_tokens in a single iteration. So,
            #   num_generation_tokens = num_batched_tokens - num_prompt_tokens
            #   + num_generation_tokens_from_prefill_groups (since we generate
            #   one token on prefills on iters where the prefill finishes).
            num_generation_tokens_iter = (
                scheduler_outputs.num_batched_tokens - num_prompt_tokens_iter +
                num_generation_tokens_from_prefill_groups)

        # Spec decode, if enabled, emits specialized metrics from the worker in
        # sampler output.
        if model_output and (model_output[0].spec_decode_worker_metrics
                             is not None):
            spec_decode_metrics = model_output[0].spec_decode_worker_metrics
        else:
            spec_decode_metrics = None

        return Stats(
            now=now,
            # System stats
            #   Scheduler State
            num_running_sys=num_running_sys,
            num_swapped_sys=num_swapped_sys,
            num_waiting_sys=num_waiting_sys,
            #   KV Cache Usage in %
            gpu_cache_usage_sys=gpu_cache_usage_sys,
            cpu_cache_usage_sys=cpu_cache_usage_sys,

            # Iteration stats
            num_prompt_tokens_iter=num_prompt_tokens_iter,
            num_generation_tokens_iter=num_generation_tokens_iter,
            time_to_first_tokens_iter=time_to_first_tokens_iter,
            time_per_output_tokens_iter=time_per_output_tokens_iter,
            spec_decode_metrics=spec_decode_metrics,
            num_preemption_iter=num_preemption_iter,

            # Request stats
            #   Latency
            time_e2e_requests=time_e2e_requests,
            #   Metadata
            num_prompt_tokens_requests=num_prompt_tokens_requests,
            num_generation_tokens_requests=num_generation_tokens_requests,
            best_of_requests=best_of_requests,
            n_requests=n_requests,
            finished_reason_requests=finished_reason_requests,
        )

    def add_lora(self, lora_request: LoRARequest) -> bool:
        return self.model_executor.add_lora(lora_request)

    def remove_lora(self, lora_id: int) -> bool:
        return self.model_executor.remove_lora(lora_id)

    def list_loras(self) -> Set[int]:
        return self.model_executor.list_loras()

    def pin_lora(self, lora_id: int) -> bool:
        return self.model_executor.pin_lora(lora_id)

    def check_health(self) -> None:
        self.model_executor.check_health()

    def is_tracing_enabled(self) -> bool:
        return self.tracer is not None

    def do_tracing(self, scheduler_outputs: SchedulerOutputs) -> None:
        if self.tracer is None:
            return

        for scheduled_seq_group in scheduler_outputs.scheduled_seq_groups:
            seq_group = scheduled_seq_group.seq_group
            if seq_group.is_finished():
                self.create_trace_span(seq_group)

    def create_trace_span(self, seq_group: SequenceGroup) -> None:
        if self.tracer is None or seq_group.sampling_params is None:
            return
        arrival_time_nano_seconds = int(seq_group.metrics.arrival_time * 1e9)

        trace_context = extract_trace_context(seq_group.trace_headers)

        with self.tracer.start_as_current_span(
                "llm_request",
                kind=SpanKind.SERVER,
                context=trace_context,
                start_time=arrival_time_nano_seconds) as seq_span:
            metrics = seq_group.metrics
            ttft = metrics.first_token_time - metrics.arrival_time
            e2e_time = metrics.finished_time - metrics.arrival_time
            # attribute names are based on
            # https://github.com/open-telemetry/semantic-conventions/blob/main/docs/gen-ai/llm-spans.md
            seq_span.set_attribute(SpanAttributes.LLM_RESPONSE_MODEL,
                                   self.model_config.model)
            seq_span.set_attribute(SpanAttributes.LLM_REQUEST_ID,
                                   seq_group.request_id)
            seq_span.set_attribute(SpanAttributes.LLM_REQUEST_TEMPERATURE,
                                   seq_group.sampling_params.temperature)
            seq_span.set_attribute(SpanAttributes.LLM_REQUEST_TOP_P,
                                   seq_group.sampling_params.top_p)
            seq_span.set_attribute(SpanAttributes.LLM_REQUEST_MAX_TOKENS,
                                   seq_group.sampling_params.max_tokens)
            seq_span.set_attribute(SpanAttributes.LLM_REQUEST_BEST_OF,
                                   seq_group.sampling_params.best_of)
            seq_span.set_attribute(SpanAttributes.LLM_REQUEST_N,
                                   seq_group.sampling_params.n)
            seq_span.set_attribute(SpanAttributes.LLM_USAGE_NUM_SEQUENCES,
                                   seq_group.num_seqs())
            seq_span.set_attribute(SpanAttributes.LLM_USAGE_PROMPT_TOKENS,
                                   len(seq_group.prompt_token_ids))
            seq_span.set_attribute(
                SpanAttributes.LLM_USAGE_COMPLETION_TOKENS,
                sum([
                    seq.get_output_len()
                    for seq in seq_group.get_finished_seqs()
                ]))
            seq_span.set_attribute(SpanAttributes.LLM_LATENCY_TIME_IN_QUEUE,
                                   metrics.time_in_queue)
            seq_span.set_attribute(
                SpanAttributes.LLM_LATENCY_TIME_TO_FIRST_TOKEN, ttft)
            seq_span.set_attribute(SpanAttributes.LLM_LATENCY_E2E, e2e_time)<|MERGE_RESOLUTION|>--- conflicted
+++ resolved
@@ -7,16 +7,10 @@
 from transformers import GenerationConfig, PreTrainedTokenizer
 
 from vllm.config import (CacheConfig, DecodingConfig, DeviceConfig, LoadConfig,
-<<<<<<< HEAD
-                         LoRAConfig, ModelConfig, ParallelConfig,
-                         SchedulerConfig, SpeculativeConfig,
+                         LoRAConfig, ModelConfig, ObservabilityConfig,
+                         ParallelConfig, SchedulerConfig, SpeculativeConfig,
                          VisionLanguageConfig, ControlVectorConfig)
 from vllm.control_vectors.request import ControlVectorRequest
-=======
-                         LoRAConfig, ModelConfig, ObservabilityConfig,
-                         ParallelConfig, SchedulerConfig, SpeculativeConfig,
-                         VisionLanguageConfig)
->>>>>>> 5d4d9053
 from vllm.core.scheduler import (ScheduledSequenceGroup, Scheduler,
                                  SchedulerOutputs)
 from vllm.engine.arg_utils import EngineArgs
@@ -163,11 +157,8 @@
         vision_language_config: Optional[VisionLanguageConfig],
         speculative_config: Optional[SpeculativeConfig],
         decoding_config: Optional[DecodingConfig],
-<<<<<<< HEAD
         control_vector_config: Optional[ControlVectorConfig],
-=======
         observability_config: Optional[ObservabilityConfig],
->>>>>>> 5d4d9053
         executor_class: Type[ExecutorBase],
         log_stats: bool,
         usage_context: UsageContext = UsageContext.ENGINE_CONTEXT,
@@ -470,11 +461,8 @@
         params: Union[SamplingParams, PoolingParams],
         arrival_time: float,
         lora_request: Optional[LoRARequest],
-<<<<<<< HEAD
         control_vector_request: Optional[ControlVectorRequest]
-=======
         trace_headers: Optional[Dict[str, str]] = None,
->>>>>>> 5d4d9053
     ) -> None:
         # Create the sequences.
         block_size = self.cache_config.block_size
@@ -492,11 +480,8 @@
                 params,
                 arrival_time=arrival_time,
                 lora_request=lora_request,
-<<<<<<< HEAD
                 control_vector_request=control_vector_request
-=======
                 trace_headers=trace_headers,
->>>>>>> 5d4d9053
             )
         elif isinstance(params, PoolingParams):
             seq_group = self._create_sequence_group_with_pooling(
@@ -543,11 +528,8 @@
         params: Union[SamplingParams, PoolingParams],
         arrival_time: Optional[float] = None,
         lora_request: Optional[LoRARequest] = None,
-<<<<<<< HEAD
         control_vector_request: Optional[ControlVectorRequest] = None,
-=======
         trace_headers: Optional[Dict[str, str]] = None,
->>>>>>> 5d4d9053
     ) -> None:
         """Add a request to the engine's request pool.
 
@@ -607,11 +589,8 @@
             params=params,
             arrival_time=arrival_time,
             lora_request=lora_request,
-<<<<<<< HEAD
             control_vector_request=control_vector_request
-=======
             trace_headers=trace_headers,
->>>>>>> 5d4d9053
         )
 
     def _create_sequence_group_with_sampling(
@@ -621,11 +600,8 @@
         sampling_params: SamplingParams,
         arrival_time: float,
         lora_request: Optional[LoRARequest],
-<<<<<<< HEAD
         control_vector_request: Optional[ControlVectorRequest]
-=======
         trace_headers: Optional[Dict[str, str]] = None,
->>>>>>> 5d4d9053
     ) -> SequenceGroup:
         """Creates a SequenceGroup with SamplingParams."""
         max_logprobs = self.get_model_config().max_logprobs
@@ -647,14 +623,6 @@
             self.generation_config_fields)
 
         # Create the sequence group.
-<<<<<<< HEAD
-        seq_group = SequenceGroup(request_id=request_id,
-                                  seqs=[seq],
-                                  arrival_time=arrival_time,
-                                  sampling_params=sampling_params,
-                                  lora_request=lora_request,
-                                  control_vector_request=control_vector_request)
-=======
         seq_group = SequenceGroup(
             request_id=request_id,
             seqs=[seq],
@@ -662,8 +630,8 @@
             sampling_params=sampling_params,
             lora_request=lora_request,
             trace_headers=trace_headers,
+            control_vector_request=control_vector_request
         )
->>>>>>> 5d4d9053
 
         return seq_group
 
