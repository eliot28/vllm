import asyncio
import time
from functools import partial
from typing import (AsyncIterator, Callable, Dict, Iterable, List, Optional,
                    Set, Tuple, Type, Union)

from transformers import PreTrainedTokenizer

import vllm.envs as envs
from vllm.config import DecodingConfig, ModelConfig
from vllm.core.scheduler import SchedulerOutputs
from vllm.engine.arg_utils import AsyncEngineArgs
from vllm.engine.async_timeout import asyncio_timeout
from vllm.engine.llm_engine import LLMEngine
from vllm.executor.ray_utils import initialize_ray_cluster, ray
from vllm.inputs import LLMInputs, PromptInputs
from vllm.logger import init_logger
from vllm.lora.request import LoRARequest
from vllm.outputs import EmbeddingRequestOutput, RequestOutput
from vllm.pooling_params import PoolingParams
from vllm.prompt_adapter.request import PromptAdapterRequest
from vllm.sampling_params import SamplingParams
from vllm.sequence import ExecuteModelRequest, SamplerOutput
from vllm.usage.usage_lib import UsageContext

logger = init_logger(__name__)
ENGINE_ITERATION_TIMEOUT_S = envs.VLLM_ENGINE_ITERATION_TIMEOUT_S


class AsyncEngineDeadError(RuntimeError):
    pass


def _log_task_completion(task: asyncio.Task,
                         error_callback: Callable[[Exception], None]) -> None:
    """This function is only intended for the `engine.run_engine_loop()` task.

    In particular, that task runs a `while True` loop that can only exit if
    there is an exception.
    """

    exception = None
    try:
        return_value = task.result()
        raise AssertionError(
            f"The engine background task should never finish without an "
            f"exception. {return_value}")
    except asyncio.exceptions.CancelledError:
        # We assume that if the task is cancelled, we are gracefully shutting
        # down. This should only happen on program exit.
        logger.info("Engine is gracefully shutting down.")
    except Exception as e:
        exception = e
        logger.error("Engine background task failed", exc_info=e)
        error_callback(exception)
        raise AsyncEngineDeadError(
            "Task finished unexpectedly. This should never happen! "
            "Please open an issue on Github. See stack trace above for the"
            "actual cause.") from e


class AsyncStream:
    """A stream of RequestOutputs or EmbeddingRequestOutputs for a request
    that can be iterated over asynchronously."""

    def __init__(self, request_id: str) -> None:
        self.request_id = request_id
        self._queue: asyncio.Queue = asyncio.Queue()
        self._finished = False

    def put(self, item: Union[RequestOutput, EmbeddingRequestOutput,
                              Exception]) -> None:
        if self._finished:
            return
        self._queue.put_nowait(item)

    def finish(self) -> None:
        self._queue.put_nowait(StopAsyncIteration())
        self._finished = True

    @property
    def finished(self) -> bool:
        return self._finished

    def __aiter__(self):
        return self

    async def __anext__(self) -> Union[RequestOutput, EmbeddingRequestOutput]:
        result = await self._queue.get()
        if isinstance(result, Exception):
            raise result
        return result


class RequestTracker:
    """Synchronous abstraction for tracking requests."""

    def __init__(self) -> None:
        self._request_streams: Dict[str, AsyncStream] = {}
        self._finished_requests: asyncio.Queue[str] = asyncio.Queue()
        self._new_requests: asyncio.Queue[Tuple[AsyncStream,
                                                dict]] = asyncio.Queue()
        self.new_requests_event = asyncio.Event()

    def __contains__(self, item):
        return item in self._request_streams

    def __len__(self) -> int:
        return len(self._request_streams)

    def propagate_exception(self,
                            exc: Exception,
                            request_id: Optional[str] = None) -> None:
        """Propagate an exception to request streams
        (all if request_id is None)."""
        if request_id is not None:
            self._request_streams[request_id].put(exc)
            self.abort_request(request_id)
        else:
            for rid, stream in self._request_streams.items():
                stream.put(exc)
                self.abort_request(rid)

    def process_request_output(self,
                               request_output: Union[RequestOutput,
                                                     EmbeddingRequestOutput],
                               *,
                               verbose: bool = False) -> None:
        """Process a request output from the engine."""
        request_id = request_output.request_id

        self._request_streams[request_id].put(request_output)
        if request_output.finished:
            if verbose:
                logger.info("Finished request %s.", request_id)
            self.abort_request(request_id)

    def process_exception(self,
                          request_id: str,
                          exception: Exception,
                          *,
                          verbose: bool = False) -> None:
        """Propagate an exception from the engine."""
        self._request_streams[request_id].put(exception)
        if verbose:
            logger.info("Finished request %s.", request_id)
        self.abort_request(request_id)

    def add_request(self, request_id: str,
                    **engine_add_request_kwargs) -> AsyncStream:
        """Add a request to be sent to the engine on the next background
        loop iteration."""
        if request_id in self._request_streams:
            raise KeyError(f"Request {request_id} already exists.")

        stream = AsyncStream(request_id)
        self._new_requests.put_nowait((stream, {
            "request_id": request_id,
            **engine_add_request_kwargs
        }))

        self.new_requests_event.set()

        return stream

    def abort_request(self, request_id: str, *, verbose: bool = False) -> None:
        """Abort a request during next background loop iteration."""
        if verbose:
            logger.info("Aborted request %s.", request_id)

        self._finished_requests.put_nowait(request_id)

        if request_id not in self._request_streams or self._request_streams[
                request_id].finished:
            # The request has already finished or been aborted.
            return

        self._request_streams[request_id].finish()

    def get_new_and_finished_requests(self) -> Tuple[List[Dict], Set[str]]:
        """Get the new requests and finished requests to be
        sent to the engine."""
        new_requests: List[Dict] = []
        finished_requests: Set[str] = set()

        while not self._finished_requests.empty():
            request_id = self._finished_requests.get_nowait()
            finished_requests.add(request_id)
            self._request_streams.pop(request_id, None)

        while not self._new_requests.empty():
            stream, new_request = self._new_requests.get_nowait()
            if stream.request_id in finished_requests:
                # The request has already been aborted.
                stream.finish()
                continue
            self._request_streams[stream.request_id] = stream
            new_requests.append(new_request)

        return new_requests, finished_requests

    async def wait_for_new_requests(self):
        if not self.has_new_requests():
            await self.new_requests_event.wait()
        self.new_requests_event.clear()

    def has_new_requests(self):
        return not self._new_requests.empty()


class _AsyncLLMEngine(LLMEngine):
    """Extension of LLMEngine to add async methods."""

    async def step_async(
        self, virtual_engine: int
    ) -> List[Union[RequestOutput, EmbeddingRequestOutput]]:
        """Performs one decoding iteration and returns newly generated results.
        The workers are ran asynchronously if possible.

        This function performs one decoding iteration of the engine. It first
        schedules the sequences to be executed in the next iteration and the
        token blocks to be swapped in/out/copy. Then, it executes the model
        and updates the scheduler with the model outputs. Finally, it decodes
        the sequences and returns the newly generated results.
        """
        seq_group_metadata_list, scheduler_outputs = self.scheduler[
            virtual_engine].schedule()
        finished_requests_ids = self.scheduler[
            virtual_engine].get_and_reset_finished_requests_ids()

        if not scheduler_outputs.is_empty():
            # Execute the model.
            execute_model_req = ExecuteModelRequest(
                seq_group_metadata_list=seq_group_metadata_list,
                blocks_to_swap_in=scheduler_outputs.blocks_to_swap_in,
                blocks_to_swap_out=scheduler_outputs.blocks_to_swap_out,
                blocks_to_copy=scheduler_outputs.blocks_to_copy,
                virtual_engine=virtual_engine,
                num_lookahead_slots=scheduler_outputs.num_lookahead_slots,
                running_queue_size=scheduler_outputs.running_queue_size,
                finished_requests_ids=finished_requests_ids)
            output = await self.model_executor.execute_model_async(
                execute_model_req)
        else:
            output = []

        request_outputs = self._process_model_outputs(
            output, scheduler_outputs.scheduled_seq_groups,
            scheduler_outputs.ignored_seq_groups, seq_group_metadata_list)

        # Log stats.
        self.do_log_stats(scheduler_outputs, output)

        # Tracing
        self.do_tracing(scheduler_outputs)

        return request_outputs

    async def stop_remote_worker_execution_loop_async(self) -> None:
        """Stop the remote worker execution loop."""
        await self.model_executor.stop_remote_worker_execution_loop_async()

    async def process_model_inputs_async(
        self,
        request_id: str,
        inputs: PromptInputs,
        lora_request: Optional[LoRARequest] = None,
        prompt_adapter_request: Optional[PromptAdapterRequest] = None,
    ) -> LLMInputs:
        if isinstance(inputs, str):
            inputs = {"prompt": inputs}

        if "prompt_token_ids" not in inputs:
            tokenizer = self.get_tokenizer_group("prompts must be None if "
                                                 "skip_tokenizer_init is True")

            prompt_token_ids = await tokenizer.encode_async(
                request_id=request_id,
                prompt=inputs["prompt"],
                lora_request=lora_request)
        else:
            prompt_token_ids = inputs["prompt_token_ids"]

<<<<<<< HEAD
=======
        if prompt_adapter_request:
            prompt_token_ids = [
                0
            ] * prompt_adapter_request.prompt_adapter_num_virtual_tokens + \
                prompt_token_ids

>>>>>>> 8a924d22
        llm_inputs = LLMInputs(prompt_token_ids=prompt_token_ids,
                               prompt=inputs.get("prompt"),
                               multi_modal_data=inputs.get("multi_modal_data"))

        return self.input_processor(llm_inputs)

    async def add_request_async(
            self,
            request_id: str,
            inputs: PromptInputs,
            params: Union[SamplingParams, PoolingParams],
            arrival_time: Optional[float] = None,
            lora_request: Optional[LoRARequest] = None,
            trace_headers: Optional[Dict[str, str]] = None,
            prompt_adapter_request: Optional[PromptAdapterRequest] = None
    ) -> None:
        if lora_request is not None and not self.lora_config:
            raise ValueError(f"Got lora_request {lora_request} but LoRA is "
                             "not enabled!")
        if arrival_time is None:
            arrival_time = time.time()

        processed_inputs = await self.process_model_inputs_async(
            request_id=request_id,
            inputs=inputs,
            lora_request=lora_request,
            prompt_adapter_request=prompt_adapter_request)

        self._add_processed_request(
            request_id=request_id,
            processed_inputs=processed_inputs,
            params=params,
            arrival_time=arrival_time,
            lora_request=lora_request,
            prompt_adapter_request=prompt_adapter_request,
            trace_headers=trace_headers,
        )

    async def check_health_async(self) -> None:
        if self.tokenizer:
            self.tokenizer.check_health()
        self.model_executor.check_health()


class AsyncLLMEngine:
    """An asynchronous wrapper for :class:`LLMEngine`.

    This class is used to wrap the :class:`LLMEngine` class to make it
    asynchronous. It uses asyncio to create a background loop that keeps
    processing incoming requests. The :class:`LLMEngine` is kicked by the
    generate method when there are requests in the waiting queue. The generate
    method yields the outputs from the :class:`LLMEngine` to the caller.

    Args:
        worker_use_ray: Whether to use Ray for model workers. Required for
            distributed execution. Should be the same as
            `parallel_config.worker_use_ray`.
        engine_use_ray: Whether to make LLMEngine a Ray actor. If so, the
            async frontend will be executed in a separate process as the
            model workers.
        log_requests: Whether to log the requests.
        max_log_len: Maximum number of prompt characters or prompt ID numbers
            being printed in log.
        start_engine_loop: If True, the background task to run the engine
            will be automatically started in the generate call.
        *args: Arguments for :class:`LLMEngine`.
        **kwargs: Arguments for :class:`LLMEngine`.
    """

    _engine_class: Type[_AsyncLLMEngine] = _AsyncLLMEngine

    def __init__(self,
                 worker_use_ray: bool,
                 engine_use_ray: bool,
                 *args,
                 log_requests: bool = True,
                 max_log_len: Optional[int] = None,
                 start_engine_loop: bool = True,
                 **kwargs) -> None:
        self.worker_use_ray = worker_use_ray
        self.engine_use_ray = engine_use_ray
        self.log_requests = log_requests
        self.max_log_len = max_log_len
        self.engine = self._init_engine(*args, **kwargs)

        self.background_loop: Optional[asyncio.Future] = None
        # We need to keep a reference to unshielded
        # task as well to prevent it from being garbage
        # collected
        self._background_loop_unshielded: Optional[asyncio.Task] = None
        self.start_engine_loop = start_engine_loop
        self._errored_with: Optional[BaseException] = None

        # Lazy initialized fields
        self._request_tracker: RequestTracker

    @classmethod
    def from_engine_args(
        cls,
        engine_args: AsyncEngineArgs,
        start_engine_loop: bool = True,
        usage_context: UsageContext = UsageContext.ENGINE_CONTEXT,
    ) -> "AsyncLLMEngine":
        """Creates an async LLM engine from the engine arguments."""
        # Create the engine configs.
        engine_config = engine_args.create_engine_config()

        if engine_args.engine_use_ray:
            from vllm.executor import ray_utils
            ray_utils.assert_ray_available()

        distributed_executor_backend = (
            engine_config.parallel_config.distributed_executor_backend)

        if engine_config.device_config.device_type == "neuron":
            from vllm.executor.neuron_executor import NeuronExecutorAsync
            executor_class = NeuronExecutorAsync
        elif engine_config.device_config.device_type == "tpu":
            from vllm.executor.tpu_executor import TPUExecutorAsync
            executor_class = TPUExecutorAsync
        elif engine_config.device_config.device_type == "cpu":
            assert distributed_executor_backend is None, (
                "Distributed execution is not supported with the CPU backend.")
            from vllm.executor.cpu_executor import CPUExecutorAsync
            executor_class = CPUExecutorAsync
        elif engine_config.device_config.device_type == "openvino":
            assert distributed_executor_backend is None, (
                "Distributed execution is not supported with "
                "the OpenVINO backend.")
            from vllm.executor.openvino_executor import OpenVINOExecutorAsync
            executor_class = OpenVINOExecutorAsync
        elif engine_config.device_config.device_type == "xpu":
            if distributed_executor_backend is None:
                from vllm.executor.xpu_executor import XPUExecutorAsync
                executor_class = XPUExecutorAsync
            elif distributed_executor_backend == "ray":
                initialize_ray_cluster(engine_config.parallel_config)
                from vllm.executor.ray_xpu_executor import RayXPUExecutorAsync
                executor_class = RayXPUExecutorAsync
            else:
                raise RuntimeError(
                    "Not supported distributed execution model on XPU device.")
        elif distributed_executor_backend == "ray":
            initialize_ray_cluster(engine_config.parallel_config)
            from vllm.executor.ray_gpu_executor import RayGPUExecutorAsync
            executor_class = RayGPUExecutorAsync
        elif distributed_executor_backend == "mp":
            from vllm.executor.multiproc_gpu_executor import (
                MultiprocessingGPUExecutorAsync)
            executor_class = MultiprocessingGPUExecutorAsync
        else:
            from vllm.executor.gpu_executor import GPUExecutorAsync
            executor_class = GPUExecutorAsync
        # Create the async LLM engine.
        engine = cls(
            distributed_executor_backend == "ray",
            engine_args.engine_use_ray,
            **engine_config.to_dict(),
            executor_class=executor_class,
            log_requests=not engine_args.disable_log_requests,
            log_stats=not engine_args.disable_log_stats,
            max_log_len=engine_args.max_log_len,
            start_engine_loop=start_engine_loop,
            usage_context=usage_context,
        )
        return engine

    @property
    def is_running(self) -> bool:
        return (self.background_loop is not None
                and self._background_loop_unshielded is not None
                and not self._background_loop_unshielded.done())

    @property
    def is_stopped(self) -> bool:
        return self.errored or (self.background_loop is not None and
                                self._background_loop_unshielded is not None
                                and self._background_loop_unshielded.done())

    @property
    def errored(self) -> bool:
        return self._errored_with is not None

    def set_errored(self, exc: Exception) -> None:
        self._errored_with = exc

    def _error_callback(self, exc: Exception) -> None:
        self.set_errored(exc)
        self._request_tracker.propagate_exception(exc)

    async def get_tokenizer(self) -> "PreTrainedTokenizer":
        if self.engine_use_ray:
            return await self.engine.get_tokenizer.remote()  # type: ignore
        else:
            return self.engine.get_tokenizer()

    def start_background_loop(self) -> None:
        """Start the background loop."""
        if self.errored:
            raise AsyncEngineDeadError(
                "Background loop has errored already.") from self._errored_with
        if self.is_running:
            raise RuntimeError("Background loop is already running.")
        # Initialize the RequestTracker here so it uses the right event loop.
        self._request_tracker = RequestTracker()

        self._background_loop_unshielded = asyncio.get_event_loop(
        ).create_task(self.run_engine_loop())
        self._background_loop_unshielded.add_done_callback(
            partial(_log_task_completion, error_callback=self._error_callback))
        self.background_loop = asyncio.shield(self._background_loop_unshielded)

    def _init_engine(self, *args,
                     **kwargs) -> Union[_AsyncLLMEngine, "ray.ObjectRef"]:
        if not self.engine_use_ray:
            engine_class = self._engine_class
        elif self.worker_use_ray:
            engine_class = ray.remote(num_cpus=0)(self._engine_class).remote
        else:
            # FIXME(woosuk): This is a bit hacky. Be careful when changing the
            # order of the arguments.
            cache_config = kwargs["cache_config"]
            parallel_config = kwargs["parallel_config"]
            if (parallel_config.tensor_parallel_size == 1
                    and parallel_config.pipeline_parallel_size == 1):
                num_gpus = cache_config.gpu_memory_utilization
            else:
                num_gpus = 1
            engine_class = ray.remote(num_gpus=num_gpus)(
                self._engine_class).remote
        return engine_class(*args, **kwargs)

    async def engine_step(self, virtual_engine: int) -> bool:
        """Kick the engine to process the waiting requests.

        Returns True if there are in-progress requests."""

        new_requests, finished_requests = (
            self._request_tracker.get_new_and_finished_requests())

        for new_request in new_requests:
            # Add the request into the vLLM engine's waiting queue.
            # TODO: Maybe add add_request_batch to reduce Ray overhead
            try:
                if self.engine_use_ray:
                    await self.engine.add_request.remote(  # type: ignore
                        **new_request)
                else:
                    await self.engine.add_request_async(**new_request)
            except ValueError as e:
                # TODO: use a vLLM specific error for failed validation
                self._request_tracker.process_exception(
                    new_request["request_id"],
                    e,
                    verbose=self.log_requests,
                )

        if finished_requests:
            await self._engine_abort(finished_requests)

        if self.engine_use_ray:
            request_outputs = await self.engine.step.remote()  # type: ignore
        else:
            request_outputs = await self.engine.step_async(virtual_engine)

        # Put the outputs into the corresponding streams.
        for request_output in request_outputs:
            self._request_tracker.process_request_output(
                request_output, verbose=self.log_requests)

        return len(request_outputs) > 0

    async def _engine_abort(self, request_ids: Iterable[str]):
        if self.engine_use_ray:
            await self.engine.abort_request.remote(request_ids)  # type: ignore
        else:
            self.engine.abort_request(request_ids)

    async def run_engine_loop(self):
        if self.engine_use_ray:
            pipeline_parallel_size = 1  # type: ignore
        else:
            pipeline_parallel_size = \
                self.engine.parallel_config.pipeline_parallel_size
        has_requests_in_progress = [False] * pipeline_parallel_size
        while True:
            if not any(has_requests_in_progress):
                logger.debug("Waiting for new requests...")
                # Stop the execute model loop in parallel workers until there
                # are more requests to process. This avoids waiting
                # indefinitely in torch.distributed ops which may otherwise
                # timeout, and unblocks the RPC thread in the workers so that
                # they can process any other queued control plane messages,
                # such as add/remove lora adapters.
                if self.engine_use_ray:
                    await (self.engine.stop_remote_worker_execution_loop.
                           remote()  # type: ignore
                           )
                else:
                    await self.engine.stop_remote_worker_execution_loop_async()
                await self._request_tracker.wait_for_new_requests()
                logger.debug("Got new requests!")
                requests_in_progress = [
                    asyncio.create_task(self.engine_step(ve))
                    for ve in range(pipeline_parallel_size)
                ]
                has_requests_in_progress = [True] * pipeline_parallel_size

            # Abort if iteration takes too long due to unrecoverable errors
            # (eg. NCCL timeouts).
            try:
                async with asyncio_timeout(ENGINE_ITERATION_TIMEOUT_S):
                    done, _ = await asyncio.wait(
                        requests_in_progress,
                        return_when=asyncio.FIRST_COMPLETED)
                    for _ in range(pipeline_parallel_size):
                        await asyncio.sleep(0)
                for task in done:
                    result = task.result()
                    virtual_engine = requests_in_progress.index(task)
                    if self.engine_use_ray:
                        has_unfinished_requests = (
                            await (self.engine.
                                   has_unfinished_requests_for_virtual_engine.
                                   remote(  # type: ignore
                                       virtual_engine)))
                    else:
                        has_unfinished_requests = (
                            self.engine.
                            has_unfinished_requests_for_virtual_engine(
                                virtual_engine))
                    if result or has_unfinished_requests:
                        requests_in_progress[virtual_engine] = (
                            asyncio.create_task(
                                self.engine_step(virtual_engine)))
                        has_requests_in_progress[virtual_engine] = True
                    else:
                        has_requests_in_progress[virtual_engine] = False
            except asyncio.TimeoutError as exc:
                logger.error(
                    "Engine iteration timed out. This should never happen!")
                self.set_errored(exc)
                raise
            await asyncio.sleep(0)

    async def add_request(
        self,
        request_id: str,
        inputs: PromptInputs,
        params: Union[SamplingParams, PoolingParams],
        arrival_time: Optional[float] = None,
        lora_request: Optional[LoRARequest] = None,
        trace_headers: Optional[Dict[str, str]] = None,
        prompt_adapter_request: Optional[PromptAdapterRequest] = None
    ) -> AsyncStream:
        if self.log_requests:
            if isinstance(inputs, str):
                shortened_prompt = inputs
                shortened_token_ids = None
            else:
                shortened_prompt = inputs.get("prompt")
                shortened_token_ids = inputs.get("prompt_token_ids")

            max_log_len = self.max_log_len
            if max_log_len is not None:
                if shortened_prompt is not None:
                    shortened_prompt = shortened_prompt[:max_log_len]
                if shortened_token_ids is not None:
                    shortened_token_ids = shortened_token_ids[:max_log_len]

            logger.info(
                "Received request %s: prompt: %r, "
                "params: %s, prompt_token_ids: %s, "
                "lora_request: %s.", request_id, shortened_prompt, params,
                shortened_token_ids, lora_request)

        if not self.is_running:
            if self.start_engine_loop:
                self.start_background_loop()
            else:
                raise AsyncEngineDeadError(
                    "Background loop is not running. If it was running, "
                    "inspect the output to find the stacktrace of the "
                    "error that caused the background loop to stop "
                    "(AsyncEngineDeadError).")

        if arrival_time is None:
            arrival_time = time.time()

        stream = self._request_tracker.add_request(
            request_id,
            inputs=inputs,
            params=params,
            arrival_time=arrival_time,
            lora_request=lora_request,
            trace_headers=trace_headers,
            prompt_adapter_request=prompt_adapter_request)

        return stream

    async def generate(
        self,
        inputs: PromptInputs,
        sampling_params: SamplingParams,
        request_id: str,
        lora_request: Optional[LoRARequest] = None,
        trace_headers: Optional[Dict[str, str]] = None,
        prompt_adapter_request: Optional[PromptAdapterRequest] = None
    ) -> AsyncIterator[RequestOutput]:
        """Generate outputs for a request.

        Generate outputs for a request. This method is a coroutine. It adds the
        request into the waiting queue of the LLMEngine and streams the outputs
        from the LLMEngine to the caller.

        Args:
            inputs: The inputs to the LLM. See
                :class:`~vllm.inputs.PromptInputs`
                for more details about the format of each input.
            sampling_params: The sampling parameters of the request.
            request_id: The unique id of the request.
            lora_request: LoRA request to use for generation, if any.
            trace_headers: OpenTelemetry trace headers.
            prompt_adapter_request: Prompt Adapter request to use 
                                            for generation, if any.

        Yields:
            The output `RequestOutput` objects from the LLMEngine
            for the request.

        Details:
            - If the engine is not running, start the background loop,
              which iteratively invokes
              :meth:`~vllm.engine.async_llm_engine.AsyncLLMEngine.engine_step`
              to process the waiting requests.
            - Add the request to the engine's `RequestTracker`.
              On the next background loop, this request will be sent to
              the underlying engine.
              Also, a corresponding `AsyncStream` will be created.
            - Wait for the request outputs from `AsyncStream` and yield them.

        Example:
            >>> # Please refer to entrypoints/api_server.py for
            >>> # the complete example.
            >>>
            >>> # initialize the engine and the example input
            >>> engine = AsyncLLMEngine.from_engine_args(engine_args)
            >>> example_input = {
            >>>     "prompt": "What is LLM?",
            >>>     "stream": False, # assume the non-streaming case
            >>>     "temperature": 0.0,
            >>>     "request_id": 0,
            >>> }
            >>>
            >>> # start the generation
            >>> results_generator = engine.generate(
            >>>    example_input["prompt"],
            >>>    SamplingParams(temperature=example_input["temperature"]),
            >>>    example_input["request_id"])
            >>>
            >>> # get the results
            >>> final_output = None
            >>> async for request_output in results_generator:
            >>>     if await request.is_disconnected():
            >>>         # Abort the request if the client disconnects.
            >>>         await engine.abort(request_id)
            >>>         # Return or raise an error
            >>>         ...
            >>>     final_output = request_output
            >>>
            >>> # Process and return the final output
            >>> ...
        """
        async for output in self._process_request(
                request_id,
                inputs,
                sampling_params,
                lora_request=lora_request,
                trace_headers=trace_headers,
                prompt_adapter_request=prompt_adapter_request,
        ):
            yield LLMEngine.validate_output(output, RequestOutput)

    async def encode(
        self,
        inputs: PromptInputs,
        pooling_params: PoolingParams,
        request_id: str,
        lora_request: Optional[LoRARequest] = None,
        trace_headers: Optional[Dict[str, str]] = None,
    ) -> AsyncIterator[EmbeddingRequestOutput]:
        """Generate outputs for a request from an embedding model.

        Generate outputs for a request. This method is a coroutine. It adds the
        request into the waiting queue of the LLMEngine and streams the outputs
        from the LLMEngine to the caller.

        Args:
            inputs: The inputs to the LLM. See
                :class:`~vllm.inputs.PromptInputs`
                for more details about the format of each input.
            pooling_params: The pooling parameters of the request.
            request_id: The unique id of the request.
            lora_request: LoRA request to use for generation, if any.
            trace_headers: OpenTelemetry trace headers.

        Yields:
            The output `EmbeddingRequestOutput` objects from the LLMEngine
            for the request.

        Details:
            - If the engine is not running, start the background loop,
              which iteratively invokes
              :meth:`~vllm.engine.async_llm_engine.AsyncLLMEngine.engine_step`
              to process the waiting requests.
            - Add the request to the engine's `RequestTracker`.
              On the next background loop, this request will be sent to
              the underlying engine.
              Also, a corresponding `AsyncStream` will be created.
            - Wait for the request outputs from `AsyncStream` and yield them.

        Example:
            >>> # Please refer to entrypoints/api_server.py for
            >>> # the complete example.
            >>>
            >>> # initialize the engine and the example input
            >>> engine = AsyncLLMEngine.from_engine_args(engine_args)
            >>> example_input = {
            >>>     "input": "What is LLM?",
            >>>     "request_id": 0,
            >>> }
            >>>
            >>> # start the generation
            >>> results_generator = engine.encode(
            >>>    example_input["input"],
            >>>    PoolingParams(),
            >>>    example_input["request_id"])
            >>>
            >>> # get the results
            >>> final_output = None
            >>> async for request_output in results_generator:
            >>>     if await request.is_disconnected():
            >>>         # Abort the request if the client disconnects.
            >>>         await engine.abort(request_id)
            >>>         # Return or raise an error
            >>>         ...
            >>>     final_output = request_output
            >>>
            >>> # Process and return the final output
            >>> ...
        """
        async for output in self._process_request(
                request_id,
                inputs,
                pooling_params,
                lora_request=lora_request,
                trace_headers=trace_headers,
        ):
            yield LLMEngine.validate_output(output, EmbeddingRequestOutput)

    async def _process_request(
        self,
        request_id: str,
        inputs: PromptInputs,
        params: Union[SamplingParams, PoolingParams],
        *,
        lora_request: Optional[LoRARequest] = None,
        trace_headers: Optional[Dict[str, str]] = None,
        prompt_adapter_request: Optional[PromptAdapterRequest] = None,
    ) -> AsyncIterator[Union[RequestOutput, EmbeddingRequestOutput]]:
        """Common logic to process requests with SamplingParams or
        PoolingParams."""
        arrival_time = time.time()

        stream = await self.add_request(
            request_id,
            inputs,
            params,
            arrival_time=arrival_time,
            lora_request=lora_request,
            trace_headers=trace_headers,
            prompt_adapter_request=prompt_adapter_request,
        )

        try:
            async for request_output in stream:
                yield request_output
        except (Exception, asyncio.CancelledError) as e:
            self._abort(request_id)
            raise e

    async def abort(self, request_id: str) -> None:
        """Abort a request.

        Abort a submitted request. If the request is finished or not found,
        this method will be a no-op.

        Args:
            request_id: The unique id of the request.
        """
        if not self.is_running:
            raise AsyncEngineDeadError(
                "Background loop is not running. If it was running, "
                "inspect the output to find the stacktrace of the "
                "error that caused the background loop to stop "
                "(AsyncEngineDeadError).")

        return self._abort(request_id)

    def _abort(self, request_id: str) -> None:
        """Abort a request.

        Abort a submitted request. If the request is finished or not found,
        this method will be a no-op.

        Args:
            request_id: The unique id of the request.
        """
        self._request_tracker.abort_request(request_id,
                                            verbose=self.log_requests)

    async def get_model_config(self) -> ModelConfig:
        """Get the model configuration of the vLLM engine."""
        if self.engine_use_ray:
            return await self.engine.get_model_config.remote()  # type: ignore
        else:
            return self.engine.get_model_config()

    async def get_decoding_config(self) -> DecodingConfig:
        """Get the decoding configuration of the vLLM engine."""
        if self.engine_use_ray:
            return await self.engine.get_decoding_config.remote(  # type: ignore
            )
        else:
            return self.engine.get_decoding_config()

    async def do_log_stats(
            self,
            scheduler_outputs: Optional[SchedulerOutputs] = None,
            model_output: Optional[List[SamplerOutput]] = None) -> None:
        if self.engine_use_ray:
            await self.engine.do_log_stats.remote(  # type: ignore
                scheduler_outputs, model_output)
        else:
            self.engine.do_log_stats()

    async def check_health(self) -> None:
        """Raises an error if engine is unhealthy."""
        t = time.perf_counter()
        logger.debug("Starting health check...")
        if self.is_stopped:
            raise AsyncEngineDeadError("Background loop is stopped.")

        if self.engine_use_ray:
            try:
                await self.engine.check_health.remote()  # type: ignore
            except ray.exceptions.RayActorError as e:
                raise RuntimeError("Engine is dead.") from e
        else:
            await self.engine.check_health_async()
        logger.debug("Health check took %fs", time.perf_counter() - t)

    async def is_tracing_enabled(self) -> bool:
        if self.engine_use_ray:
            return await self.engine.is_tracing_enabled.remote(  # type: ignore
            )
        else:
            return self.engine.is_tracing_enabled()<|MERGE_RESOLUTION|>--- conflicted
+++ resolved
@@ -281,15 +281,12 @@
         else:
             prompt_token_ids = inputs["prompt_token_ids"]
 
-<<<<<<< HEAD
-=======
         if prompt_adapter_request:
             prompt_token_ids = [
                 0
             ] * prompt_adapter_request.prompt_adapter_num_virtual_tokens + \
                 prompt_token_ids
 
->>>>>>> 8a924d22
         llm_inputs = LLMInputs(prompt_token_ids=prompt_token_ids,
                                prompt=inputs.get("prompt"),
                                multi_modal_data=inputs.get("multi_modal_data"))
