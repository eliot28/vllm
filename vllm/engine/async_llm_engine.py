import asyncio
import os
import time
from functools import partial
from typing import (Any, AsyncIterator, Callable, Dict, Iterable, List,
                    Optional, Set, Tuple, Type, Union)

from transformers import PreTrainedTokenizer

from vllm.config import ModelConfig
from vllm.engine.arg_utils import AsyncEngineArgs
from vllm.engine.llm_engine import LLMEngine
from vllm.engine.ray_utils import initialize_ray_cluster, ray
from vllm.logger import init_logger
from vllm.lora.request import LoRARequest
from vllm.outputs import RequestOutput
from vllm.sampling_params import SamplingParams
from vllm.sequence import MultiModalData
from vllm.usage.usage_lib import UsageContext

logger = init_logger(__name__)
ENGINE_ITERATION_TIMEOUT_S = int(
    os.environ.get("VLLM_ENGINE_ITERATION_TIMEOUT_S", "60"))


class AsyncEngineDeadError(RuntimeError):
    pass


def _raise_exception_on_finish(
        task: asyncio.Task, error_callback: Callable[[Exception],
                                                     None]) -> None:
    msg = ("Task finished unexpectedly. This should never happen! "
           "Please open an issue on Github.")

    exception = None
    try:
        task.result()
        # NOTE: This will be thrown if task exits normally (which it should not)
        raise AsyncEngineDeadError(msg)
    except Exception as e:
        exception = e
        logger.error("Engine background task failed", exc_info=e)
        error_callback(exception)
        raise AsyncEngineDeadError(
            msg + " See stack trace above for the actual cause.") from e


class AsyncStream:
    """A stream of RequestOutputs for a request that can be
    iterated over asynchronously."""

    def __init__(self, request_id: str) -> None:
        self.request_id = request_id
        self._queue: asyncio.Queue = asyncio.Queue()
        self._finished = False

    def put(self, item: Union[RequestOutput, Exception]) -> None:
        if self._finished:
            return
        self._queue.put_nowait(item)

    def finish(self) -> None:
        self._queue.put_nowait(StopAsyncIteration())
        self._finished = True

    @property
    def finished(self) -> bool:
        return self._finished

    def __aiter__(self):
        return self

    async def __anext__(self) -> RequestOutput:
        result = await self._queue.get()
        if isinstance(result, Exception):
            raise result
        return result


class RequestTracker:
    """Synchronous abstraction for tracking requests."""

    def __init__(self) -> None:
        self._request_streams: Dict[str, AsyncStream] = {}
        self._finished_requests: asyncio.Queue[str] = asyncio.Queue()
        self._new_requests: asyncio.Queue[Tuple[AsyncStream,
                                                dict]] = asyncio.Queue()
        self.new_requests_event = asyncio.Event()

    def __contains__(self, item):
        return item in self._request_streams

    def __len__(self) -> int:
        return len(self._request_streams)

    def propagate_exception(self,
                            exc: Exception,
                            request_id: Optional[str] = None) -> None:
        """Propagate an exception to request streams
        (all if request_id is None)."""
        if request_id is not None:
            self._request_streams[request_id].put(exc)
            self.abort_request(request_id)
        else:
            for rid, stream in self._request_streams.items():
                stream.put(exc)
                self.abort_request(rid)

    def process_request_output(self,
                               request_output: RequestOutput,
                               *,
                               verbose: bool = False) -> None:
        """Process a request output from the engine."""
        request_id = request_output.request_id

        self._request_streams[request_id].put(request_output)
        if request_output.finished:
            if verbose:
                logger.info(f"Finished request {request_id}.")
            self.abort_request(request_id)

    def process_exception(self,
                          request_id: str,
                          exception: Exception,
                          *,
                          verbose: bool = False) -> None:
        """Propagate an exception from the engine."""
        self._request_streams[request_id].put(exception)
        if verbose:
            logger.info(f"Finished request {request_id}.")
        self.abort_request(request_id)

    def add_request(self, request_id: str,
                    **engine_add_request_kwargs) -> AsyncStream:
        """Add a request to be sent to the engine on the next background
        loop iteration."""
        if request_id in self._request_streams:
            raise KeyError(f"Request {request_id} already exists.")

        stream = AsyncStream(request_id)
        self._new_requests.put_nowait((stream, {
            "request_id": request_id,
            **engine_add_request_kwargs
        }))

        self.new_requests_event.set()

        return stream

    def abort_request(self, request_id: str, *, verbose: bool = False) -> None:
        """Abort a request during next background loop iteration."""
        if verbose:
            logger.info(f"Aborted request {request_id}.")

        self._finished_requests.put_nowait(request_id)

        if request_id not in self._request_streams or self._request_streams[
                request_id].finished:
            # The request has already finished or been aborted.
            return

        self._request_streams[request_id].finish()

    def get_new_and_finished_requests(self) -> Tuple[List[Dict], Set[str]]:
        """Get the new requests and finished requests to be
        sent to the engine."""
        new_requests: List[Dict] = []
        finished_requests: Set[str] = set()

        while not self._finished_requests.empty():
            request_id = self._finished_requests.get_nowait()
            finished_requests.add(request_id)
            self._request_streams.pop(request_id, None)

        while not self._new_requests.empty():
            stream, new_request = self._new_requests.get_nowait()
            if stream.request_id in finished_requests:
                # The request has already been aborted.
                stream.finish()
                continue
            self._request_streams[stream.request_id] = stream
            new_requests.append(new_request)

        return new_requests, finished_requests

    async def wait_for_new_requests(self):
        if not self.has_new_requests():
            await self.new_requests_event.wait()
        self.new_requests_event.clear()

    def has_new_requests(self):
        return not self._new_requests.empty()


class _AsyncLLMEngine(LLMEngine):
    """Extension of LLMEngine to add async methods."""

    async def step_async(self) -> List[RequestOutput]:
        """Performs one decoding iteration and returns newly generated results.
        The workers are ran asynchronously if possible.

        This function performs one decoding iteration of the engine. It first
        schedules the sequences to be executed in the next iteration and the
        token blocks to be swapped in/out/copy. Then, it executes the model
        and updates the scheduler with the model outputs. Finally, it decodes
        the sequences and returns the newly generated results.
        """
        seq_group_metadata_list, scheduler_outputs = self.scheduler.schedule()

        if not scheduler_outputs.is_empty():
            # Execute the model.
            output = await self.model_executor.execute_model_async(
                seq_group_metadata_list, scheduler_outputs.blocks_to_swap_in,
                scheduler_outputs.blocks_to_swap_out,
                scheduler_outputs.blocks_to_copy)
        else:
            output = []

        request_outputs = self._process_model_outputs(
            output, scheduler_outputs.scheduled_seq_groups,
            scheduler_outputs.ignored_seq_groups)

        # Log stats.
        if self.log_stats:
            self.stat_logger.log(self._get_stats(scheduler_outputs))

        return request_outputs

    async def encode_request_async(
        self,
        request_id: str,  # pylint: disable=unused-argument
        prompt: Optional[str],
        prompt_token_ids: Optional[List[int]] = None,
        lora_request: Optional[LoRARequest] = None,
    ):
        if prompt_token_ids is None:
            assert prompt is not None
            prompt_token_ids = await self.tokenizer.encode_async(
                request_id=request_id,
                prompt=prompt,
                lora_request=lora_request)
        return prompt_token_ids

    async def add_request_async(
        self,
        request_id: str,
        prompt: Optional[str],
        sampling_params: SamplingParams,
        prompt_token_ids: Optional[List[int]] = None,
        arrival_time: Optional[float] = None,
        lora_request: Optional[LoRARequest] = None,
        multi_modal_data: Optional[MultiModalData] = None,
    ) -> None:
        if lora_request is not None and not self.lora_config:
            raise ValueError(f"Got lora_request {lora_request} but LoRA is "
                             "not enabled!")
        if arrival_time is None:
            arrival_time = time.time()
        prompt_token_ids = await self.encode_request_async(
            request_id=request_id,
            prompt=prompt,
            prompt_token_ids=prompt_token_ids,
            lora_request=lora_request)

        return self.add_request(request_id,
                                prompt=prompt,
                                prompt_token_ids=prompt_token_ids,
                                sampling_params=sampling_params,
                                arrival_time=arrival_time,
                                lora_request=lora_request,
                                multi_modal_data=multi_modal_data)

    async def check_health_async(self) -> None:
        self.model_executor.check_health()


class AsyncLLMEngine:
    """An asynchronous wrapper for LLMEngine.

    This class is used to wrap the LLMEngine class to make it asynchronous. It
    uses asyncio to create a background loop that keeps processing incoming
    requests. The LLMEngine is kicked by the generate method when there
    are requests in the waiting queue. The generate method yields the outputs
    from the LLMEngine to the caller.

    NOTE: For the comprehensive list of arguments, see `LLMEngine`.

    Args:
        worker_use_ray: Whether to use Ray for model workers. Required for
            distributed execution. Should be the same as
            `parallel_config.worker_use_ray`.
        engine_use_ray: Whether to make LLMEngine a Ray actor. If so, the
            async frontend will be executed in a separate process as the
            model workers.
        log_requests: Whether to log the requests.
        max_log_len: Maximum number of prompt characters or prompt ID numbers
            being printed in log.
        start_engine_loop: If True, the background task to run the engine
            will be automatically started in the generate call.
        *args: Arguments for LLMEngine.
        *kwargs: Arguments for LLMEngine.
    """

    _engine_class: Type[_AsyncLLMEngine] = _AsyncLLMEngine

    def __init__(self,
                 worker_use_ray: bool,
                 engine_use_ray: bool,
                 *args,
                 log_requests: bool = True,
                 max_log_len: Optional[int] = None,
                 start_engine_loop: bool = True,
                 **kwargs) -> None:
        self.worker_use_ray = worker_use_ray
        self.engine_use_ray = engine_use_ray
        self.log_requests = log_requests
        self.max_log_len = max_log_len
        self.engine = self._init_engine(*args, **kwargs)

        self.background_loop: Optional[asyncio.Future] = None
        # We need to keep a reference to unshielded
        # task as well to prevent it from being garbage
        # collected
        self._background_loop_unshielded: Optional[asyncio.Task[Any]] = None
        self.start_engine_loop = start_engine_loop
        self._errored_with: Optional[BaseException] = None

        # Lazy initialized fields
        self._request_tracker: RequestTracker

    @classmethod
    def from_engine_args(
        cls,
        engine_args: AsyncEngineArgs,
        start_engine_loop: bool = True,
        usage_context: UsageContext = UsageContext.ENGINE_CONTEXT,
    ) -> "AsyncLLMEngine":
        """Creates an async LLM engine from the engine arguments."""
        # Create the engine configs.
        engine_config = engine_args.create_engine_config()

        if engine_config.device_config.device_type == "neuron":
<<<<<<< HEAD
            raise NotImplementedError("Neuron is not supported for "
                                      "async engine yet.")
        elif engine_config.device_config.device_type == "cpu":
            assert not engine_config.parallel_config.worker_use_ray, (
                "Ray is not supported with the CPU backend.")
            from vllm.executor.cpu_executor import CPUExecutorAsync
            executor_class = CPUExecutorAsync
=======
            from vllm.executor.neuron_executor import NeuronExecutorAsync
            executor_class = NeuronExecutorAsync
>>>>>>> 296cdf8a
        elif engine_config.parallel_config.worker_use_ray:
            initialize_ray_cluster(engine_config.parallel_config)
            from vllm.executor.ray_gpu_executor import RayGPUExecutorAsync
            executor_class = RayGPUExecutorAsync
        else:
            assert engine_config.parallel_config.world_size == 1, (
                "Ray is required if parallel_config.world_size > 1.")
            from vllm.executor.gpu_executor import GPUExecutorAsync
            executor_class = GPUExecutorAsync
        # Create the async LLM engine.
        engine = cls(
            engine_config.parallel_config.worker_use_ray,
            engine_args.engine_use_ray,
            **engine_config.to_dict(),
            executor_class=executor_class,
            log_requests=not engine_args.disable_log_requests,
            log_stats=not engine_args.disable_log_stats,
            max_log_len=engine_args.max_log_len,
            start_engine_loop=start_engine_loop,
            usage_context=usage_context,
        )
        return engine

    @property
    def is_running(self) -> bool:
        return (self.background_loop is not None
                and self._background_loop_unshielded is not None
                and not self._background_loop_unshielded.done())

    @property
    def is_stopped(self) -> bool:
        return self.errored or (self.background_loop is not None and
                                self._background_loop_unshielded is not None
                                and self._background_loop_unshielded.done())

    @property
    def errored(self) -> bool:
        return self._errored_with is not None

    def set_errored(self, exc: Exception) -> None:
        self._errored_with = exc

    def _error_callback(self, exc: Exception) -> None:
        self.set_errored(exc)
        self._request_tracker.propagate_exception(exc)

    async def get_tokenizer(self) -> "PreTrainedTokenizer":
        if self.engine_use_ray:
            return await self.engine.get_tokenizer.remote()  # type: ignore
        else:
            return self.engine.get_tokenizer()

    def start_background_loop(self) -> None:
        """Start the background loop."""
        if self.errored:
            raise AsyncEngineDeadError(
                "Background loop has errored already.") from self._errored_with
        if self.is_running:
            raise RuntimeError("Background loop is already running.")
        # Initialize the RequestTracker here so it uses the right event loop.
        self._request_tracker = RequestTracker()

        self._background_loop_unshielded = asyncio.get_event_loop(
        ).create_task(self.run_engine_loop())
        self._background_loop_unshielded.add_done_callback(
            partial(_raise_exception_on_finish,
                    error_callback=self._error_callback))
        self.background_loop = asyncio.shield(self._background_loop_unshielded)

    def _init_engine(self, *args,
                     **kwargs) -> Union[_AsyncLLMEngine, "ray.ObjectRef"]:
        if not self.engine_use_ray:
            engine_class = self._engine_class
        elif self.worker_use_ray:
            engine_class = ray.remote(num_cpus=0)(self._engine_class).remote
        else:
            # FIXME(woosuk): This is a bit hacky. Be careful when changing the
            # order of the arguments.
            cache_config = kwargs["cache_config"]
            parallel_config = kwargs["parallel_config"]
            if parallel_config.tensor_parallel_size == 1:
                num_gpus = cache_config.gpu_memory_utilization
            else:
                num_gpus = 1
            engine_class = ray.remote(num_gpus=num_gpus)(
                self._engine_class).remote
        return engine_class(*args, **kwargs)

    async def engine_step(self) -> bool:
        """Kick the engine to process the waiting requests.

        Returns True if there are in-progress requests."""

        new_requests, finished_requests = (
            self._request_tracker.get_new_and_finished_requests())

        for new_request in new_requests:
            # Add the request into the vLLM engine's waiting queue.
            # TODO: Maybe add add_request_batch to reduce Ray overhead
            try:
                if self.engine_use_ray:
                    await self.engine.add_request.remote(  # type: ignore
                        **new_request)
                else:
                    await self.engine.add_request_async(**new_request)
            except ValueError as e:
                # TODO: use a vLLM specific error for failed validation
                self._request_tracker.process_exception(
                    new_request["request_id"],
                    e,
                    verbose=self.log_requests,
                )

        if finished_requests:
            await self._engine_abort(finished_requests)

        if self.engine_use_ray:
            request_outputs = await self.engine.step.remote()  # type: ignore
        else:
            request_outputs = await self.engine.step_async()

        # Put the outputs into the corresponding streams.
        for request_output in request_outputs:
            self._request_tracker.process_request_output(
                request_output, verbose=self.log_requests)

        return len(request_outputs) > 0

    async def _engine_abort(self, request_ids: Iterable[str]):
        if self.engine_use_ray:
            await self.engine.abort_request.remote(request_ids)  # type: ignore
        else:
            self.engine.abort_request(request_ids)

    async def run_engine_loop(self):
        has_requests_in_progress = False
        while True:
            if not has_requests_in_progress:
                logger.debug("Waiting for new requests...")
                await self._request_tracker.wait_for_new_requests()
                logger.debug("Got new requests!")

            # Abort if iteration takes too long due to unrecoverable errors
            # (eg. NCCL timeouts).
            try:
                has_requests_in_progress = await asyncio.wait_for(
                    self.engine_step(), ENGINE_ITERATION_TIMEOUT_S)
            except asyncio.TimeoutError as exc:
                logger.error(
                    "Engine iteration timed out. This should never happen!")
                self.set_errored(exc)
                raise
            await asyncio.sleep(0)

    async def add_request(
        self,
        request_id: str,
        prompt: Optional[str],
        sampling_params: SamplingParams,
        prompt_token_ids: Optional[List[int]] = None,
        arrival_time: Optional[float] = None,
        lora_request: Optional[LoRARequest] = None,
        multi_modal_data: Optional[MultiModalData] = None,
    ) -> AsyncStream:
        if self.log_requests:
            shortened_prompt = prompt
            shortened_token_ids = prompt_token_ids
            if self.max_log_len is not None:
                if shortened_prompt is not None:
                    shortened_prompt = shortened_prompt[:self.max_log_len]
                if shortened_token_ids is not None:
                    shortened_token_ids = shortened_token_ids[:self.
                                                              max_log_len]
            logger.info(f"Received request {request_id}: "
                        f"prompt: {shortened_prompt!r}, "
                        f"sampling_params: {sampling_params}, "
                        f"prompt_token_ids: {shortened_token_ids}, "
                        f"lora_request: {lora_request}.")

        if not self.is_running:
            if self.start_engine_loop:
                self.start_background_loop()
            else:
                raise AsyncEngineDeadError(
                    "Background loop is not running. If it was running, "
                    "inspect the output to find the stacktrace of the "
                    "error that caused the background loop to stop "
                    "(AsyncEngineDeadError).")

        if arrival_time is None:
            arrival_time = time.time()

        if self.engine_use_ray:
            prompt_token_ids = await (
                self.engine.encode_request_async.remote(  # type: ignore
                    request_id=request_id,
                    prompt=prompt,
                    prompt_token_ids=prompt_token_ids,
                    lora_request=lora_request))
        else:
            prompt_token_ids = await self.engine.encode_request_async(
                request_id=request_id,
                prompt=prompt,
                prompt_token_ids=prompt_token_ids,
                lora_request=lora_request)

        stream = self._request_tracker.add_request(
            request_id,
            prompt=prompt,
            sampling_params=sampling_params,
            prompt_token_ids=prompt_token_ids,
            arrival_time=arrival_time,
            lora_request=lora_request,
            multi_modal_data=multi_modal_data,
        )

        return stream

    async def generate(
        self,
        prompt: Optional[str],
        sampling_params: SamplingParams,
        request_id: str,
        prompt_token_ids: Optional[List[int]] = None,
        lora_request: Optional[LoRARequest] = None,
        multi_modal_data: Optional[MultiModalData] = None
    ) -> AsyncIterator[RequestOutput]:
        """Generate outputs for a request.

        Generate outputs for a request. This method is a coroutine. It adds the
        request into the waiting queue of the LLMEngine and streams the outputs
        from the LLMEngine to the caller.

        Args:
            prompt: The prompt string. Can be None if prompt_token_ids is
                provided.
            sampling_params: The sampling parameters of the request.
            request_id: The unique id of the request.
            prompt_token_ids: The token IDs of the prompt. If None, we
                use the tokenizer to convert the prompts to token IDs.
            lora_request: LoRA request to use for generation, if any.
            multi_modal_data: Multi modal data per request.

        Yields:
            The output `RequestOutput` objects from the LLMEngine for the
            request.

        Details:
            - If the engine is not running, start the background loop,
              which iteratively invokes
              :meth:`~vllm.engine.async_llm_engine.AsyncLLMEngine.engine_step`
              to process the waiting requests.
            - Add the request to the engine's `RequestTracker`.
              On the next background loop, this request will be sent to
              the underlying engine.
              Also, a corresponding `AsyncStream` will be created.
            - Wait for the request outputs from `AsyncStream` and yield them.

        Example:
            >>> # Please refer to entrypoints/api_server.py for
            >>> # the complete example.
            >>>
            >>> # initialize the engine and the example input
            >>> engine = AsyncLLMEngine.from_engine_args(engine_args)
            >>> example_input = {
            >>>     "prompt": "What is LLM?",
            >>>     "stream": False, # assume the non-streaming case
            >>>     "temperature": 0.0,
            >>>     "request_id": 0,
            >>> }
            >>>
            >>> # start the generation
            >>> results_generator = engine.generate(
            >>>    example_input["prompt"],
            >>>    SamplingParams(temperature=example_input["temperature"]),
            >>>    example_input["request_id"])
            >>>
            >>> # get the results
            >>> final_output = None
            >>> async for request_output in results_generator:
            >>>     if await request.is_disconnected():
            >>>         # Abort the request if the client disconnects.
            >>>         await engine.abort(request_id)
            >>>         # Return or raise an error
            >>>         ...
            >>>     final_output = request_output
            >>>
            >>> # Process and return the final output
            >>> ...
        """
        # Preprocess the request.
        arrival_time = time.time()

        try:
            stream = await self.add_request(
                request_id,
                prompt,
                sampling_params,
                prompt_token_ids=prompt_token_ids,
                arrival_time=arrival_time,
                lora_request=lora_request,
                multi_modal_data=multi_modal_data,
            )

            async for request_output in stream:
                yield request_output
        except (Exception, asyncio.CancelledError) as e:
            # If there is an exception or coroutine is cancelled, abort the
            # request.
            self._abort(request_id)
            raise e

    async def abort(self, request_id: str) -> None:
        """Abort a request.

        Abort a submitted request. If the request is finished or not found,
        this method will be a no-op.

        Args:
            request_id: The unique id of the request.
        """
        if not self.is_running:
            raise AsyncEngineDeadError(
                "Background loop is not running. If it was running, "
                "inspect the output to find the stacktrace of the "
                "error that caused the background loop to stop "
                "(AsyncEngineDeadError).")

        return self._abort(request_id)

    def _abort(self, request_id: str) -> None:
        """Abort a request.

        Abort a submitted request. If the request is finished or not found,
        this method will be a no-op.

        Args:
            request_id: The unique id of the request.
        """
        self._request_tracker.abort_request(request_id,
                                            verbose=self.log_requests)

    async def get_model_config(self) -> ModelConfig:
        """Get the model configuration of the vLLM engine."""
        if self.engine_use_ray:
            return await self.engine.get_model_config.remote()  # type: ignore
        else:
            return self.engine.get_model_config()

    async def do_log_stats(self) -> None:
        if self.engine_use_ray:
            await self.engine.do_log_stats.remote()  # type: ignore
        else:
            self.engine.do_log_stats()

    async def check_health(self) -> None:
        """Raises an error if engine is unhealthy."""
        t = time.perf_counter()
        logger.debug("Starting health check...")
        if self.is_stopped:
            raise AsyncEngineDeadError("Background loop is stopped.")

        if self.engine_use_ray:
            try:
                await self.engine.check_health.remote()  # type: ignore
            except ray.exceptions.RayActorError as e:
                raise RuntimeError("Engine is dead.") from e
        else:
            await self.engine.check_health_async()
        logger.debug(f"Health check took {time.perf_counter()-t}s")<|MERGE_RESOLUTION|>--- conflicted
+++ resolved
@@ -341,18 +341,13 @@
         engine_config = engine_args.create_engine_config()
 
         if engine_config.device_config.device_type == "neuron":
-<<<<<<< HEAD
-            raise NotImplementedError("Neuron is not supported for "
-                                      "async engine yet.")
+            from vllm.executor.neuron_executor import NeuronExecutorAsync
+            executor_class = NeuronExecutorAsync
         elif engine_config.device_config.device_type == "cpu":
             assert not engine_config.parallel_config.worker_use_ray, (
                 "Ray is not supported with the CPU backend.")
             from vllm.executor.cpu_executor import CPUExecutorAsync
             executor_class = CPUExecutorAsync
-=======
-            from vllm.executor.neuron_executor import NeuronExecutorAsync
-            executor_class = NeuronExecutorAsync
->>>>>>> 296cdf8a
         elif engine_config.parallel_config.worker_use_ray:
             initialize_ray_cluster(engine_config.parallel_config)
             from vllm.executor.ray_gpu_executor import RayGPUExecutorAsync
