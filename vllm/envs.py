--- conflicted
+++ resolved
@@ -296,16 +296,15 @@
     "VLLM_FUSED_MOE_CHUNK_SIZE":
     lambda: int(os.getenv("VLLM_FUSED_MOE_CHUNK_SIZE", "65536")),
 
-<<<<<<< HEAD
     # Specify the role of current vllm instance
     # Value can be "prefill", "decode" or None.
     "VLLM_DISAGG_PREFILL_ROLE":
     lambda: os.getenv("VLLM_DISAGG_PREFILL_ROLE", None),
-=======
+
     # If set, vllm will skip the deprecation warnings.
     "VLLM_NO_DEPRECATION_WARNING":
     lambda: bool(int(os.getenv("VLLM_NO_DEPRECATION_WARNING", "0"))),
->>>>>>> 18fecc35
+
 }
 
 # end-env-vars-definition
