--- conflicted
+++ resolved
@@ -37,7 +37,6 @@
     VLLM_XLA_CACHE_PATH: str = os.path.join(VLLM_CACHE_ROOT, "xla_cache")
     VLLM_FUSED_MOE_CHUNK_SIZE: int = 64 * 1024
     VLLM_USE_RAY_SPMD_WORKER: bool = False
-    VLLM_USE_DELTA_INPUT: bool = False
     VLLM_USE_RAY_COMPILED_DAG: bool = False
     VLLM_USE_RAY_COMPILED_DAG_NCCL_CHANNEL: bool = True
     VLLM_WORKER_MULTIPROC_METHOD: str = "fork"
@@ -279,24 +278,12 @@
     # execution on all workers.
     # Run vLLM with VLLM_USE_RAY_SPMD_WORKER=1 to enable it.
     "VLLM_USE_RAY_SPMD_WORKER":
-<<<<<<< HEAD
-    lambda: bool(int(os.getenv("VLLM_USE_RAY_SPMD_WORKER", 0))),
-
-    # When enabled, vLLM sends delta input to workers instead of
-    # an entire data. THIS ENV VAR WILL BE REMOVED SOON.
-    "VLLM_USE_DELTA_INPUT":
-    lambda: bool(os.getenv("VLLM_USE_DELTA_INPUT", 0)),
-=======
     lambda: bool(int(os.getenv("VLLM_USE_RAY_SPMD_WORKER", "0"))),
->>>>>>> 70898934
 
     # If the env var is set, it uses the Ray's compiled DAG API
     # which optimizes the control plane overhead.
     # Run vLLM with VLLM_USE_RAY_COMPILED_DAG=1 to enable it.
     "VLLM_USE_RAY_COMPILED_DAG":
-<<<<<<< HEAD
-    lambda: bool(int(os.getenv("VLLM_USE_RAY_COMPILED_DAG", 0))),
-=======
     lambda: bool(int(os.getenv("VLLM_USE_RAY_COMPILED_DAG", "0"))),
 
     # If the env var is set, it uses NCCL for communication in
@@ -305,7 +292,6 @@
     "VLLM_USE_RAY_COMPILED_DAG_NCCL_CHANNEL":
     lambda: bool(int(os.getenv("VLLM_USE_RAY_COMPILED_DAG_NCCL_CHANNEL", "1"))
                  ),
->>>>>>> 70898934
 
     # Use dedicated multiprocess context for workers.
     # Both spawn and fork work
