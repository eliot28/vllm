from functools import cached_property
from typing import Dict, List, Optional, Tuple

import torch

from vllm.logger import init_logger
from vllm.model_executor.layers.rejection_sampler import RejectionSampler
from vllm.sequence import SamplerOutput, SequenceGroupMetadata
from vllm.spec_decode.batch_expansion import BatchExpansionTop1Scorer
from vllm.spec_decode.interfaces import (SpeculativeProposals,
                                         SpeculativeScorer, SpeculativeScores)
from vllm.spec_decode.metrics import AsyncMetricsCollector
from vllm.spec_decode.multi_step_worker import MultiStepWorker
<<<<<<< HEAD
from vllm.spec_decode.util import (create_sequence_group_output,
                                   get_all_num_logprobs, get_all_seq_ids,
                                   get_sampled_token_logprobs, nvtx_range,
=======
from vllm.spec_decode.ngram_worker import NGramWorker
from vllm.spec_decode.util import (get_all_seq_ids, nvtx_range,
>>>>>>> f8e7adda
                                   split_batch_by_proposal_len)
from vllm.worker.worker_base import LoraNotSupportedWorkerBase, WorkerBase

logger = init_logger(__name__)


class SpecDecodeWorker(LoraNotSupportedWorkerBase):
    """Worker which implements speculative decoding.

    Speculative decoding reduces decoding per-token latency by using a proposal
    method, such as a small draft model, to speculate ahead of a larger LLM. The
    probabilities of the speculative tokens are then determined by the larger
    LLM, after which some verification routine determines which (if any) of the
    speculative tokens are accepted by the larger LLM.

    See https://github.com/vllm-project/vllm/pull/2188 and
    https://github.com/vllm-project/vllm/pull/3103 for more info.

    The current implementation has the following limitations:
    * Only draft-model proposal is implemented (contributions for more forms are
        welcome!).
    * Only top-1 proposal and scoring are implemented. Tree-attention is left as
        future work.
    * Only lossless rejection sampling is supported. Contributions adding lossy
        verification routines are welcome (e.g. Medusa's typical acceptance).
    * All sequences in a batch must have the same proposal length, or zero. This
        can be improved by having per-sequence speculation in the future.
    * The scoring forward pass is done without an MQA kernel, which is
        suboptimal especially as the batch size, proposal length, and sequence
        lengths grow. Contributions to add a MQA scoring are welcome once
        correctness tests pass.
        More info here https://docs.google.com/document/d/1T-JaS2T1NRfdP51qzqpyakoCXxSXTtORppiwaj5asxA/edit.
    """

    @classmethod
    def create_worker(
        cls,
        scorer_worker: WorkerBase,
        draft_worker_kwargs,
    ) -> "SpecDecodeWorker":

        if "ngram_prompt_lookup_max" in draft_worker_kwargs:
            ngram_prompt_lookup_max = (
                draft_worker_kwargs.pop("ngram_prompt_lookup_max"))
            ngram_prompt_lookup_min = (
                draft_worker_kwargs.pop("ngram_prompt_lookup_min"))
        else:
            ngram_prompt_lookup_max = 0

        if ngram_prompt_lookup_max > 0:
            proposer_worker = NGramWorker(**draft_worker_kwargs)
            proposer_worker.set_ngram_window_size(ngram_prompt_lookup_min,
                                                  ngram_prompt_lookup_max)
        else:
            proposer_worker = MultiStepWorker(**draft_worker_kwargs)

        return SpecDecodeWorker(
            proposer_worker,
            scorer_worker,
            # TODO(cade) disable strict mode for speedup.
            rejection_sampler=RejectionSampler(strict_mode=True),
        )

    def __init__(
        self,
        proposer_worker: WorkerBase,
        scorer_worker: WorkerBase,
        rejection_sampler: RejectionSampler,
        metrics_collector: Optional[AsyncMetricsCollector] = None,
    ):
        """
        Create a SpecDecodeWorker.

        Args:
            proposer_worker: A worker that can produce speculative tokens for
                sequences.
            scorer_worker: A worker that produces probabilities of speculative
                tokens according to some base model. Typically a vanilla vLLM
                Worker.
            rejection_sampler: A Torch module used to perform modified rejection
                sampling for speculative decoding.
            metrics_collector: Helper class for collecting metrics; can be set
                for testing purposes.
        """
        self.proposer_worker = proposer_worker
        self.scorer_worker = scorer_worker
        self.rejection_sampler = rejection_sampler

        self._metrics = AsyncMetricsCollector(
            rejection_sampler
        ) if metrics_collector is None else metrics_collector

        self.probs_dtype = self.rejection_sampler.probs_dtype
        self.token_id_dtype = self.rejection_sampler.token_id_dtype

        # Lazy initiazliation.
        self.scorer: SpeculativeScorer

    def init_device(self) -> None:
        """Initialize both scorer and proposer models.
        """
        # The scorer worker model is initialized first in case the proposer
        # model has a smaller TP degree than the target worker.
        self.scorer_worker.init_device()
        self.proposer_worker.init_device()

        # NOTE(cade): load_model is not part of the WorkerBase interface.
        self.scorer_worker.load_model()
        self.proposer_worker.load_model()

        self._metrics.init_gpu_tensors(self.rank)
        self.rejection_sampler.init_gpu_tensors(self.rank)
        self.scorer = BatchExpansionTop1Scorer(
            scorer_worker=self.scorer_worker,
            device=self.device,
            vocab_size=self._vocab_size)

        self._configure_model_sampler_for_spec_decode()

    def _configure_model_sampler_for_spec_decode(self):
        """Configure model sampler to emit GPU tensors. This allows spec decode
        to keep data on device without transferring to CPU and serializing,
        which significantly reduces overhead of rejection sampling.

        NOTE(cade): This breaks abstraction boundaries pretty badly. The better
        design is to have the "move to CPU and serialize" sampling decision be
        done outside of the model/sampler; this way the "last-mile" worker
        object which interfaces with the scheduler can serialize and incur the
        performance hit as necessary. This allows us to run the worker several
        iterations in a row without incurring the "move to CPU and serialize"
        performance penalty.

        Since this requires a large change to vLLM, we defer it to later and
        temporarily accept this broken abstraction boundary.

        NOTE(cade): This will require a special check if the proposer worker
        does not have a sampler (e.g. ngram speculation).
        """
        (self.scorer_worker.model_runner.model.sampler.include_gpu_probs_tensor
         ) = True
        self.proposer_worker.set_include_gpu_probs_tensor()

    def determine_num_available_blocks(self) -> Tuple[int, int]:
        """Determine the number of cache blocks to use.

        This is done by profiling the scorer model (which is typically the
        larger of the two). Then the total memory which would be used by the
        scorer cache is divided evenly between the proposer and scorer model KV,
        such that the number of blocks is equal in both KV caches.
        """
        num_gpu_blocks, num_cpu_blocks = (
            self.scorer_worker.determine_num_available_blocks())

        scorer_cache_block_size_bytes = (
            self.scorer_worker.get_cache_block_size_bytes())
        proposer_cache_block_size_bytes = (
            self.proposer_worker.get_cache_block_size_bytes())

        new_num_gpu_blocks = split_num_cache_blocks_evenly(
            scorer_cache_block_size_bytes, proposer_cache_block_size_bytes,
            num_gpu_blocks)
        return new_num_gpu_blocks, num_cpu_blocks

    def initialize_cache(self, num_gpu_blocks: int,
                         num_cpu_blocks: int) -> None:
        """Initialize the cache engine of the scorer and proposer workers.
        """
        self.scorer_worker.initialize_cache(num_gpu_blocks=num_gpu_blocks,
                                            num_cpu_blocks=num_cpu_blocks)
        self.proposer_worker.initialize_cache(num_gpu_blocks=num_gpu_blocks,
                                              num_cpu_blocks=num_cpu_blocks)

    @torch.inference_mode()
    def execute_model(
        self,
        seq_group_metadata_list: List[SequenceGroupMetadata],
        blocks_to_swap_in: Optional[Dict[int, int]],
        blocks_to_swap_out: Optional[Dict[int, int]],
        blocks_to_copy: Optional[Dict[int, List[int]]],
        num_lookahead_slots: int,
    ) -> List[SamplerOutput]:
        """Perform speculative decoding on the input batch.
        """

        assert seq_group_metadata_list is not None, (
            "speculative decoding "
            "requires non-None seq_group_metadata_list")

        #logger.info("spec_decode_worker.execute_model num_lookahead_slots=%d",
        #            num_lookahead_slots)

        # If no spec tokens, call the proposer and scorer workers normally.
        # Used for prefill.
        if num_lookahead_slots == 0 or len(seq_group_metadata_list) == 0:
            return self._run_no_spec(
                seq_group_metadata_list=seq_group_metadata_list,
                blocks_to_swap_in=blocks_to_swap_in,
                blocks_to_swap_out=blocks_to_swap_out,
                blocks_to_copy=blocks_to_copy,
            )

        return self._run_speculative_decoding_step(
            seq_group_metadata_list=seq_group_metadata_list,
            blocks_to_swap_in=blocks_to_swap_in,
            blocks_to_swap_out=blocks_to_swap_out,
            blocks_to_copy=blocks_to_copy,
            k=num_lookahead_slots,
        )

    @nvtx_range("spec_decode_worker._run_no_spec")
    def _run_no_spec(
        self,
        seq_group_metadata_list: List[SequenceGroupMetadata],
        blocks_to_swap_in: Optional[Dict[int, int]],
        blocks_to_swap_out: Optional[Dict[int, int]],
        blocks_to_copy: Optional[Dict[int, List[int]]],
    ) -> List[SamplerOutput]:
        """Run a prefill step, without any speculation. The input is sent to the
        proposer and scorer model so that the KV cache is consistent between the
        two.
        """
        #logger.info("run proposer worker no spec")

        self.proposer_worker.execute_model(
            seq_group_metadata_list=seq_group_metadata_list,
            blocks_to_swap_in=blocks_to_swap_in,
            blocks_to_swap_out=blocks_to_swap_out,
            blocks_to_copy=blocks_to_copy,
        )

        #logger.info("run target worker no spec")
        sampler_output = self.scorer_worker.execute_model(
            seq_group_metadata_list=seq_group_metadata_list,
            blocks_to_swap_in=blocks_to_swap_in,
            blocks_to_swap_out=blocks_to_swap_out,
            blocks_to_copy=blocks_to_copy,
        )
        assert len(sampler_output) == 1
        sampler_output = sampler_output[0]

        # Clear device tensors from sampler output. This reduces communication
        # overhead when the engine runs in a different process than the workers.
        sampler_output.probs = None
        sampler_output.sampled_tokens = None
        sampler_output.logprobs = None
        return [sampler_output]

    @nvtx_range("spec_decode_worker._run_speculative_decoding_step")
    def _run_speculative_decoding_step(
        self,
        seq_group_metadata_list: List[SequenceGroupMetadata],
        blocks_to_swap_in: Optional[Dict[int, int]],
        blocks_to_swap_out: Optional[Dict[int, int]],
        blocks_to_copy: Optional[Dict[int, List[int]]],
        k: int,
    ) -> List[SamplerOutput]:
        """Execute a single step of speculative decoding.

        This invokes the proposer worker to get k speculative tokens for each
        sequence, then scores each speculative token using the scoring worker.

        Returns a list of SamplerOutput, each containing a single token per
        sequence.
        """

        #logger.info("get spec proposals")
        # Generate proposals using draft worker.
        assert blocks_to_swap_in is not None
        assert blocks_to_swap_out is not None
        assert blocks_to_copy is not None
        proposals = self.proposer_worker.get_spec_proposals(
            seq_group_metadata_list, blocks_to_swap_in, blocks_to_swap_out,
            blocks_to_copy, k)

        #logger.info("score proposals")
        proposal_scores = self.scorer.score_proposals(
            seq_group_metadata_list,
            blocks_to_swap_in,
            blocks_to_swap_out,
            blocks_to_copy,
            k,
            proposals,
        )

<<<<<<< HEAD
        logger.info("verify proposals")
        accepted_token_ids, target_logprobs = self._verify_tokens(
            seq_group_metadata_list, proposal_scores, proposals, k)

        logger.info("create output list")
        return self._create_output_sampler_list(
            seq_group_metadata_list,
            accepted_token_ids,
            target_logprobs=target_logprobs,
            k=k)
=======
        #logger.info("verify proposals")
        accepted_token_ids = self._verify_tokens(seq_group_metadata_list,
                                                 proposal_scores, proposals, k)

        #logger.info("create output list")
        return self._create_output_sampler_list(seq_group_metadata_list,
                                                accepted_token_ids, k)
>>>>>>> f8e7adda

    @nvtx_range("spec_decode_worker._verify_tokens")
    def _verify_tokens(
        self,
        seq_group_metadata_list: List[SequenceGroupMetadata],
        proposal_scores: SpeculativeScores,
        proposals: SpeculativeProposals,
        max_proposal_len: int,
    ) -> Tuple[torch.Tensor, torch.Tensor]:
        """Determine which speculative tokens are accepted using the
        probabilities of each token according to the proposer and scorer models.

        Returns a tuple of Tensors, one for the accepted token ids and one for
        the logprobs according to the scoring model.
        """
        proposal_lens_list = proposals.proposal_lens.tolist()

        # vLLM currently only supports proposal lens equal to zero or the batch
        # proposal len. This adds some complexity (splitting the batch into spec
        # and non spec sequences) and should be removed in the future. It can be
        # done by supporting per-sequence proposal lens.
        _, spec_indices = split_batch_by_proposal_len(
            seq_group_metadata_list,
            proposal_lens_list,
            select_proposal_len_zero=False)
        _, non_spec_indices = split_batch_by_proposal_len(
            seq_group_metadata_list,
            proposal_lens_list,
            select_proposal_len_zero=True)
        original_indices = spec_indices + non_spec_indices

        # Get probabilities of target model, excluding bonus token.
        proposal_verifier_probs = proposal_scores.probs[spec_indices, :-1]

        # Get non-speculative sampled tokens from target model.
        non_spec_token_ids = proposal_scores.token_ids[non_spec_indices]

        # Get bonus tokens from target model.
        bonus_token_ids = proposal_scores.token_ids[spec_indices, -1:]

        # Get probabilities according to proposal method.
        proposal_probs = proposals.proposal_probs[spec_indices]

        # Get proposed tokens.
        proposal_token_ids = proposals.proposal_token_ids[spec_indices]

        accepted_token_ids = self.rejection_sampler(
            target_probs=proposal_verifier_probs,
            bonus_token_ids=bonus_token_ids,
            draft_probs=proposal_probs,
            draft_token_ids=proposal_token_ids,
        )

        # Append output tokens from non-speculative sequences to
        # the accepted token ids tensor.
        non_spec_token_ids = non_spec_token_ids.expand(-1, max_proposal_len +
                                                       1).clone()
        non_spec_token_ids[:, 1:] = -1
        accepted_token_ids = torch.cat(
            [accepted_token_ids, non_spec_token_ids])
        logprobs = proposal_scores.logprobs

        # Rearrange so that results are in the order of the original seq group
        # metadata.
        accepted_token_ids[original_indices] = accepted_token_ids.clone()

        return accepted_token_ids, logprobs

    def _create_output_sampler_list(
        self,
        seq_group_metadata_list: List[SequenceGroupMetadata],
        accepted_token_ids: torch.Tensor,  # shape: [batch_size, k+1]
        target_logprobs: torch.Tensor,  # shape: [batch_size, k+1, vocab_size]
        k: int,
    ) -> List[SamplerOutput]:
        """Given the accepted token ids, create a list of SamplerOutput.

        The output is padded with -1 tokens such that each sequence has
        the same number of outputs.
        """
        batch_size, num_steps = accepted_token_ids.shape

        # Organize input tensors by step instead of by sequence.
        target_logprobs_by_step = target_logprobs.transpose(0, 1)
        accepted_token_ids_by_step = accepted_token_ids.transpose(0, 1)

        # Get the logprobs/rank of the accepted tokens.
        (accepted_token_id_ranks_by_step,
         accepted_token_id_logprobs_by_step) = get_sampled_token_logprobs(
             logprob_tensor=target_logprobs_by_step,
             sampled_token_ids=accepted_token_ids_by_step,
         )

        # Get the top-k logprobs (which may or may not include the logprob of
        # the accepted token).
        (topk_logprobs_by_step,
         topk_indices_by_step) = target_logprobs_by_step.topk(
             k=self.scorer_worker.model_config.max_logprobs,
             dim=-1,
         )

        # Get the sequence ids and num_logprobs (sampling parameter) in the
        # batch.
        seq_ids = get_all_seq_ids(seq_group_metadata_list)
        num_logprobs_per_seq = get_all_num_logprobs(seq_group_metadata_list)

        # Serialize all tensors to CPU Python lists.
        accepted_token_ids_by_step = accepted_token_ids_by_step.tolist()
        accepted_token_id_ranks_by_step = (
            accepted_token_id_ranks_by_step.tolist())
        accepted_token_id_logprobs_by_step = (
            accepted_token_id_logprobs_by_step.tolist())
        topk_logprobs_by_step = topk_logprobs_by_step.tolist()
        topk_indices_by_step = topk_indices_by_step.tolist()

        # Construct the output on a per-step, per-sequence basis.
        sampler_output_list = []
        for step_index in range(num_steps):
            if all(token_id == -1
                   for token_id in accepted_token_ids_by_step[step_index]):
                break

            step_output_token_ids = []
            for sequence_index in range(batch_size):
                # Each sequence may have a different num_logprobs; retrieve it.
                num_logprobs = num_logprobs_per_seq[sequence_index]

                step_output_token_ids.append(
                    create_sequence_group_output(
                        token_id=accepted_token_ids_by_step[step_index]
                        [sequence_index],
                        token_id_logprob_rank=accepted_token_id_ranks_by_step[
                            step_index][sequence_index],
                        token_id_logprob=accepted_token_id_logprobs_by_step[
                            step_index][sequence_index],
                        seq_id=seq_ids[sequence_index],
                        topk_token_ids=topk_indices_by_step[step_index]
                        [sequence_index][:num_logprobs],
                        topk_logprobs=topk_logprobs_by_step[step_index]
                        [sequence_index][:num_logprobs],
                    ))

            sampler_output_list.append(
                SamplerOutput(outputs=step_output_token_ids))

        maybe_rejsample_metrics = (
            self._metrics.maybe_collect_rejsample_metrics(k))
        if maybe_rejsample_metrics is not None:
            sampler_output_list[
                0].spec_decode_worker_metrics = maybe_rejsample_metrics

        return sampler_output_list

    @cached_property
    def _vocab_size(self) -> int:
        """Get the vocab size of the model and make sure it's consistent between
        draft and target workers.
        """
        vocab_sizes = [
            worker.vocab_size
            for worker in [self.proposer_worker, self.scorer_worker]
        ]
        assert all(vocab_sizes[0] == vocab_size for vocab_size in vocab_sizes)
        return vocab_sizes[0]

    @property
    def rank(self):
        return self.scorer_worker.rank

    @property
    def device(self):
        return self.scorer_worker.device

    def get_cache_block_size_bytes(self):
        """Return the size of a cache block in bytes.
        
        This function is only used to compose workers within a SpecDecodeWorker.
        We leave composing a SpecDecodeWorker within a SpecDecodeWorker
        undefined for now, although it could be implemented in the future.
        See https://arxiv.org/abs/2308.04623.
        """
        raise NotImplementedError


def split_num_cache_blocks_evenly(scorer_cache_block_size_bytes: int,
                                  proposer_cache_block_size_bytes: int,
                                  total_num_gpu_blocks: int) -> int:
    """Given total_num_gpu_blocks, the number of GPU blocks that could be
    allocate to the target model, this function calculates how many blocks
    should be given to the draft and target model.

    Note that usually the block size, in bytes, of each model is different,
    as it's a function of number of KV/layer, number of heads, and hidden
    dimension size.

    Since the target and draft models allocate the same number of blocks, we
    simply calculate the number of blocks where if allocated by both models,
    the total memory usage from KV cache is no larger than the number of
    blocks allocatable by the target model alone.
    """
    new_num_gpu_blocks = int(
        total_num_gpu_blocks * scorer_cache_block_size_bytes /
        (proposer_cache_block_size_bytes + scorer_cache_block_size_bytes))

    return new_num_gpu_blocks<|MERGE_RESOLUTION|>--- conflicted
+++ resolved
@@ -11,15 +11,10 @@
                                          SpeculativeScorer, SpeculativeScores)
 from vllm.spec_decode.metrics import AsyncMetricsCollector
 from vllm.spec_decode.multi_step_worker import MultiStepWorker
-<<<<<<< HEAD
 from vllm.spec_decode.util import (create_sequence_group_output,
                                    get_all_num_logprobs, get_all_seq_ids,
-                                   get_sampled_token_logprobs, nvtx_range,
-=======
+                                   get_sampled_token_logprobs, nvtx_range, split_batch_by_proposal_len)
 from vllm.spec_decode.ngram_worker import NGramWorker
-from vllm.spec_decode.util import (get_all_seq_ids, nvtx_range,
->>>>>>> f8e7adda
-                                   split_batch_by_proposal_len)
 from vllm.worker.worker_base import LoraNotSupportedWorkerBase, WorkerBase
 
 logger = init_logger(__name__)
@@ -303,26 +298,13 @@
             proposals,
         )
 
-<<<<<<< HEAD
-        logger.info("verify proposals")
-        accepted_token_ids, target_logprobs = self._verify_tokens(
-            seq_group_metadata_list, proposal_scores, proposals, k)
-
-        logger.info("create output list")
-        return self._create_output_sampler_list(
-            seq_group_metadata_list,
-            accepted_token_ids,
-            target_logprobs=target_logprobs,
-            k=k)
-=======
         #logger.info("verify proposals")
-        accepted_token_ids = self._verify_tokens(seq_group_metadata_list,
+        accepted_token_ids, target_logprobs = self._verify_tokens(seq_group_metadata_list,
                                                  proposal_scores, proposals, k)
 
         #logger.info("create output list")
         return self._create_output_sampler_list(seq_group_metadata_list,
-                                                accepted_token_ids, k)
->>>>>>> f8e7adda
+                                                accepted_token_ids, target_logprobs=target_logprobs, k=k)
 
     @nvtx_range("spec_decode_worker._verify_tokens")
     def _verify_tokens(
