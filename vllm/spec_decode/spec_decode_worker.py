--- conflicted
+++ resolved
@@ -77,11 +77,8 @@
         typical_acceptance_sampler_posterior_threshold,
         typical_acceptance_sampler_posterior_alpha=speculative_config.
         typical_acceptance_sampler_posterior_alpha,
-<<<<<<< HEAD
+        disable_logprobs=speculative_config.disable_logprobs,
         cpu_draft_worker=speculative_config.cpu_draft_worker)
-=======
-        disable_logprobs=speculative_config.disable_logprobs)
->>>>>>> af647fb8
 
     return spec_decode_worker
 
@@ -121,11 +118,8 @@
         draft_token_acceptance_method: str,
         typical_acceptance_sampler_posterior_threshold: float,
         typical_acceptance_sampler_posterior_alpha: float,
-<<<<<<< HEAD
+        disable_logprobs: bool,
         cpu_draft_worker: Optional[bool],
-=======
-        disable_logprobs: bool,
->>>>>>> af647fb8
     ) -> "SpecDecodeWorker":
 
         allow_zero_draft_token_step = True
