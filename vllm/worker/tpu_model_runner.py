--- conflicted
+++ resolved
@@ -450,15 +450,6 @@
                                              padded_batch_size)
         num_samples = _MAX_NUM_SAMPLES if is_prompt else 1
 
-<<<<<<< HEAD
-        # Execute the model.
-        next_token_ids = self.model(inputs[0], inputs[1], kv_caches,
-                                    *inputs[2:], t, p, num_samples)
-        if not self.is_driver_worker:
-            return []
-        # Retrieve the outputs to CPU.
-        next_token_ids = next_token_ids.cpu().tolist()
-=======
         seq_groups = [
             list(metadata.seq_data.keys())
             for metadata in seq_group_metadata_list
@@ -551,7 +542,6 @@
                 kv_caches)
             # Retrieve the outputs to CPU.
             next_token_ids = output_token_ids.cpu().tolist()
->>>>>>> 4634c872
 
         # NOTE(woosuk): Minimal code to construct the sampler outputs.
         # The TPU backend does not reuse the sampler, since the TPU backend
@@ -580,48 +570,6 @@
                     batch_idx += 1
             sampler_outputs.append(
                 CompletionSequenceGroupOutput(seq_outputs, None))
-<<<<<<< HEAD
-        return sampler_outputs
-
-    def execute_model(
-        self,
-        seq_group_metadata_list: Optional[List[SequenceGroupMetadata]],
-        kv_caches: List[Tuple[torch.Tensor, torch.Tensor]],
-        num_steps: int = 1,
-    ) -> List[SamplerOutput]:
-        if num_steps > 1:
-            raise ValueError(
-                "TPUModelRunner does not support multi-step execution.")
-
-        if self.is_driver_worker:
-            metadata_dict = {
-                "seq_group_metadata_list": seq_group_metadata_list
-            }
-            broadcast_tensor_dict(metadata_dict, src=0)
-        else:
-            metadata_dict = broadcast_tensor_dict(src=0)
-            seq_group_metadata_list = metadata_dict.pop(
-                "seq_group_metadata_list")
-
-        assert seq_group_metadata_list is not None
-        assert len(seq_group_metadata_list) > 0
-        if seq_group_metadata_list[0].is_prompt:
-            # NOTE(woosuk): To reduce the compilation time, we only compile the
-            # prefill inputs with batch size 1. Because the scheduler is not
-            # aware of this limitation, we need to handle batch size > 1
-            # internally by calling the model multiple times and concatenating
-            # the outputs.
-            # FIXME(woosuk): This is a temporary hack to not change the existing
-            # scheduler. We need to fix this in the future.
-            sampler_outputs = []
-            for seq_group_metadata in seq_group_metadata_list:
-                sampler_outputs += self._execute_model([seq_group_metadata],
-                                                       kv_caches)
-        else:
-            sampler_outputs = self._execute_model(seq_group_metadata_list,
-                                                  kv_caches)
-=======
->>>>>>> 4634c872
         return [SamplerOutput(sampler_outputs)]
 
 
@@ -651,13 +599,9 @@
             input_lens: The actual input lengths of shape [batch_size].
             t: The sampling temperature of shape [batch_size].
             p: The top-p probability of shape [batch_size].
-<<<<<<< HEAD
-            num_samples: The number of samples to draw for each sequence.
-=======
             num_samples: Number of samples to draw from each logits vector.
             kv_caches: The key and value caches. They can be None during the
                 memory profiling at initialization.
->>>>>>> 4634c872
         """
         batch_size, seq_len = token_ids.shape
         # Calculate the positions to sample from.
