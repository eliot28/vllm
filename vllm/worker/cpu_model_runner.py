from collections import defaultdict
from dataclasses import dataclass
from typing import TYPE_CHECKING, Any, Dict, List, Optional, Tuple, Type, Union

import torch
from torch import nn

from vllm.attention import AttentionMetadata, get_attn_backend
from vllm.config import (CacheConfig, DeviceConfig, LoadConfig, LoRAConfig,
<<<<<<< HEAD
                         ModelConfig, ParallelConfig, PromptAdapterConfig,
                         SchedulerConfig, VisionLanguageConfig)
from vllm.distributed import broadcast_tensor_dict
=======
                         ModelConfig, ParallelConfig, SchedulerConfig,
                         VisionLanguageConfig)
>>>>>>> 3aa7b6cf
from vllm.logger import init_logger
from vllm.model_executor import SamplingMetadata
from vllm.model_executor.model_loader import get_model
from vllm.multimodal import MULTIMODAL_REGISTRY
from vllm.sequence import SamplerOutput, SequenceGroupMetadata
from vllm.utils import make_tensor_with_pad
from vllm.worker.model_runner_base import (
    ModelRunnerBase, ModelRunnerInputBase,
    _add_attn_metadata_broadcastable_dict,
    _add_sampling_metadata_broadcastable_dict,
    _init_attn_metadata_from_tensor_dict,
    _init_sampling_metadata_from_tensor_dict)

if TYPE_CHECKING:
    from vllm.attention.backends.abstract import AttentionBackend

logger = init_logger(__name__)

_PAD_SLOT_ID = -1


@dataclass(frozen=True)
class CPUModelInput(ModelRunnerInputBase):
    """
    Used by the CPUModelRunner.
    """
    input_tokens: Optional[torch.Tensor] = None
    input_positions: Optional[torch.Tensor] = None
    attn_metadata: Optional["AttentionMetadata"] = None
    sampling_metadata: Optional["SamplingMetadata"] = None
    multi_modal_kwargs: Optional[Dict[str, torch.Tensor]] = None

    def as_broadcastable_tensor_dict(
            self) -> Dict[str, Union[int, torch.Tensor]]:
        tensor_dict = {
            "input_tokens": self.input_tokens,
            "input_positions": self.input_positions,
            "multi_modal_kwargs": self.multi_modal_kwargs,
        }
        _add_attn_metadata_broadcastable_dict(tensor_dict, self.attn_metadata)
        _add_sampling_metadata_broadcastable_dict(tensor_dict,
                                                  self.sampling_metadata)
        return tensor_dict

    @classmethod
    def from_broadcasted_tensor_dict(
            cls: Type["CPUModelInput"],
            tensor_dict: Dict[str, Any],
            attn_backend: Optional["AttentionBackend"] = None
    ) -> "CPUModelInput":
        tensor_dict = _init_sampling_metadata_from_tensor_dict(tensor_dict)
        if attn_backend is not None:
            tensor_dict = _init_attn_metadata_from_tensor_dict(
                attn_backend, tensor_dict)
        return cls(**tensor_dict)


class CPUModelRunner(ModelRunnerBase[CPUModelInput]):

    def __init__(
        self,
        model_config: ModelConfig,
        parallel_config: ParallelConfig,
        scheduler_config: SchedulerConfig,
        device_config: DeviceConfig,
        cache_config: CacheConfig,
        load_config: LoadConfig,
        lora_config: Optional[LoRAConfig],
        vision_language_config: Optional[VisionLanguageConfig],
        kv_cache_dtype: Optional[str] = "auto",
        prompt_adapter_config: Optional[PromptAdapterConfig] = None,
        is_driver_worker: bool = False,
        *args,
        **kwargs,
    ):
        self.model_config = model_config
        self.parallel_config = parallel_config
        self.scheduler_config = scheduler_config
        # Currently, CPU worker doesn't support chunked prefill.
        assert self.scheduler_config.chunked_prefill_enabled is False
        self.device_config = device_config
        self.cache_config = cache_config
        self.lora_config = lora_config
        self.prompt_adapter_config = prompt_adapter_config
        self.vision_language_config = vision_language_config
        self.load_config = load_config
        self.is_driver_worker = is_driver_worker

        self.device = self.device_config.device

        self.kv_cache_dtype = kv_cache_dtype
        self.sliding_window = model_config.get_sliding_window()
        self.block_size = cache_config.block_size
        self.attn_backend = get_attn_backend(
            self.model_config.get_num_attention_heads(self.parallel_config),
            self.model_config.get_head_size(),
            self.model_config.get_num_kv_heads(self.parallel_config),
            self.model_config.get_sliding_window(),
            self.model_config.dtype,
            self.kv_cache_dtype,
            self.block_size,
        )

        # Create processor for multi-modal data
        if self.vision_language_config is not None:
            self.multi_modal_input_processor = MULTIMODAL_REGISTRY \
                .create_input_processor(
                    self.model_config,
                    self.vision_language_config,
                )
        else:
            self.multi_modal_input_processor = None

        # Lazy initialization.
        self.model: nn.Module  # Set after init_Model

    def load_model(self) -> None:
        self.model = get_model(
            model_config=self.model_config,
            load_config=self.load_config,
            device_config=self.device_config,
            vision_language_config=self.vision_language_config,
            lora_config=self.lora_config,
            parallel_config=self.parallel_config,
            scheduler_config=self.scheduler_config,
            cache_config=self.cache_config,
        )

    def _prepare_prompt(
        self,
        seq_group_metadata_list: List[SequenceGroupMetadata],
    ) -> Tuple[torch.Tensor, torch.Tensor, AttentionMetadata, List[int], Dict[
            str, torch.Tensor]]:
        assert len(seq_group_metadata_list) > 0
        input_tokens: List[int] = []
        input_positions: List[int] = []
        slot_mapping: List[int] = []
        seq_lens: List[int] = []
        multi_modal_kwargs_list: Dict[str,
                                      List[torch.Tensor]] = defaultdict(list)

        for seq_group_metadata in seq_group_metadata_list:
            assert seq_group_metadata.is_prompt
            seq_ids = list(seq_group_metadata.seq_data.keys())
            assert len(seq_ids) == 1
            seq_id = seq_ids[0]

            seq_data = seq_group_metadata.seq_data[seq_id]
            prompt_tokens = seq_data.get_token_ids()
            computed_len = seq_data.get_num_computed_tokens()
            seq_len = len(prompt_tokens)

            seq_lens.append(seq_len)  # Prompt token num
            input_tokens.extend(prompt_tokens)  # Token ids

            # Token position ids
            # NOTE(woosuk): Here we assume that the first token in the prompt
            # is always the first token in the sequence.
            input_positions.extend(list(range(computed_len, seq_len)))

            mm_data = seq_group_metadata.multi_modal_data
            if mm_data is not None:
                # Process multi-modal data
                if self.multi_modal_input_processor is None:
                    raise ValueError(
                        "Multi-modal inputs are only supported by "
                        "vision language models.")

                mm_kwargs = self.multi_modal_input_processor(mm_data)
                for k, v in mm_kwargs.items():
                    multi_modal_kwargs_list[k].append(v)

            # Compute the slot mapping.
            block_table = seq_group_metadata.block_tables[seq_id]
            # Mask the [0, start_idx) tokens of the prompt with _PAD_SLOT_ID,
            # where start_idx is max(0, seq_len - sliding_window).
            # For example, if the prompt len is 10, sliding window is 8, and
            # block size is 4, the first two tokens are masked and the slot
            # mapping will be [-1, -1, 2, 3, 4, 5, 6, 7, 0, 1].
            start_idx = 0
            if self.sliding_window is not None:
                start_idx = max(0, seq_len - self.sliding_window)

            for i in range(computed_len, seq_len):
                if i < start_idx:
                    slot_mapping.append(_PAD_SLOT_ID)
                    continue

                block_number = block_table[i //
                                           self.block_size]  # type: ignore
                block_offset = i % self.block_size  # type: ignore
                slot = block_number * self.block_size + block_offset
                slot_mapping.append(slot)

        multi_modal_kwargs = {
            k: torch.cat(v, dim=0).to(self.device)
            for k, v in multi_modal_kwargs_list.items()
        }

        num_prompt_tokens = len(input_tokens)

        input_tokens = torch.tensor(input_tokens,
                                    dtype=torch.long,
                                    device=self.device)  # type: ignore
        input_positions = torch.tensor(input_positions,
                                       dtype=torch.long,
                                       device=self.device)  # type: ignore
        slot_mapping = torch.tensor(slot_mapping,
                                    dtype=torch.long,
                                    device=self.device)  # type: ignore

        attn_metadata = self.attn_backend.make_metadata(
            is_prompt=True,
            seq_lens=seq_lens,
            seq_lens_tensor=None,
            max_decode_seq_len=None,
            num_prefills=len(seq_lens),
            num_prefill_tokens=num_prompt_tokens,
            num_decode_tokens=0,
            block_tables=torch.tensor([]),
            slot_mapping=slot_mapping,
        )
        return (input_tokens, input_positions, attn_metadata, seq_lens,
                multi_modal_kwargs)

    def _prepare_decode(
        self,
        seq_group_metadata_list: List[SequenceGroupMetadata],
    ) -> Tuple[torch.Tensor, torch.Tensor, AttentionMetadata]:
        assert len(seq_group_metadata_list) > 0
        input_tokens: List[int] = []
        input_positions: List[int] = []
        slot_mapping: List[int] = []
        seq_lens: List[int] = []
        block_tables: List[List[int]] = []

        for seq_group_metadata in seq_group_metadata_list:
            assert not seq_group_metadata.is_prompt
            assert seq_group_metadata.token_chunk_size == 1

            seq_ids = list(seq_group_metadata.seq_data.keys())

            for seq_id in seq_ids:
                seq_data = seq_group_metadata.seq_data[seq_id]
                generation_token = seq_data.get_last_token_id()
                input_tokens.append(generation_token)

                seq_len = seq_data.get_len()
                position = seq_len - 1
                input_positions.append(position)

                seq_len = seq_len if self.sliding_window is None else min(
                    seq_len, self.sliding_window)
                seq_lens.append(seq_len)

                block_table = seq_group_metadata.block_tables[seq_id]
                block_number = block_table[position // self.block_size]
                block_offset = position % self.block_size
                slot = block_number * self.block_size + block_offset
                slot_mapping.append(slot)

                if self.sliding_window is not None:
                    sliding_window_blocks = (self.sliding_window //
                                             self.block_size)
                    block_table = block_table[-sliding_window_blocks:]
                block_tables.append(block_table)

        max_decode_seq_len = max(seq_lens)

        input_tokens = torch.tensor(input_tokens,
                                    dtype=torch.long,
                                    device=self.device)
        input_positions = torch.tensor(input_positions,
                                       dtype=torch.long,
                                       device=self.device)
        slot_mapping = torch.tensor(slot_mapping,
                                    dtype=torch.long,
                                    device=self.device)
        seq_lens_tensor = torch.tensor(seq_lens,
                                       dtype=torch.int,
                                       device=self.device)

        max_block_table_len = max(
            len(block_table) for block_table in block_tables)
        block_tables = make_tensor_with_pad(
            block_tables,
            max_len=max_block_table_len,
            pad=0,
            dtype=torch.int,
            device=self.device,
        )

        attn_metadata = self.attn_backend.make_metadata(
            is_prompt=False,
            slot_mapping=slot_mapping,
            seq_lens=seq_lens,
            seq_lens_tensor=seq_lens_tensor,
            max_decode_seq_len=max_decode_seq_len,
            num_prefill_tokens=0,
            num_decode_tokens=len(input_tokens),
            num_prefills=0,
            block_tables=block_tables,
        )
        return (
            input_tokens,
            input_positions,
            attn_metadata,
        )

    def make_model_input_from_broadcasted_tensor_dict(
        self,
        tensor_dict: Dict[str, Any],
    ) -> CPUModelInput:
        return CPUModelInput.from_broadcasted_tensor_dict(
            tensor_dict,
            attn_backend=self.attn_backend,
        )

    def prepare_model_input(
        self,
        seq_group_metadata_list: List[SequenceGroupMetadata],
    ) -> CPUModelInput:
        multi_modal_kwargs = None
        # NOTE: We assume that all sequences in the group are all prompts or
        # all decodes.
        is_prompt = seq_group_metadata_list[0].is_prompt
        # Prepare input tensors.
        if is_prompt:
            (input_tokens, input_positions, attn_metadata, seq_lens,
             multi_modal_kwargs
             ) = self._prepare_prompt(seq_group_metadata_list)
        else:
            (input_tokens, input_positions,
             attn_metadata) = self._prepare_decode(seq_group_metadata_list)
            seq_lens = []
        sampling_metadata = SamplingMetadata.prepare(
            seq_group_metadata_list,
            seq_lens,
            # query_lens is not needed if chunked prefill is not
            # supported. Since CPU worker doesn't support chunked prefill
            # just use seq_lens instead.
            seq_lens,
            self.device,
            pin_memory=False)
        return CPUModelInput(
            input_tokens=input_tokens,
            input_positions=input_positions,
            attn_metadata=attn_metadata,
            sampling_metadata=sampling_metadata,
        )

    @torch.inference_mode()
    def execute_model(
        self,
        model_input: CPUModelInput,
        kv_caches: List[torch.Tensor],
    ) -> Optional[SamplerOutput]:
        model_executable = self.model
        execute_model_kwargs = {
            "input_ids": model_input.input_tokens,
            "positions": model_input.input_positions,
            "kv_caches": kv_caches,
            "attn_metadata": model_input.attn_metadata,
        }
        if (self.vision_language_config
                and model_input.multi_modal_kwargs is not None):
            execute_model_kwargs.update(model_input.multi_modal_kwargs)

        hidden_states = model_executable(**execute_model_kwargs)

        # Compute the logits.
        logits = self.model.compute_logits(hidden_states,
                                           model_input.sampling_metadata)

        # Only perform sampling in the driver worker.
        if not self.is_driver_worker:
            return None

        # Sample the next token.
        output = self.model.sample(
            logits=logits,
            sampling_metadata=model_input.sampling_metadata,
        )
        return output<|MERGE_RESOLUTION|>--- conflicted
+++ resolved
@@ -7,14 +7,9 @@
 
 from vllm.attention import AttentionMetadata, get_attn_backend
 from vllm.config import (CacheConfig, DeviceConfig, LoadConfig, LoRAConfig,
-<<<<<<< HEAD
                          ModelConfig, ParallelConfig, PromptAdapterConfig,
                          SchedulerConfig, VisionLanguageConfig)
 from vllm.distributed import broadcast_tensor_dict
-=======
-                         ModelConfig, ParallelConfig, SchedulerConfig,
-                         VisionLanguageConfig)
->>>>>>> 3aa7b6cf
 from vllm.logger import init_logger
 from vllm.model_executor import SamplingMetadata
 from vllm.model_executor.model_loader import get_model
