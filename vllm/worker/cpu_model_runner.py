--- conflicted
+++ resolved
@@ -319,14 +319,8 @@
             "kv_caches": kv_caches,
             "attn_metadata": model_input.attn_metadata,
         }
-<<<<<<< HEAD
-        if self.vision_language_config:
-            execute_model_kwargs.update(
-                {"image_input": model_input.multi_modal_input})
-=======
-        if self.vision_language_config and multi_modal_input is not None:
-            execute_model_kwargs.update(multi_modal_input)
->>>>>>> 2135cacb
+        if self.vision_language_config and model_input.multi_modal_input is not None:
+            execute_model_kwargs.update(model_input.multi_modal_input)
 
         hidden_states = model_executable(**execute_model_kwargs)
 
