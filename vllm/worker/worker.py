--- conflicted
+++ resolved
@@ -94,11 +94,8 @@
             kv_cache_dtype=self.cache_config.cache_dtype,
             is_driver_worker=is_driver_worker,
             vision_language_config=vision_language_config,
-<<<<<<< HEAD
             control_vector_config=control_vector_config
-=======
             **speculative_args,
->>>>>>> 5d4d9053
         )
         # Uninitialized cache engine. Will be initialized by
         # initialize_cache.
