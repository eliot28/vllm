"""A GPU worker class."""
import gc
import os
from typing import Dict, List, Tuple, Set, Optional

import torch
import torch.distributed

from vllm.config import (CacheConfig, DeviceConfig, ModelConfig,
                         ParallelConfig, SchedulerConfig, LoRAConfig)
from vllm.model_executor import set_random_seed
from vllm.model_executor.parallel_utils import cupy_utils
from vllm.model_executor.parallel_utils.communication_op import (
    broadcast_tensor_dict)
from vllm.model_executor.parallel_utils.custom_all_reduce import init_custom_ar
from vllm.model_executor.parallel_utils.parallel_state import (
    ensure_model_parallel_initialized)
from vllm.sequence import SamplerOutput, SequenceGroupMetadata
from vllm.worker.cache_engine import CacheEngine
from vllm.worker.model_runner import ModelRunner
from vllm.lora.request import LoRARequest


class Worker:
    """A worker class that executes (a partition of) the model on a GPU.

    Each worker is associated with a single GPU. The worker is responsible for
    maintaining the KV cache and executing the model on the GPU. In case of
    distributed inference, each worker is assigned a partition of the model.
    """

    def __init__(
        self,
        model_config: ModelConfig,
        parallel_config: ParallelConfig,
        scheduler_config: SchedulerConfig,
        device_config: DeviceConfig,
        local_rank: int,
        rank: int,
        distributed_init_method: str,
        lora_config: Optional[LoRAConfig] = None,
        kv_cache_dtype: Optional[str] = "auto",
        is_driver_worker: bool = False,
    ) -> None:
        self.model_config = model_config
        self.parallel_config = parallel_config
        self.scheduler_config = scheduler_config
        self.device_config = device_config
        self.local_rank = local_rank
        self.rank = rank
        self.distributed_init_method = distributed_init_method
        self.lora_config = lora_config
        self.is_driver_worker = is_driver_worker
        local_rank = int(os.getenv("LOCAL_RANK", "0"))
        self.local_rank = local_rank

        if self.is_driver_worker:
            assert self.rank == 0, "The driver worker must have rank 0."

        self.model_runner = ModelRunner(model_config,
                                        parallel_config,
                                        scheduler_config,
                                        device_config,
                                        lora_config=self.lora_config,
<<<<<<< HEAD
                                        is_driver_worker=self.is_driver_worker)
=======
                                        kv_cache_dtype=kv_cache_dtype,
                                        is_driver_worker=is_driver_worker)
>>>>>>> 54be8a0b
        # Uninitialized cache engine. Will be initialized by
        # self.init_cache_engine().
        self.cache_config = None
        self.cache_engine = None
        self.cache_events = None
        self.gpu_cache = None

<<<<<<< HEAD
    def init_model(self) -> None:
        # torch.distributed.all_reduce does not free the input tensor until
        # the synchronization point. This causes the memory usage to grow
        # as the number of all_reduce calls increases. This env var disables
        # this behavior.
        # Related issue:
        # https://discuss.pytorch.org/t/cuda-allocation-lifetime-for-inputs-to-distributed-all-reduce/191573
        os.environ["TORCH_NCCL_AVOID_RECORD_STREAMS"] = "1"

        # This env var set by Ray causes exceptions with graph building.
        os.environ.pop("NCCL_ASYNC_ERROR_HANDLING", None)
        self.rank = self.rank if self.rank is not None else int(
            os.getenv("RANK", "-1"))

        self.device = torch.device(f"cuda:{self.local_rank}")
       

        torch.cuda.set_device(self.device)

        _check_if_gpu_supports_dtype(self.model_config.dtype)

=======
    def init_model(self, cupy_port: Optional[int] = None) -> None:
        if self.device_config.device.type == "cuda":
            # torch.distributed.all_reduce does not free the input tensor until
            # the synchronization point. This causes the memory usage to grow
            # as the number of all_reduce calls increases. This env var disables
            # this behavior.
            # Related issue:
            # https://discuss.pytorch.org/t/cuda-allocation-lifetime-for-inputs-to-distributed-all-reduce/191573
            os.environ["TORCH_NCCL_AVOID_RECORD_STREAMS"] = "1"

            # This env var set by Ray causes exceptions with graph building.
            os.environ.pop("NCCL_ASYNC_ERROR_HANDLING", None)
            self.device = torch.device(f"cuda:{self.local_rank}")
            torch.cuda.set_device(self.device)

            _check_if_gpu_supports_dtype(self.model_config.dtype)
            torch.cuda.empty_cache()
            self.init_gpu_memory = torch.cuda.mem_get_info()[0]
        else:
            raise RuntimeError(
                f"Not support device type: {self.device_config.device}")
>>>>>>> 54be8a0b
        # Initialize the distributed environment.
        init_distributed_environment(self.parallel_config, self.rank,
                                     cupy_port, self.distributed_init_method)
        # Initialize the model.
        set_random_seed(self.model_config.seed)

    def load_model(self):
        self.model_runner.load_model()

    @torch.inference_mode()
    def profile_num_available_blocks(
        self,
        block_size: int,
        gpu_memory_utilization: float,
        cpu_swap_space: int,
        cache_dtype: str,
    ) -> Tuple[int, int]:
        """Profiles the peak memory usage of the model and returns the maximum
        number of GPU and CPU cache blocks that can be allocated.

        Args:
            block_size: The size of the cache block.
            gpu_memory_utilization: The fraction of the total GPU memory to use.
            cpu_swap_space: The size of the CPU swap space in bytes.
        """
        # Profile the memory usage of the model and get the maximum number of
        # cache blocks that can be allocated with the remaining free memory.
        torch.cuda.empty_cache()

        # Execute a forward pass with dummy inputs to profile the memory usage
        # of the model.
        self.model_runner.profile_run()

        # Calculate the number of blocks that can be allocated with the
        # profiled peak memory.
        torch.cuda.synchronize()
        free_gpu_memory, total_gpu_memory = torch.cuda.mem_get_info()
        # NOTE(woosuk): Here we assume that the other processes using the same
        # GPU did not change their memory usage during the profiling.
        peak_memory = self.init_gpu_memory - free_gpu_memory

        cache_block_size = self.get_cache_block_size_bytes(
            block_size, cache_dtype)
        num_gpu_blocks = int(
            (total_gpu_memory * gpu_memory_utilization - peak_memory) //
            cache_block_size)
        num_cpu_blocks = int(cpu_swap_space // cache_block_size)
        num_gpu_blocks = max(num_gpu_blocks, 0)
        num_cpu_blocks = max(num_cpu_blocks, 0)
        if self.model_runner.lora_manager:
            self.model_runner.remove_all_loras()
        gc.collect()
        torch.cuda.empty_cache()
        return num_gpu_blocks, num_cpu_blocks

    def init_cache_engine(self, cache_config: CacheConfig) -> None:
        self.cache_config = cache_config
        self.cache_engine = CacheEngine(self.cache_config, self.model_config,
                                        self.parallel_config)
        self.cache_events = self.cache_engine.events
        self.gpu_cache = self.cache_engine.gpu_cache
        self.model_runner.set_block_size(self.cache_engine.block_size)

    def warm_up_model(self) -> None:
        if not self.model_config.enforce_eager:
            self.model_runner.capture_model(self.gpu_cache)
        # Reset the seed to ensure that the random state is not affected by
        # the model initialization and profiling.
        set_random_seed(self.model_config.seed)

    def cache_swap(
        self,
        blocks_to_swap_in: Dict[int, int],
        blocks_to_swap_out: Dict[int, int],
        blocks_to_copy: Dict[int, List[int]],
    ) -> None:
        # Issue cache operations.
        issued_cache_op = False
        if blocks_to_swap_in:
            self.cache_engine.swap_in(blocks_to_swap_in)
            issued_cache_op = True
        if blocks_to_swap_out:
            self.cache_engine.swap_out(blocks_to_swap_out)
            issued_cache_op = True
        if blocks_to_copy:
            self.cache_engine.copy(blocks_to_copy)
            issued_cache_op = True

        cache_events = self.cache_events if issued_cache_op else None

        # Wait for cache operations to finish.
        # TODO(woosuk): Profile swapping overhead and optimize if needed.
        if cache_events is not None:
            for event in cache_events:
                event.wait()

    @torch.inference_mode()
    def execute_model(
        self,
        seq_group_metadata_list: Optional[List[SequenceGroupMetadata]] = None,
        blocks_to_swap_in: Optional[Dict[int, int]] = None,
        blocks_to_swap_out: Optional[Dict[int, int]] = None,
        blocks_to_copy: Optional[Dict[int, List[int]]] = None,
    ) -> Optional[SamplerOutput]:
        if self.is_driver_worker and self.rank == 0:
            assert seq_group_metadata_list is not None
            num_seq_groups = len(seq_group_metadata_list)
            assert blocks_to_swap_in is not None
            assert blocks_to_swap_out is not None
            assert blocks_to_copy is not None
            data = {
                "num_seq_groups": num_seq_groups,
                "blocks_to_swap_in": blocks_to_swap_in,
                "blocks_to_swap_out": blocks_to_swap_out,
                "blocks_to_copy": blocks_to_copy,
            }
            #broadcast_tensor_dict(data, src=0)
        else:
            data = broadcast_tensor_dict(src=0)
            num_seq_groups = data["num_seq_groups"]
            blocks_to_swap_in = data["blocks_to_swap_in"]
            blocks_to_swap_out = data["blocks_to_swap_out"]
            blocks_to_copy = data["blocks_to_copy"]

        self.cache_swap(blocks_to_swap_in, blocks_to_swap_out, blocks_to_copy)

        # If there is no input, we don't need to execute the model.
        if num_seq_groups == 0:
            return {}

        output = self.model_runner.execute_model(seq_group_metadata_list,
                                                 self.gpu_cache)
        return output

    def add_lora(self, lora_request: LoRARequest) -> bool:
        return self.model_runner.add_lora(lora_request)

    def remove_lora(self, lora_id: int) -> bool:
        return self.model_runner.remove_lora(lora_id)

    def list_loras(self) -> Set[int]:
        return self.model_runner.list_loras()

    @property
    def max_model_len(self) -> int:
        return self.model_config.max_model_len

    @property
    def vocab_size(self) -> int:
        return self.model_runner.vocab_size

    def get_cache_block_size_bytes(self, block_size: int,
                                   cache_dtype: str) -> int:
        """Get the size of the KV cache block size in bytes.
        """
        return CacheEngine.get_cache_block_size(block_size, cache_dtype,
                                                self.model_config,
                                                self.parallel_config)


def init_distributed_environment(
    parallel_config: ParallelConfig,
    rank: int,
    cupy_port: Optional[int],
    distributed_init_method: Optional[str] = None,
) -> None:
    """Initialize the distributed environment."""
    if torch.distributed.is_initialized():
        torch_world_size = torch.distributed.get_world_size()
        if torch_world_size != parallel_config.world_size:
            raise RuntimeError(
                "torch.distributed is already initialized but the torch world "
                "size does not match parallel_config.world_size "
                f"({torch_world_size} vs. {parallel_config.world_size}).")
    elif not distributed_init_method:
        raise ValueError(
            "distributed_init_method must be set if torch.distributed "
            "is not already initialized")
    else:
        torch.distributed.init_process_group(
            backend="nccl",
            world_size=parallel_config.world_size,
            #rank=rank,
            #init_method=distributed_init_method,
            init_method="env://",
        )

    if cupy_utils.is_initialized():
        cupy_world_size = cupy_utils.get_world_size()
        if cupy_world_size != parallel_config.world_size:
            raise RuntimeError(
                "cupy.distributed is already initialized but the cupy world "
                "size does not match parallel_config.world_size "
                f"({cupy_world_size} vs. {parallel_config.world_size}).")
    elif (parallel_config.world_size > 1 and cupy_port is not None):
        # NOTE(woosuk): We don't initialize CuPy process group when world size
        # is 1.
        # TODO(woosuk): Support multi-node connection.
        cupy_utils.init_process_group(
            world_size=parallel_config.world_size,
            rank=rank,
            host="localhost",
            port=cupy_port,
        )

    # A small all_reduce for warmup.
    torch.distributed.all_reduce(torch.zeros(1).cuda())
    if cupy_utils.is_initialized():
        cupy_utils.all_reduce(torch.zeros(1).cuda())
    ensure_model_parallel_initialized(parallel_config.tensor_parallel_size,
                                      parallel_config.pipeline_parallel_size)

    # Initialize a custom fast all-reduce implementation.
    if not parallel_config.disable_custom_all_reduce:
        init_custom_ar()


def _check_if_gpu_supports_dtype(torch_dtype: torch.dtype):
    # Check if the GPU supports the dtype.
    if torch_dtype == torch.bfloat16:
        compute_capability = torch.cuda.get_device_capability()
        if compute_capability[0] < 8:
            gpu_name = torch.cuda.get_device_name()
            raise ValueError(
                "Bfloat16 is only supported on GPUs with compute capability "
                f"of at least 8.0. Your {gpu_name} GPU has compute capability "
                f"{compute_capability[0]}.{compute_capability[1]}. "
                "You can use float16 instead by explicitly setting the"
                "`dtype` flag in CLI, for example: --dtype=half.")<|MERGE_RESOLUTION|>--- conflicted
+++ resolved
@@ -62,12 +62,8 @@
                                         scheduler_config,
                                         device_config,
                                         lora_config=self.lora_config,
-<<<<<<< HEAD
-                                        is_driver_worker=self.is_driver_worker)
-=======
                                         kv_cache_dtype=kv_cache_dtype,
                                         is_driver_worker=is_driver_worker)
->>>>>>> 54be8a0b
         # Uninitialized cache engine. Will be initialized by
         # self.init_cache_engine().
         self.cache_config = None
@@ -75,29 +71,6 @@
         self.cache_events = None
         self.gpu_cache = None
 
-<<<<<<< HEAD
-    def init_model(self) -> None:
-        # torch.distributed.all_reduce does not free the input tensor until
-        # the synchronization point. This causes the memory usage to grow
-        # as the number of all_reduce calls increases. This env var disables
-        # this behavior.
-        # Related issue:
-        # https://discuss.pytorch.org/t/cuda-allocation-lifetime-for-inputs-to-distributed-all-reduce/191573
-        os.environ["TORCH_NCCL_AVOID_RECORD_STREAMS"] = "1"
-
-        # This env var set by Ray causes exceptions with graph building.
-        os.environ.pop("NCCL_ASYNC_ERROR_HANDLING", None)
-        self.rank = self.rank if self.rank is not None else int(
-            os.getenv("RANK", "-1"))
-
-        self.device = torch.device(f"cuda:{self.local_rank}")
-       
-
-        torch.cuda.set_device(self.device)
-
-        _check_if_gpu_supports_dtype(self.model_config.dtype)
-
-=======
     def init_model(self, cupy_port: Optional[int] = None) -> None:
         if self.device_config.device.type == "cuda":
             # torch.distributed.all_reduce does not free the input tensor until
@@ -110,7 +83,12 @@
 
             # This env var set by Ray causes exceptions with graph building.
             os.environ.pop("NCCL_ASYNC_ERROR_HANDLING", None)
+            self.rank = self.rank if self.rank is not None else int(
+                os.getenv("RANK", "-1"))
+
             self.device = torch.device(f"cuda:{self.local_rank}")
+        
+
             torch.cuda.set_device(self.device)
 
             _check_if_gpu_supports_dtype(self.model_config.dtype)
@@ -119,7 +97,6 @@
         else:
             raise RuntimeError(
                 f"Not support device type: {self.device_config.device}")
->>>>>>> 54be8a0b
         # Initialize the distributed environment.
         init_distributed_environment(self.parallel_config, self.rank,
                                      cupy_port, self.distributed_init_method)
@@ -302,9 +279,9 @@
         torch.distributed.init_process_group(
             backend="nccl",
             world_size=parallel_config.world_size,
-            #rank=rank,
-            #init_method=distributed_init_method,
-            init_method="env://",
+            rank=rank,
+            init_method=distributed_init_method,
+            #init_method="env://",
         )
 
     if cupy_utils.is_initialized():
@@ -325,6 +302,24 @@
             port=cupy_port,
         )
 
+    if cupy_utils.is_initialized():
+        cupy_world_size = cupy_utils.get_world_size()
+        if cupy_world_size != parallel_config.world_size:
+            raise RuntimeError(
+                "cupy.distributed is already initialized but the cupy world "
+                "size does not match parallel_config.world_size "
+                f"({cupy_world_size} vs. {parallel_config.world_size}).")
+    elif (parallel_config.world_size > 1 and cupy_port is not None):
+        # NOTE(woosuk): We don't initialize CuPy process group when world size
+        # is 1.
+        # TODO(woosuk): Support multi-node connection.
+        cupy_utils.init_process_group(
+            world_size=parallel_config.world_size,
+            rank=rank,
+            host="localhost",
+            port=cupy_port,
+        )
+
     # A small all_reduce for warmup.
     torch.distributed.all_reduce(torch.zeros(1).cuda())
     if cupy_utils.is_initialized():
