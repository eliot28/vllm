--- conflicted
+++ resolved
@@ -174,13 +174,8 @@
             prompt_len = prefill_end
             prompt_lens.append(prompt_len)
 
-<<<<<<< HEAD
             computed_len = prefill_start
-
-=======
-            computed_len = 0
             import os
->>>>>>> 5bec7ba5
             # NOTE: This only works for oooooooxxx style attention.
             computed_block_nums = seq_group_metadata.computed_block_nums
             prefix_caching_enabled = (computed_block_nums is not None
@@ -199,24 +194,17 @@
                 # Prefix is not supported with sliding_window
                 computed_len = len(computed_block_nums) * self.block_size
                 prompt_tokens = prompt_tokens[computed_len:]
-<<<<<<< HEAD
                 block_tables.append(computed_block_nums)
             # else:
-            elif self.scheduler_config.chunked_prefill_enabled:
+            elif self.scheduler_config.chunked_prefill_enabled or os.getenv("ENABLE") is not None:
                 # Update the block table so that KV cache location
                 # can be found. TODO(sang): Make it work with
                 # prefix caching.
                 # This only happens when it is profiling run.
-=======
-                prefix_block_tables.append(computed_block_nums)
-                context_len = computed_len
-            if os.getenv("ENABLE") is not None:
->>>>>>> 5bec7ba5
                 if seq_group_metadata.block_tables is None:
                     block_tables.append([])
                 else:
                     block_table = seq_group_metadata.block_tables[seq_id]
-<<<<<<< HEAD
                     block_tables.append(block_table)
                 computed_len = prefill_start
             else:
@@ -227,17 +215,6 @@
                 computed_len = prefill_start
             context_lens.append(computed_len)
             subquery_lens.append(prefill_end - computed_len)
-=======
-                    prefix_block_tables.append(block_table)
-                # prefix_block_tables.append([])
-                context_len = 0
-            else:
-                prefix_block_tables.append([])
-                context_len = 0
-            # actual prompt lens
-            context_lens.append(context_len)
-            subquery_lens.append(prompt_len - computed_len)
->>>>>>> 5bec7ba5
 
             input_tokens.extend(prompt_tokens)
             # NOTE(woosuk): Here we assume that the first token in the prompt
