--- conflicted
+++ resolved
@@ -83,12 +83,8 @@
     lora_mapping: Optional["LoRAMapping"] = None
     lora_requests: Optional[Set[LoRARequest]] = None
     attn_metadata: Optional["AttentionMetadata"] = None
-<<<<<<< HEAD
     multi_modal_kwargs: Optional[Mapping[str, BatchedTensors]] = None
-=======
-    multi_modal_kwargs: Optional[Dict[str, torch.Tensor]] = None
     virtual_engine: int = 0
->>>>>>> ee93f4f9
 
     def as_broadcastable_tensor_dict(self) -> Dict[str, Any]:
         tensor_dict = {
