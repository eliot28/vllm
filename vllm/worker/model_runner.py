--- conflicted
+++ resolved
@@ -530,10 +530,9 @@
 
         # NOTE: Capturing the largest batch size first may help reduce the
         # memory usage of CUDA graph.
-<<<<<<< HEAD
         with fast_allreduce.capture(
-                enable=not self.parallel_config.disable_fast_allreduce):
-            for batch_size in reversed(_BATCH_SIZES_TO_CAPTURE):
+            enable=not self.parallel_config.disable_fast_allreduce):
+            for batch_size in reversed(batch_size_capture_list):
                 # Create dummy input_metadata.
                 input_metadata = InputMetadata(
                     is_prompt=False,
@@ -554,29 +553,6 @@
                 )
                 self.graph_memory_pool = graph_runner.graph.pool()
                 self.graph_runners[batch_size] = graph_runner
-=======
-        for batch_size in reversed(batch_size_capture_list):
-            # Create dummy input_metadata.
-            input_metadata = InputMetadata(
-                is_prompt=False,
-                slot_mapping=slot_mapping[:batch_size],
-                max_context_len=self.max_context_len_to_capture,
-                context_lens=context_lens[:batch_size],
-                block_tables=block_tables[:batch_size],
-                use_cuda_graph=True,
-            )
-
-            graph_runner = CUDAGraphRunner(self.model)
-            graph_runner.capture(
-                input_tokens[:batch_size],
-                input_positions[:batch_size],
-                kv_caches,
-                input_metadata,
-                memory_pool=self.graph_memory_pool,
-            )
-            self.graph_memory_pool = graph_runner.graph.pool()
-            self.graph_runners[batch_size] = graph_runner
->>>>>>> 6e01e8c1
 
         end_time = time.perf_counter()
         elapsed_time = end_time - start_time
