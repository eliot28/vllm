import time
from typing import Dict, List, Optional, Tuple, Union

import numpy as np
import torch
import torch.nn as nn

from vllm.config import ModelConfig, ParallelConfig, SchedulerConfig
from vllm.logger import init_logger
from vllm.model_executor import get_model, InputMetadata, SamplingMetadata
from vllm.model_executor.parallel_utils.communication_op import (
    broadcast_tensor_dict)
from vllm.sampling_params import SamplingParams, SamplingType
from vllm.sequence import SamplerOutput, SequenceData, SequenceGroupMetadata
from vllm.utils import in_wsl

logger = init_logger(__name__)

KVCache = Tuple[torch.Tensor, torch.Tensor]
_PAD_SLOT_ID = -1
# Capture graphs for batch size 1, 2, 4, 8, 16, 24, 32, 40, ..., 256.
# NOTE: _get_graph_batch_size needs to be updated if this list is changed.
_BATCH_SIZES_TO_CAPTURE = [1, 2, 4] + [8 * i for i in range(1, 33)]


class ModelRunner:

    def __init__(
        self,
        model_config: ModelConfig,
        parallel_config: ParallelConfig,
        scheduler_config: SchedulerConfig,
        is_driver_worker: bool = False,
    ):
        self.model_config = model_config
        self.parallel_config = parallel_config
        self.scheduler_config = scheduler_config
        self.is_driver_worker = is_driver_worker

        # model_config can be None in tests/samplers/test_sampler.py.
        # FIXME(woosuk): This is a hack to make the tests work. Refactor this.
        self.sliding_window = (model_config.get_sliding_window()
                               if model_config is not None else None)
        self.model = None
        self.block_size = None  # Set after initial profiling.
        self.zero_token_embeds = None  # Set after model loading.

        self.graph_runners: Dict[int, CUDAGraphRunner] = {}
        self.graph_memory_pool = None  # Set during graph capture.

        self.max_context_len_to_capture = (
            self.model_config.max_context_len_to_capture
            if self.model_config is not None else 0)
        # When using CUDA graph, the input block tables must be padded to
        # max_context_len_to_capture. However, creating the block table in
        # Python can be expensive. To optimize this, we cache the block table
        # in numpy and only copy the actual input content at every iteration.
        # The shape of the cached block table will be
        # (max batch size to capture, max context len to capture / block size).
        self.graph_block_tables = None  # Set after initial profiling.
        # cache in_wsl result
        self.in_wsl = in_wsl()

    def load_model(self) -> None:
        self.model = get_model(self.model_config)

    def set_block_size(self, block_size: int) -> None:
        self.block_size = block_size

<<<<<<< HEAD
        max_num_blocks = (self.max_context_len_to_capture + block_size -
                          1) // block_size
        self.graph_block_tables = np.zeros(
            (max(_BATCH_SIZES_TO_CAPTURE), max_num_blocks), dtype=np.int32)
=======
    def set_zero_token_embeds(self):
        assert self.model is not None
        self.zero_token_embeds = self.model.get_input_embeddings()(
            torch.tensor([[0]], device="cuda"))[0]
>>>>>>> f2b10c39

    def _prepare_prompt(
        self,
        seq_group_metadata_list: List[SequenceGroupMetadata],
    ) -> Tuple[torch.Tensor, torch.Tensor, InputMetadata, List[int],
               List[int]]:
        assert len(seq_group_metadata_list) > 0
        input_tokens: List[List[int]] = []
        input_positions: List[List[int]] = []
        slot_mapping: List[List[int]] = []
        prompt_embeds: List[torch.Tensor] = []
        prompt_embeds_indices: List[int] = []

        prompt_lens: List[int] = []
<<<<<<< HEAD
        context_lens: List[int] = []
        subquery_lens: List[int] = []
        prefix_block_tables: List[List[int]] = []
        for seq_group_metadata in seq_group_metadata_list:
=======
        for seq_group_idx, seq_group_metadata in enumerate(
                seq_group_metadata_list):
>>>>>>> f2b10c39
            assert seq_group_metadata.is_prompt
            seq_ids = list(seq_group_metadata.seq_data.keys())
            assert len(seq_ids) == 1
            seq_id = seq_ids[0]

            seq_data = seq_group_metadata.seq_data[seq_id]
            prompt_tokens = seq_data.get_token_ids()
            prompt_len = len(prompt_tokens)
            prompt_lens.append(prompt_len)
            prefix_len = 0
            prefix = seq_group_metadata.prefix
            if prefix is not None and prefix.computed:
                prefix_len = prefix.get_length()
                prompt_tokens = prompt_tokens[prefix_len:]
                prefix_block_tables.append(prefix.get_block_numbers())
            else:
                prefix_block_tables.append([])
            # actual prompt lens
            context_lens.append(prefix_len)
            subquery_lens.append(prompt_len - prefix_len)

            input_tokens.append(prompt_tokens)
            # NOTE(woosuk): Here we assume that the first token in the prompt
            # is always the first token in the sequence.
            input_positions.append(
                list(range(prefix_len, prefix_len + len(prompt_tokens))))

            if seq_data.has_prompt_embeds_forwarding():
                # If prompt_embeds are set,
                # the token_ids of the prompt are treated as 0,
                # so zero_token_embeds is excluded from prompt_embeds.
                prompt_embeds.append(seq_data.prompt_embeds.to("cuda"))
                prompt_embeds_indices.append(seq_group_idx)
            else:
                prompt_embeds.append(
                    self.zero_token_embeds.repeat(prompt_len, 1))

            if seq_group_metadata.block_tables is None:
                # During memory profiling, the block tables are not initialized
                # yet. In this case, we just use a dummy slot mapping.
                slot_mapping.append([_PAD_SLOT_ID] * prompt_len)
                continue

            # Compute the slot mapping.
            slot_mapping.append([])
            block_table = seq_group_metadata.block_tables[seq_id]
            # Mask the [0, start_idx) tokens of the prompt with _PAD_SLOT_ID,
            # where start_idx is max(0, prompt_len - sliding_window).
            # For example, if the prompt len is 10, sliding window is 8, and
            # block size is 4, the first two tokens are masked and the slot
            # mapping will be [-1, -1, 2, 3, 4, 5, 6, 7, 0, 1].
            start_idx = 0
            if self.sliding_window is not None:
                assert prefix_len == 0, (
                    "Prefix caching is currently not supported with "
                    "sliding window attention")
                start_idx = max(0, prompt_len - self.sliding_window)
            for i in range(prefix_len, prompt_len):
                if i < start_idx:
                    slot_mapping[-1].append(_PAD_SLOT_ID)
                    continue

                block_number = block_table[i // self.block_size]
                block_offset = i % self.block_size
                slot = block_number * self.block_size + block_offset
                slot_mapping[-1].append(slot)

        max_prompt_len = max(subquery_lens)
        input_tokens = _make_tensor_with_pad(input_tokens,
                                             max_prompt_len,
                                             pad=0,
                                             dtype=torch.long)
        input_positions = _make_tensor_with_pad(input_positions,
                                                max_prompt_len,
                                                pad=0,
                                                dtype=torch.long)
        slot_mapping = _make_tensor_with_pad(slot_mapping,
                                             max_prompt_len,
                                             pad=_PAD_SLOT_ID,
                                             dtype=torch.long)
        context_lens_tensor = torch.tensor(context_lens,
                                           dtype=torch.int,
                                           device='cuda')
        # Prepare prefix block tables
        max_prompt_block_table_len = max(len(t) for t in prefix_block_tables)
        block_tables = _make_tensor_with_pad(
            prefix_block_tables,
            max_len=max_prompt_block_table_len,
            pad=0,
            dtype=torch.int,
        )
        start_loc_tensor = torch.arange(0,
                                        len(prompt_lens) * max_prompt_len,
                                        max_prompt_len,
                                        dtype=torch.long,
                                        device='cuda')
        prompt_lens_tensor = torch.tensor(prompt_lens,
                                          dtype=torch.long,
                                          device='cuda')

        if prompt_embeds:
            padded_prompt_embeds = [
                _pad_embeddings_to_max(embeds, max_prompt_len,
                                       self.zero_token_embeds)
                for embeds in prompt_embeds
            ]
            prompt_embeds = torch.stack(padded_prompt_embeds).to(
                dtype=self.model_config.dtype, device="cuda")
        else:
            prompt_embeds = None

        prompt_embeds_indices = torch.tensor(prompt_embeds_indices,
                                             device="cuda",
                                             dtype=torch.int)

        input_metadata = InputMetadata(
            is_prompt=True,
            slot_mapping=slot_mapping,
            prompt_lens=prompt_lens_tensor,
            max_seq_len=max_prompt_len,
            start_loc=start_loc_tensor,
            max_context_len=None,
<<<<<<< HEAD
            context_lens=context_lens_tensor,
            block_tables=block_tables,
            use_cuda_graph=False,
        )
        return (input_tokens, input_positions, input_metadata, prompt_lens,
                subquery_lens)
=======
            context_lens=None,
            block_tables=None,
            prompt_embeds_indices=prompt_embeds_indices,
        )
        return input_tokens, input_positions, prompt_embeds, input_metadata
>>>>>>> f2b10c39

    def _prepare_decode(
        self,
        seq_group_metadata_list: List[SequenceGroupMetadata],
    ) -> Tuple[torch.Tensor, torch.Tensor, InputMetadata]:
        assert len(seq_group_metadata_list) > 0
        input_tokens: List[List[int]] = []
        input_positions: List[List[int]] = []
        slot_mapping: List[List[int]] = []
        context_lens: List[int] = []
        block_tables: List[List[int]] = []

        for seq_group_metadata in seq_group_metadata_list:
            assert not seq_group_metadata.is_prompt

            seq_ids = list(seq_group_metadata.seq_data.keys())
            for seq_id in seq_ids:
                seq_data = seq_group_metadata.seq_data[seq_id]
                generation_token = seq_data.get_last_token_id()
                input_tokens.append([generation_token])

                seq_len = seq_data.get_len()
                position = seq_len - 1
                input_positions.append([position])

                context_len = seq_len if self.sliding_window is None else min(
                    seq_len, self.sliding_window)
                context_lens.append(context_len)

                block_table = seq_group_metadata.block_tables[seq_id]
                block_number = block_table[position // self.block_size]
                block_offset = position % self.block_size
                slot = block_number * self.block_size + block_offset
                slot_mapping.append([slot])

                if self.sliding_window is not None:
                    sliding_window_blocks = (self.sliding_window //
                                             self.block_size)
                    block_table = block_table[-sliding_window_blocks:]
                block_tables.append(block_table)

        batch_size = len(input_tokens)
        max_context_len = max(context_lens)
        use_captured_graph = (
            not self.model_config.enforce_eager
            and batch_size <= _BATCH_SIZES_TO_CAPTURE[-1]
            and max_context_len <= self.max_context_len_to_capture)
        if use_captured_graph:
            # Pad the input tokens, positions, and slot mapping to match the
            # batch size of the captured graph.
            graph_batch_size = _get_graph_batch_size(batch_size)
            assert graph_batch_size >= batch_size
            for _ in range(graph_batch_size - batch_size):
                input_tokens.append([])
                input_positions.append([])
                slot_mapping.append([])
                context_lens.append(1)
                block_tables.append([])
            batch_size = graph_batch_size

        input_tokens = _make_tensor_with_pad(input_tokens,
                                             max_len=1,
                                             pad=0,
                                             dtype=torch.long,
                                             device="cuda")
        input_positions = _make_tensor_with_pad(input_positions,
                                                max_len=1,
                                                pad=0,
                                                dtype=torch.long,
                                                device="cuda")
        slot_mapping = _make_tensor_with_pad(slot_mapping,
                                             max_len=1,
                                             pad=_PAD_SLOT_ID,
                                             dtype=torch.long,
                                             device="cuda")
        context_lens = torch.tensor(context_lens,
                                    dtype=torch.int,
                                    device="cuda")

        if use_captured_graph:
            # The shape of graph_block_tables is
            # [max batch size, max context len // block size].
            input_block_tables = self.graph_block_tables[:batch_size]
            for i, block_table in enumerate(block_tables):
                if block_table:
                    input_block_tables[i, :len(block_table)] = block_table
            block_tables = torch.tensor(input_block_tables, device="cuda")
        else:
            max_block_table_len = max(
                len(block_table) for block_table in block_tables)
            block_tables = _make_tensor_with_pad(
                block_tables,
                max_len=max_block_table_len,
                pad=0,
                dtype=torch.int,
                device="cuda",
            )

        input_metadata = InputMetadata(
            is_prompt=False,
            slot_mapping=slot_mapping,
            prompt_lens=None,
            max_seq_len=None,
            start_loc=None,
            max_context_len=max_context_len,
            context_lens=context_lens,
            block_tables=block_tables,
<<<<<<< HEAD
            use_cuda_graph=use_captured_graph,
=======
            prompt_embeds_indices=None,
>>>>>>> f2b10c39
        )
        return input_tokens, input_positions, None, input_metadata

    def _prepare_sample(
        self,
        seq_group_metadata_list: List[SequenceGroupMetadata],
        prompt_lens: List[int],
        subquery_lens: Optional[List[int]],
    ) -> SamplingMetadata:
        seq_groups: List[Tuple[List[int], SamplingParams]] = []
        selected_token_indices: List[int] = []
        selected_token_start_idx = 0
        categorized_sample_indices = {t: [] for t in SamplingType}
        categorized_sample_indices_start_idx = 0

        max_subquery_len = max(subquery_lens) if subquery_lens else 1
        for i, seq_group_metadata in enumerate(seq_group_metadata_list):
            seq_ids = list(seq_group_metadata.seq_data.keys())
            sampling_params = seq_group_metadata.sampling_params
            seq_groups.append((seq_ids, sampling_params))

            if seq_group_metadata.is_prompt:
                assert len(seq_ids) == 1
                assert subquery_lens is not None
                subquery_len = subquery_lens[i]
                if sampling_params.prompt_logprobs is not None:
                    # NOTE: prompt token positions do not need sample, skip
                    categorized_sample_indices_start_idx += subquery_len - 1

                categorized_sample_indices[
                    sampling_params.sampling_type].append(
                        categorized_sample_indices_start_idx)
                categorized_sample_indices_start_idx += 1

                if sampling_params.prompt_logprobs is not None:
                    selected_token_indices.extend(
                        range(selected_token_start_idx,
                              selected_token_start_idx + subquery_len - 1))
                selected_token_indices.append(selected_token_start_idx +
                                              subquery_len - 1)
                selected_token_start_idx += max_subquery_len
            else:
                num_seqs = len(seq_ids)
                selected_token_indices.extend(
                    range(selected_token_start_idx,
                          selected_token_start_idx + num_seqs))
                selected_token_start_idx += num_seqs

                categorized_sample_indices[
                    sampling_params.sampling_type].extend(
                        range(categorized_sample_indices_start_idx,
                              categorized_sample_indices_start_idx + num_seqs))
                categorized_sample_indices_start_idx += num_seqs

        selected_token_indices = _async_h2d(selected_token_indices,
                                            dtype=torch.long,
                                            pin_memory=not self.in_wsl)
        categorized_sample_indices = {
            t: _async_h2d(seq_ids, dtype=torch.int, pin_memory=not self.in_wsl)
            for t, seq_ids in categorized_sample_indices.items()
        }

        seq_data: Dict[int, SequenceData] = {}
        for seq_group_metadata in seq_group_metadata_list:
            seq_data.update(seq_group_metadata.seq_data)

        sampling_metadata = SamplingMetadata(
            seq_groups=seq_groups,
            seq_data=seq_data,
            prompt_lens=prompt_lens,
            selected_token_indices=selected_token_indices,
            categorized_sample_indices=categorized_sample_indices,
        )
        return sampling_metadata

    def prepare_input_tensors(
        self,
        seq_group_metadata_list: Optional[List[SequenceGroupMetadata]],
    ) -> Tuple[torch.Tensor, torch.Tensor, InputMetadata, SamplingMetadata]:
        if self.is_driver_worker:
            # NOTE: We assume that all sequences in the group are all prompts or
            # all decodes.
            is_prompt = seq_group_metadata_list[0].is_prompt
            # Prepare input tensors.
            if is_prompt:
                (input_tokens, input_positions, input_metadata, prompt_lens,
                 subquery_lens) = self._prepare_prompt(seq_group_metadata_list)
            else:
                (input_tokens, input_positions, input_metadata
                 ) = self._prepare_decode(seq_group_metadata_list)
                subquery_lens = None
                prompt_lens = []
            sampling_metadata = self._prepare_sample(seq_group_metadata_list,
                                                     prompt_lens,
                                                     subquery_lens)

            # Broadcast the metadata.
            metadata_dict = {
                "input_tokens": input_tokens,
                "input_positions": input_positions,
                "is_prompt": input_metadata.is_prompt,
                "slot_mapping": input_metadata.slot_mapping,
                "prompt_lens": input_metadata.prompt_lens,
                "max_seq_len": input_metadata.max_seq_len,
                "start_loc": input_metadata.start_loc,
                "max_context_len": input_metadata.max_context_len,
                "context_lens": input_metadata.context_lens,
                "block_tables": input_metadata.block_tables,
                "use_cuda_graph": input_metadata.use_cuda_graph,
                "selected_token_indices":
                sampling_metadata.selected_token_indices,
            }
            broadcast_tensor_dict(metadata_dict, src=0)
        else:
            metadata_dict = broadcast_tensor_dict(src=0)
            input_tokens = metadata_dict["input_tokens"]
            input_positions = metadata_dict["input_positions"]
            input_metadata = InputMetadata(
                is_prompt=metadata_dict["is_prompt"],
                slot_mapping=metadata_dict["slot_mapping"],
                prompt_lens=metadata_dict["prompt_lens"],
                max_seq_len=metadata_dict["max_seq_len"],
                start_loc=metadata_dict["start_loc"],
                max_context_len=metadata_dict["max_context_len"],
                context_lens=metadata_dict["context_lens"],
                block_tables=metadata_dict["block_tables"],
                use_cuda_graph=metadata_dict["use_cuda_graph"],
            )
            sampling_metadata = SamplingMetadata(
                seq_groups=None,
                seq_data=None,
                prompt_lens=None,
                selected_token_indices=metadata_dict["selected_token_indices"],
                categorized_sample_indices=None,
                perform_sampling=False,
            )

        return input_tokens, input_positions, input_metadata, sampling_metadata

    @torch.inference_mode()
    def execute_model(
        self,
        seq_group_metadata_list: Optional[List[SequenceGroupMetadata]],
        kv_caches: List[Tuple[torch.Tensor, torch.Tensor]],
<<<<<<< HEAD
    ) -> Optional[SamplerOutput]:
        input_tokens, input_positions, input_metadata, sampling_metadata = (
            self.prepare_input_tensors(seq_group_metadata_list))
=======
        cache_events: Optional[List[torch.cuda.Event]] = None,
    ) -> SamplerOutput:
        # NOTE: We assume that all sequences in the group are all prompts or
        # all decodes.
        # Prepare input tensors.
        is_prompt = seq_group_metadata_list[0].is_prompt
        if is_prompt:
            inputs = self._prepare_prompt(seq_group_metadata_list)
            input_tokens, input_positions, prompt_embeds, input_metadata = inputs
        else:
            inputs = self._prepare_decode(seq_group_metadata_list)
            input_tokens, input_positions, prompt_embeds, input_metadata = inputs
        sampling_metadata = self._prepare_sample(seq_group_metadata_list,
                                                 input_metadata.prompt_lens)

>>>>>>> f2b10c39
        # Execute the model.
        if input_metadata.use_cuda_graph:
            graph_batch_size = input_tokens.shape[0]
            model_executable = self.graph_runners[graph_batch_size]
        else:
            model_executable = self.model
        hidden_states = model_executable(
            input_ids=input_tokens,
            positions=input_positions,
            kv_caches=kv_caches,
            input_metadata=input_metadata,
<<<<<<< HEAD
=======
            cache_events=cache_events,
            prompt_embeds=prompt_embeds,
>>>>>>> f2b10c39
        )

        # Sample the next token.
        output = self.model.sample(
            hidden_states=hidden_states,
            sampling_metadata=sampling_metadata,
        )
        return output

    @torch.inference_mode()
    def profile_run(self) -> None:
        # Enable top-k sampling to reflect the accurate memory usage.
        vocab_size = self.model_config.get_vocab_size()
        sampling_params = SamplingParams(top_p=0.99, top_k=vocab_size - 1)
        max_num_batched_tokens = self.scheduler_config.max_num_batched_tokens
        max_num_seqs = self.scheduler_config.max_num_seqs

        # Profile memory usage with max_num_sequences sequences and the total
        # number of tokens equal to max_num_batched_tokens.
        seqs: List[SequenceGroupMetadata] = []
        for group_id in range(max_num_seqs):
            seq_len = (max_num_batched_tokens // max_num_seqs +
                       (group_id < max_num_batched_tokens % max_num_seqs))
            seq_data = SequenceData([0] * seq_len)
            seq = SequenceGroupMetadata(
                request_id=str(group_id),
                is_prompt=True,
                seq_data={group_id: seq_data},
                sampling_params=sampling_params,
                block_tables=None,
            )
            seqs.append(seq)

        # Run the model with the dummy inputs.
        num_layers = self.model_config.get_num_layers(self.parallel_config)
        kv_caches = [(None, None)] * num_layers
        self.execute_model(seqs, kv_caches)
        torch.cuda.synchronize()
        return

    @torch.inference_mode()
    def capture_model(self, kv_caches: List[KVCache]) -> None:
        assert not self.model_config.enforce_eager
        logger.info("Capturing the model for CUDA graphs. This may lead to "
                    "unexpected consequences if the model is not static. To "
                    "run the model in eager mode, set 'enforce_eager=True' or "
                    "use '--enforce-eager' in the CLI.")
        logger.info("CUDA graphs can take additional 1~3 GiB memory per GPU. "
                    "If you are running out of memory, consider decreasing "
                    "`gpu_memory_utilization` or enforcing eager mode. "
                    "You can also reduce the `max_num_seqs` as needed "
                    "to decrease memory usage.")
        start_time = time.perf_counter()

        # Prepare dummy inputs. These will be reused for all batch sizes.
        max_batch_size = max(_BATCH_SIZES_TO_CAPTURE)
        input_tokens = torch.zeros(max_batch_size, 1, dtype=torch.long).cuda()
        input_positions = torch.zeros(max_batch_size, 1,
                                      dtype=torch.long).cuda()
        slot_mapping = torch.empty(max_batch_size, 1, dtype=torch.long).cuda()
        slot_mapping.fill_(_PAD_SLOT_ID)
        context_lens = torch.ones(max_batch_size, dtype=torch.int32).cuda()
        block_tables = torch.from_numpy(self.graph_block_tables).cuda()

        graph_batch_size = _get_graph_batch_size(
            self.scheduler_config.max_num_seqs)
        batch_size_capture_list = [
            bs for bs in _BATCH_SIZES_TO_CAPTURE if bs <= graph_batch_size
        ]

        # NOTE: Capturing the largest batch size first may help reduce the
        # memory usage of CUDA graph.
        for batch_size in reversed(batch_size_capture_list):
            # Create dummy input_metadata.
            input_metadata = InputMetadata(
                is_prompt=False,
                slot_mapping=slot_mapping[:batch_size],
                prompt_lens=None,
                max_seq_len=None,
                start_loc=None,
                max_context_len=self.max_context_len_to_capture,
                context_lens=context_lens[:batch_size],
                block_tables=block_tables[:batch_size],
                use_cuda_graph=True,
            )

            graph_runner = CUDAGraphRunner(self.model)
            graph_runner.capture(
                input_tokens[:batch_size],
                input_positions[:batch_size],
                kv_caches,
                input_metadata,
                memory_pool=self.graph_memory_pool,
            )
            self.graph_memory_pool = graph_runner.graph.pool()
            self.graph_runners[batch_size] = graph_runner

        end_time = time.perf_counter()
        elapsed_time = end_time - start_time
        # This usually takes < 10 seconds.
        logger.info(f"Graph capturing finished in {elapsed_time:.0f} secs.")


class CUDAGraphRunner:

    def __init__(self, model: nn.Module):
        self.model = model
        self.graph = None
        self.input_buffers: Dict[str, torch.Tensor] = {}
        self.output_buffers: Dict[str, torch.Tensor] = {}

    def capture(
        self,
        input_ids: torch.Tensor,
        positions: torch.Tensor,
        kv_caches: List[KVCache],
        input_metadata: InputMetadata,
        memory_pool,
    ) -> None:
        assert self.graph is None
        # Run the model once without capturing the graph.
        # This is to make sure that the captured graph does not include the
        # kernel launches for initial benchmarking (e.g., Triton autotune).
        self.model(
            input_ids,
            positions,
            kv_caches,
            input_metadata,
        )
        torch.cuda.synchronize()

        # Capture the graph.
        self.graph = torch.cuda.CUDAGraph()
        with torch.cuda.graph(self.graph, pool=memory_pool):
            hidden_states = self.model(
                input_ids,
                positions,
                kv_caches,
                input_metadata,
            )
        torch.cuda.synchronize()

        # Save the input and output buffers.
        self.input_buffers = {
            "input_ids": input_ids,
            "positions": positions,
            "kv_caches": kv_caches,
            "slot_mapping": input_metadata.slot_mapping,
            "context_lens": input_metadata.context_lens,
            "block_tables": input_metadata.block_tables,
        }
        self.output_buffers = {"hidden_states": hidden_states}
        return

    def forward(
        self,
        input_ids: torch.Tensor,
        positions: torch.Tensor,
        kv_caches: List[Tuple[torch.Tensor, torch.Tensor]],
        input_metadata: InputMetadata,
    ) -> torch.Tensor:
        # KV caches are fixed tensors, so we don't need to copy them.
        del kv_caches

        # Copy the input tensors to the input buffers.
        self.input_buffers["input_ids"].copy_(input_ids, non_blocking=True)
        self.input_buffers["positions"].copy_(positions, non_blocking=True)
        self.input_buffers["slot_mapping"].copy_(input_metadata.slot_mapping,
                                                 non_blocking=True)
        self.input_buffers["context_lens"].copy_(input_metadata.context_lens,
                                                 non_blocking=True)
        self.input_buffers["block_tables"].copy_(input_metadata.block_tables,
                                                 non_blocking=True)

        # Run the graph.
        self.graph.replay()

        # Return the output tensor.
        return self.output_buffers["hidden_states"]

    def __call__(self, *args, **kwargs):
        return self.forward(*args, **kwargs)


def _pad_to_max(x: List[int], max_len: int, pad: int) -> List[int]:
    assert len(x) <= max_len
    return x + [pad] * (max_len - len(x))


def _pad_embeddings_to_max(x: torch.Tensor, max_len: int,
                           pad: torch.Tensor) -> torch.Tensor:
    return torch.cat(
        [x, pad.repeat(max_len - x.shape[0], 1)],
        dim=0,
    )


def _make_tensor_with_pad(
    x: List[List[int]],
    max_len: int,
    pad: int,
    dtype: torch.dtype,
    device: Union[str, torch.device] = "cuda",
    pin_memory: bool = False,
) -> torch.Tensor:
    padded_x = [_pad_to_max(x_i, max_len, pad) for x_i in x]
    return torch.tensor(padded_x,
                        dtype=dtype,
                        device=device,
                        pin_memory=pin_memory and str(device) == "cpu")


def _get_graph_batch_size(batch_size: int) -> int:
    if batch_size <= 2:
        return batch_size
    elif batch_size <= 4:
        return 4
    else:
        return (batch_size + 7) // 8 * 8


def _async_h2d(data: list, dtype, pin_memory):
    t = torch.tensor(data, dtype=dtype, pin_memory=pin_memory)
    return t.to(device="cuda", non_blocking=True)<|MERGE_RESOLUTION|>--- conflicted
+++ resolved
@@ -43,7 +43,6 @@
                                if model_config is not None else None)
         self.model = None
         self.block_size = None  # Set after initial profiling.
-        self.zero_token_embeds = None  # Set after model loading.
 
         self.graph_runners: Dict[int, CUDAGraphRunner] = {}
         self.graph_memory_pool = None  # Set during graph capture.
@@ -61,23 +60,32 @@
         # cache in_wsl result
         self.in_wsl = in_wsl()
 
+        self.graph_runners: Dict[int, CUDAGraphRunner] = {}
+        self.graph_memory_pool = None  # Set during graph capture.
+
+        self.max_context_len_to_capture = (
+            self.model_config.max_context_len_to_capture
+            if self.model_config is not None else 0)
+        # When using CUDA graph, the input block tables must be padded to
+        # max_context_len_to_capture. However, creating the block table in
+        # Python can be expensive. To optimize this, we cache the block table
+        # in numpy and only copy the actual input content at every iteration.
+        # The shape of the cached block table will be
+        # (max batch size to capture, max context len to capture / block size).
+        self.graph_block_tables = None  # Set after initial profiling.
+        # cache in_wsl result
+        self.in_wsl = in_wsl()
+
     def load_model(self) -> None:
         self.model = get_model(self.model_config)
 
     def set_block_size(self, block_size: int) -> None:
         self.block_size = block_size
 
-<<<<<<< HEAD
         max_num_blocks = (self.max_context_len_to_capture + block_size -
                           1) // block_size
         self.graph_block_tables = np.zeros(
             (max(_BATCH_SIZES_TO_CAPTURE), max_num_blocks), dtype=np.int32)
-=======
-    def set_zero_token_embeds(self):
-        assert self.model is not None
-        self.zero_token_embeds = self.model.get_input_embeddings()(
-            torch.tensor([[0]], device="cuda"))[0]
->>>>>>> f2b10c39
 
     def _prepare_prompt(
         self,
@@ -92,15 +100,10 @@
         prompt_embeds_indices: List[int] = []
 
         prompt_lens: List[int] = []
-<<<<<<< HEAD
         context_lens: List[int] = []
         subquery_lens: List[int] = []
         prefix_block_tables: List[List[int]] = []
-        for seq_group_metadata in seq_group_metadata_list:
-=======
-        for seq_group_idx, seq_group_metadata in enumerate(
-                seq_group_metadata_list):
->>>>>>> f2b10c39
+        for seq_group_idx, seq_group_metadata in enumerate(seq_group_metadata_list):
             assert seq_group_metadata.is_prompt
             seq_ids = list(seq_group_metadata.seq_data.keys())
             assert len(seq_ids) == 1
@@ -223,20 +226,13 @@
             max_seq_len=max_prompt_len,
             start_loc=start_loc_tensor,
             max_context_len=None,
-<<<<<<< HEAD
             context_lens=context_lens_tensor,
             block_tables=block_tables,
             use_cuda_graph=False,
-        )
-        return (input_tokens, input_positions, input_metadata, prompt_lens,
-                subquery_lens)
-=======
-            context_lens=None,
-            block_tables=None,
             prompt_embeds_indices=prompt_embeds_indices,
         )
-        return input_tokens, input_positions, prompt_embeds, input_metadata
->>>>>>> f2b10c39
+        return (input_tokens, input_positions, prompt_embeds, input_metadata, prompt_lens,
+                subquery_lens)
 
     def _prepare_decode(
         self,
@@ -344,11 +340,8 @@
             max_context_len=max_context_len,
             context_lens=context_lens,
             block_tables=block_tables,
-<<<<<<< HEAD
             use_cuda_graph=use_captured_graph,
-=======
             prompt_embeds_indices=None,
->>>>>>> f2b10c39
         )
         return input_tokens, input_positions, None, input_metadata
 
@@ -493,27 +486,9 @@
         self,
         seq_group_metadata_list: Optional[List[SequenceGroupMetadata]],
         kv_caches: List[Tuple[torch.Tensor, torch.Tensor]],
-<<<<<<< HEAD
     ) -> Optional[SamplerOutput]:
         input_tokens, input_positions, input_metadata, sampling_metadata = (
             self.prepare_input_tensors(seq_group_metadata_list))
-=======
-        cache_events: Optional[List[torch.cuda.Event]] = None,
-    ) -> SamplerOutput:
-        # NOTE: We assume that all sequences in the group are all prompts or
-        # all decodes.
-        # Prepare input tensors.
-        is_prompt = seq_group_metadata_list[0].is_prompt
-        if is_prompt:
-            inputs = self._prepare_prompt(seq_group_metadata_list)
-            input_tokens, input_positions, prompt_embeds, input_metadata = inputs
-        else:
-            inputs = self._prepare_decode(seq_group_metadata_list)
-            input_tokens, input_positions, prompt_embeds, input_metadata = inputs
-        sampling_metadata = self._prepare_sample(seq_group_metadata_list,
-                                                 input_metadata.prompt_lens)
-
->>>>>>> f2b10c39
         # Execute the model.
         if input_metadata.use_cuda_graph:
             graph_batch_size = input_tokens.shape[0]
@@ -525,11 +500,7 @@
             positions=input_positions,
             kv_caches=kv_caches,
             input_metadata=input_metadata,
-<<<<<<< HEAD
-=======
-            cache_events=cache_events,
             prompt_embeds=prompt_embeds,
->>>>>>> f2b10c39
         )
 
         # Sample the next token.
