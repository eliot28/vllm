--- conflicted
+++ resolved
@@ -10,11 +10,7 @@
 from vllm.model_executor.pooling_metadata import PoolingMetadata
 from vllm.pooling_params import PoolingParams
 from vllm.sequence import PoolerOutput, SequenceData, SequenceGroupMetadata
-<<<<<<< HEAD
-from vllm.worker.model_runner import BatchType, ModelRunner, RequestInfo
-=======
 from vllm.worker.model_runner import GPUModelRunnerBase, ModelInputForGPU
->>>>>>> 6984c02a
 
 logger = init_logger(__name__)
 
@@ -63,13 +59,6 @@
         kv_caches: List[torch.Tensor],
         finished_request_ids: Optional[List[str]] = None
     ) -> Optional[PoolerOutput]:
-<<<<<<< HEAD
-        (input_tokens, input_positions, attn_metadata, pooling_metadata,
-         lora_requests, lora_mapping, multi_modal_input,
-         _) = self.prepare_input_tensors(seq_group_metadata_list)
-
-=======
->>>>>>> 6984c02a
         if self.lora_config:
             assert model_input.lora_requests is not None
             assert model_input.lora_mapping is not None
@@ -101,66 +90,13 @@
             execute_model_kwargs.update({"image_input": multi_modal_kwargs})
         hidden_states = model_executable(**execute_model_kwargs)
 
-<<<<<<< HEAD
-        return self.model.pooler(hidden_states=hidden_states,
-                                 pooling_metadata=pooling_metadata)
-
-    def prepare_input_tensors(
-        self,
-        seq_group_metadata_list: List[SequenceGroupMetadata],
-    ) -> Tuple[torch.Tensor, torch.Tensor, AttentionMetadata, PoolingMetadata,
-               Set[LoRARequest], LoRAMapping, torch.Tensor,
-               Optional[List[RequestInfo]]]:
-        if self.is_driver_worker:
-            prefill_reqs = []
-            decode_reqs = []
-            for seq_group_meta in seq_group_metadata_list:
-                if seq_group_meta.is_prompt:
-                    prefill_reqs.append(seq_group_meta)
-                else:
-                    decode_reqs.append(seq_group_meta)
-
-            # Prepare input tensors.
-            (
-                input_tokens,
-                input_positions,
-                prefill_attn_metadata,
-                prompt_lens,
-                subquery_lens,
-                lora_index_mapping,
-                lora_prompt_mapping,
-                lora_requests,
-                multi_modal_input,
-                slot_mapping,
-            ) = self._prepare_prompt(prefill_reqs)
-            (
-                decode_input_tokens,
-                decode_input_positions,
-                decode_attn_metadata,
-                decode_lora_index_mapping,
-                decode_lora_prompt_mapping,
-                decode_lora_requests,
-                decode_slot_mapping,
-            ) = self._prepare_decode(decode_reqs)
-
-            # Prepare PoolingMetadata
-            pooling_metadata = self._prepare_pooling(seq_group_metadata_list,
-                                                     prompt_lens)
-
-            if not self.scheduler_config.chunked_prefill_enabled:
-                assert (len(prefill_reqs) and len(decode_reqs)) == 0
-
-            num_prefills = len(prompt_lens)
-            num_prefill_tokens = len(input_tokens)
-            num_decode_tokens = len(decode_input_tokens)
-=======
         # Only perform pooling in the driver worker.
         if not self.is_driver_worker:
             return None
->>>>>>> 6984c02a
 
         return self.model.pooler(hidden_states=hidden_states,
                                  pooling_metadata=model_input.pooling_metadata)
+
 
     def make_model_input_from_broadcasted_tensor_dict(
             self,
@@ -171,10 +107,6 @@
             attn_backend=self.attn_backend,
         )
 
-<<<<<<< HEAD
-        return (input_tokens, input_positions, attn_metadata, pooling_metadata,
-                lora_requests, lora_mapping, multi_modal_input, None)
-=======
     def prepare_model_input(
         self,
         seq_group_metadata_list: Optional[List[SequenceGroupMetadata]],
@@ -189,7 +121,6 @@
 
         return dataclasses.replace(model_input,
                                    pooling_metadata=pooling_metadata)
->>>>>>> 6984c02a
 
     def _prepare_pooling(
         self,
