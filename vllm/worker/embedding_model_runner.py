import dataclasses
from typing import Any, Dict, List, Optional, Tuple, Type

import torch

from vllm.config import (CacheConfig, DeviceConfig, LoadConfig, LoRAConfig,
                         ModelConfig, ParallelConfig, SchedulerConfig,
                         VisionLanguageConfig)
from vllm.logger import init_logger
from vllm.model_executor.pooling_metadata import PoolingMetadata
from vllm.pooling_params import PoolingParams
from vllm.sequence import PoolerOutput, SequenceData, SequenceGroupMetadata
from vllm.worker.model_runner import GPUModelRunnerBase, ModelInputForGPU

logger = init_logger(__name__)


@dataclasses.dataclass(frozen=True)
class ModelInputForGPUWithPoolingMetadata(ModelInputForGPU):
    """
    Used by the EmbeddingModelRunner.
    """
    pooling_metadata: Optional["PoolingMetadata"] = None


class EmbeddingModelRunner(
        GPUModelRunnerBase[ModelInputForGPUWithPoolingMetadata]):
    _model_input_cls: Type[ModelInputForGPUWithPoolingMetadata] = (
        ModelInputForGPUWithPoolingMetadata)

    def __init__(
        self,
        model_config: ModelConfig,
        parallel_config: ParallelConfig,
        scheduler_config: SchedulerConfig,
        device_config: DeviceConfig,
        cache_config: CacheConfig,
        load_config: LoadConfig,
        lora_config: Optional[LoRAConfig],
        kv_cache_dtype: Optional[str] = "auto",
        is_driver_worker: bool = False,
        vision_language_config: Optional[VisionLanguageConfig] = None,
    ):
        super().__init__(model_config,
                         parallel_config,
                         scheduler_config,
                         device_config,
                         cache_config,
                         load_config,
                         lora_config=lora_config,
                         kv_cache_dtype=kv_cache_dtype,
                         is_driver_worker=is_driver_worker,
                         vision_language_config=vision_language_config)

    @torch.inference_mode()
    def execute_model(
        self,
        model_input: ModelInputForGPUWithPoolingMetadata,
        kv_caches: List[torch.Tensor],
    ) -> Optional[PoolerOutput]:
        if self.lora_config:
            assert model_input.lora_requests is not None
            assert model_input.lora_mapping is not None
            self.set_active_loras(model_input.lora_requests,
                                  model_input.lora_mapping)

        # Currently cuda graph is only supported by the decode phase.
        assert model_input.attn_metadata is not None
        prefill_meta = model_input.attn_metadata.prefill_metadata
        decode_meta = model_input.attn_metadata.decode_metadata
        if prefill_meta is None and decode_meta.use_cuda_graph:
            assert model_input.input_tokens is not None
            graph_batch_size = model_input.input_tokens.shape[0]
            model_executable = self.graph_runners[graph_batch_size]
        else:
            model_executable = self.model

        num_layers = self.model_config.get_num_layers(self.parallel_config)
        kv_caches = [None] * num_layers

        execute_model_kwargs = {
            "input_ids": model_input.input_tokens,
            "positions": model_input.input_positions,
            "kv_caches": kv_caches,
            "attn_metadata": model_input.attn_metadata,
        }
        if self.vision_language_config:
            multi_modal_kwargs = model_input.multi_modal_kwargs or {}
            execute_model_kwargs.update({"image_input": multi_modal_kwargs})
        hidden_states = model_executable(**execute_model_kwargs)

        # Only perform pooling in the driver worker.
        if not self.is_driver_worker:
            return None

        return self.model.pooler(hidden_states=hidden_states,
                                 pooling_metadata=model_input.pooling_metadata)

    def make_model_input_from_broadcasted_tensor_dict(
            self,
            tensor_dict: Dict[str,
                              Any]) -> ModelInputForGPUWithPoolingMetadata:
        return ModelInputForGPUWithPoolingMetadata.from_broadcasted_tensor_dict(
            tensor_dict,
            attn_backend=self.attn_backend,
        )

    def prepare_model_input(
        self,
        seq_group_metadata_list: Optional[List[SequenceGroupMetadata]],
<<<<<<< HEAD
    ) -> Tuple[torch.Tensor, torch.Tensor, AttentionMetadata, PoolingMetadata,
               Set[LoRARequest], LoRAMapping, Dict[str, torch.Tensor]]:
        if self.is_driver_worker:
            assert seq_group_metadata_list is not None
            # Prepare input tensors.
            (input_tokens, input_positions, attn_metadata, seq_lens, _,
             lora_mapping, lora_requests, multi_modal_kwargs, slot_mapping,
             num_prefill_tokens, num_decode_tokens, num_prefills,
             _) = self._prepare_model_input(seq_group_metadata_list)
            # Prepare PoolingMetadata
            pooling_metadata = self._prepare_pooling(seq_group_metadata_list,
                                                     seq_lens)

            metadata_dict = {
                "input_tokens": input_tokens,
                "input_positions": input_positions,
                "lora_requests": lora_requests,
                "lora_mapping": lora_mapping,
                "multi_modal_kwargs": multi_modal_kwargs,
                "num_prefill_tokens": num_prefill_tokens,
                "num_decode_tokens": num_decode_tokens,
                "slot_mapping": slot_mapping,
                "num_prefills": num_prefills,
            }
            if attn_metadata:
                metadata_dict.update(attn_metadata.asdict_zerocopy())
            broadcast_tensor_dict(metadata_dict, src=0)
        else:
            metadata_dict = broadcast_tensor_dict(src=0)
            input_tokens = metadata_dict.pop("input_tokens")
            input_positions = metadata_dict.pop("input_positions")
            lora_mapping = metadata_dict.pop("lora_mapping")
            lora_requests = metadata_dict.pop("lora_requests")
            multi_modal_kwargs = metadata_dict.pop("multi_modal_kwargs")
            if metadata_dict:
                attn_metadata = self.attn_backend.make_metadata(
                    **metadata_dict)
            else:
                attn_metadata = None
            pooling_metadata = PoolingMetadata(seq_groups=None,
                                               seq_data=None,
                                               prompt_lens=None)

        return (input_tokens, input_positions, attn_metadata, pooling_metadata,
                lora_requests, lora_mapping, multi_modal_kwargs)
=======
    ) -> ModelInputForGPUWithPoolingMetadata:
        assert seq_group_metadata_list is not None
        model_input = self._prepare_model_input_tensors(
            seq_group_metadata_list)
        # Prepare PoolingMetadata.
        assert model_input.seq_lens is not None
        pooling_metadata = self._prepare_pooling(seq_group_metadata_list,
                                                 model_input.seq_lens)

        return dataclasses.replace(model_input,
                                   pooling_metadata=pooling_metadata)
>>>>>>> 3aa7b6cf

    def _prepare_pooling(
        self,
        seq_group_metadata_list: List[SequenceGroupMetadata],
        prompt_lens: List[int],
    ) -> PoolingMetadata:
        """Prepare PoolingMetadata for the sequence group metadata list."""
        seq_groups: List[Tuple[List[int], PoolingParams]] = []
        for i, seq_group_metadata in enumerate(seq_group_metadata_list):
            seq_ids = list(seq_group_metadata.seq_data.keys())
            pooling_params = seq_group_metadata.pooling_params
            seq_groups.append((seq_ids, pooling_params))

        seq_data: Dict[int, SequenceData] = {}
        for seq_group_metadata in seq_group_metadata_list:
            seq_data.update(seq_group_metadata.seq_data)

        pooling_metadata = PoolingMetadata(
            seq_groups=seq_groups,
            seq_data=seq_data,
            prompt_lens=prompt_lens,
        )

        return pooling_metadata<|MERGE_RESOLUTION|>--- conflicted
+++ resolved
@@ -108,53 +108,6 @@
     def prepare_model_input(
         self,
         seq_group_metadata_list: Optional[List[SequenceGroupMetadata]],
-<<<<<<< HEAD
-    ) -> Tuple[torch.Tensor, torch.Tensor, AttentionMetadata, PoolingMetadata,
-               Set[LoRARequest], LoRAMapping, Dict[str, torch.Tensor]]:
-        if self.is_driver_worker:
-            assert seq_group_metadata_list is not None
-            # Prepare input tensors.
-            (input_tokens, input_positions, attn_metadata, seq_lens, _,
-             lora_mapping, lora_requests, multi_modal_kwargs, slot_mapping,
-             num_prefill_tokens, num_decode_tokens, num_prefills,
-             _) = self._prepare_model_input(seq_group_metadata_list)
-            # Prepare PoolingMetadata
-            pooling_metadata = self._prepare_pooling(seq_group_metadata_list,
-                                                     seq_lens)
-
-            metadata_dict = {
-                "input_tokens": input_tokens,
-                "input_positions": input_positions,
-                "lora_requests": lora_requests,
-                "lora_mapping": lora_mapping,
-                "multi_modal_kwargs": multi_modal_kwargs,
-                "num_prefill_tokens": num_prefill_tokens,
-                "num_decode_tokens": num_decode_tokens,
-                "slot_mapping": slot_mapping,
-                "num_prefills": num_prefills,
-            }
-            if attn_metadata:
-                metadata_dict.update(attn_metadata.asdict_zerocopy())
-            broadcast_tensor_dict(metadata_dict, src=0)
-        else:
-            metadata_dict = broadcast_tensor_dict(src=0)
-            input_tokens = metadata_dict.pop("input_tokens")
-            input_positions = metadata_dict.pop("input_positions")
-            lora_mapping = metadata_dict.pop("lora_mapping")
-            lora_requests = metadata_dict.pop("lora_requests")
-            multi_modal_kwargs = metadata_dict.pop("multi_modal_kwargs")
-            if metadata_dict:
-                attn_metadata = self.attn_backend.make_metadata(
-                    **metadata_dict)
-            else:
-                attn_metadata = None
-            pooling_metadata = PoolingMetadata(seq_groups=None,
-                                               seq_data=None,
-                                               prompt_lens=None)
-
-        return (input_tokens, input_positions, attn_metadata, pooling_metadata,
-                lora_requests, lora_mapping, multi_modal_kwargs)
-=======
     ) -> ModelInputForGPUWithPoolingMetadata:
         assert seq_group_metadata_list is not None
         model_input = self._prepare_model_input_tensors(
@@ -166,7 +119,6 @@
 
         return dataclasses.replace(model_input,
                                    pooling_metadata=pooling_metadata)
->>>>>>> 3aa7b6cf
 
     def _prepare_pooling(
         self,
