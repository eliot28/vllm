--- conflicted
+++ resolved
@@ -20,21 +20,6 @@
 logger = init_logger(__name__)
 
 
-<<<<<<< HEAD
-class CPUModelRunner(ModelRunner):
-
-    def load_model(self) -> None:
-        self.model = get_model(
-            self.model_config,
-            self.device_config,
-            lora_config=self.lora_config,
-            vision_language_config=self.vision_language_config,
-            parallel_config=self.parallel_config,
-            scheduler_config=self.scheduler_config)
-
-
-=======
->>>>>>> 7fd3949a
 class CPUCacheEngine:
     """Manages the KV cache for CPU backend.
 
