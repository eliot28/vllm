"""A CPU worker class."""
from typing import Dict, List, Optional, Tuple

import torch
import torch.distributed

from vllm.attention import get_attn_backend
from vllm.config import (CacheConfig, DeviceConfig, LoadConfig, LoRAConfig,
                         ModelConfig, MultiModalConfig, ParallelConfig,
<<<<<<< HEAD
                         SchedulerConfig)
=======
                         PromptAdapterConfig, SchedulerConfig)
>>>>>>> 8a924d22
from vllm.distributed import (ensure_model_parallel_initialized,
                              init_distributed_environment)
from vllm.logger import init_logger
from vllm.model_executor import set_random_seed
from vllm.sequence import ExecuteModelRequest
from vllm.utils import STR_DTYPE_TO_TORCH_DTYPE, init_kmp_env
from vllm.worker.cpu_model_runner import CPUModelRunner
from vllm.worker.worker_base import (LocalOrDistributedWorkerBase,
                                     LoraNotSupportedWorkerBase, WorkerInput)

logger = init_logger(__name__)


class CPUCacheEngine:
    """Manages the KV cache for CPU backend.

    This class is responsible for initializing and managing CPU KV
    caches. It also provides methods for performing KV cache operations, such
    as copying.
    """

    def __init__(self, cache_config: CacheConfig, model_config: ModelConfig,
                 parallel_config: ParallelConfig,
                 device_config: DeviceConfig) -> None:
        assert device_config.device_type == "cpu"
        self.cache_config = cache_config
        self.model_config = model_config
        self.parallel_config = parallel_config

        self.head_size = model_config.get_head_size()
        self.num_layers = model_config.get_num_layers(parallel_config)
        self.num_heads = model_config.get_num_kv_heads(parallel_config)

        self.block_size = cache_config.block_size
        # Note: In CacheConfig, num_gpu_blocks actual is num_cpu_blocks
        # for CPU backend, because we want to reuse KV cache management
        # in the scheduler.
        self.num_cpu_blocks = cache_config.num_gpu_blocks

        if cache_config.cache_dtype == "auto":
            self.dtype = model_config.dtype
        else:
            self.dtype = STR_DTYPE_TO_TORCH_DTYPE[cache_config.cache_dtype]

        # Get attention backend.
        self.attn_backend = get_attn_backend(
            self.model_config.get_num_attention_heads(self.parallel_config),
            self.model_config.get_head_size(),
            self.model_config.get_num_kv_heads(self.parallel_config),
            self.model_config.get_sliding_window(),
            self.model_config.dtype,
            cache_config.cache_dtype,
            self.block_size,
        )

        # Initialize the cache.
        self.cpu_cache = self._allocate_kv_cache(self.num_cpu_blocks)

    def _allocate_kv_cache(
        self,
        num_blocks: int,
    ) -> List[torch.Tensor]:
        """Allocates KV cache on CPU."""
        kv_cache_shape = self.attn_backend.get_kv_cache_shape(
            num_blocks, self.block_size, self.num_heads, self.head_size)
        kv_cache: List[torch.Tensor] = []
        for _ in range(self.num_layers):
            kv_cache.append(
                torch.empty(kv_cache_shape, dtype=self.dtype, device="cpu"))
        return kv_cache

    def swap_in(self, src_to_dst: Dict[int, int]) -> None:
        raise NotImplementedError("Swap is not supported in CPUCacheEngine.")

    def swap_out(self, src_to_dst: Dict[int, int]) -> None:
        raise NotImplementedError("Swap is not supported in CPUCacheEngine.")

    def copy(self, src_to_dsts: Dict[int, List[int]]) -> None:
        self.attn_backend.copy_blocks(self.cpu_cache, src_to_dsts)

    @staticmethod
    def get_cache_block_size(
        block_size: int,
        cache_dtype: str,
        model_config: ModelConfig,
        parallel_config: ParallelConfig,
    ) -> int:
        head_size = model_config.get_head_size()
        num_heads = model_config.get_num_kv_heads(parallel_config)
        num_layers = model_config.get_num_layers(parallel_config)

        key_cache_block = block_size * num_heads * head_size
        value_cache_block = key_cache_block
        total = num_layers * (key_cache_block + value_cache_block)
        if cache_dtype == "auto":
            dtype = model_config.dtype
        else:
            dtype = STR_DTYPE_TO_TORCH_DTYPE[cache_dtype]
        dtype_size = torch.tensor([], dtype=dtype).element_size()
        return dtype_size * total


class CPUWorker(LoraNotSupportedWorkerBase, LocalOrDistributedWorkerBase):
    """A worker class that executes (a partition of) the model on a CPU socket.

    Each worker is associated with a single CPU socket. The worker is 
    responsible for maintaining the KV cache and executing the model on the 
    CPU. In case of distributed inference, each worker is assigned a partition
    of the model.
    """

    def __init__(
        self,
        model_config: ModelConfig,
        parallel_config: ParallelConfig,
        scheduler_config: SchedulerConfig,
        device_config: DeviceConfig,
        cache_config: CacheConfig,
        load_config: LoadConfig,
        local_rank: int,
        rank: int,
        distributed_init_method: str,
        lora_config: Optional[LoRAConfig] = None,
        multimodal_config: Optional[MultiModalConfig] = None,
        kv_cache_dtype: Optional[str] = "auto",
        prompt_adapter_config: Optional[PromptAdapterConfig] = None,
        is_driver_worker: bool = False,
    ) -> None:
        self.model_config = model_config
        self.parallel_config = parallel_config
        self.scheduler_config = scheduler_config
        self.device_config = device_config
        self.cache_config = cache_config
        self.load_config = load_config
        self.local_rank = local_rank
        self.rank = rank
        self.distributed_init_method = distributed_init_method
        self.lora_config = lora_config
<<<<<<< HEAD
=======
        self.prompt_adapter_config = prompt_adapter_config
>>>>>>> 8a924d22
        self.multimodal_config = multimodal_config
        self.is_driver_worker = is_driver_worker
        if self.is_driver_worker:
            assert self.rank == 0, "The driver worker must have rank 0."

        # try to initialize intel openmp optimized tunings
        init_kmp_env()

        if self.model_config.trust_remote_code:
            # note: lazy import to avoid importing torch before initializing
            from vllm.utils import init_cached_hf_modules
            init_cached_hf_modules()
        self.model_runner: CPUModelRunner = CPUModelRunner(
            model_config,
            parallel_config,
            scheduler_config,
            device_config,
            cache_config,
            load_config=self.load_config,
            lora_config=self.lora_config,
            multimodal_config=self.multimodal_config,
            kv_cache_dtype=kv_cache_dtype,
            prompt_adapter_config=self.prompt_adapter_config,
            is_driver_worker=is_driver_worker)
        # Uninitialized cache engine. Will be initialized by
        # initialize_cache.
        self.cache_engine: List[CPUCacheEngine]
        self.cpu_cache: List[List[torch.Tensor]]

    def init_device(self) -> None:
        self.init_distributed_environment()
        # Set random seed.
        set_random_seed(self.model_config.seed)

    def load_model(self):
        self.model_runner.load_model()

    def determine_num_available_blocks(self) -> Tuple[int, int]:
        """Determine the number of blocks available for the KV cache.

        This determines how many KV blocks can fit into the configured CPU
        KV cache space.

        Note that since vLLM assumes a block resides on GPU if it can be
        modified, we return num_gpu_blocks=num_cpu_blocks and num_cpu_blocks=0.
        This allows us to reuse the scheduler of vLLM without generalizing it
        to different devices.
        """
        # For CPU device, the block number will be calculated based on the
        # cpu_kvcache_space.
        cache_block_size = self.get_cache_block_size_bytes()
        num_cpu_blocks = int(self.cache_config.cpu_kvcache_space_bytes //
                             cache_block_size)
        num_cpu_blocks = max(num_cpu_blocks, 0)

        # Note: To reuse the cache management procedure,
        # use cpu cache as 'gpu cache'.
        num_gpu_blocks = num_cpu_blocks
        num_cpu_blocks = 0
        return num_gpu_blocks, num_cpu_blocks

    def initialize_cache(self, num_gpu_blocks: int,
                         num_cpu_blocks: int) -> None:
        """Initialize the KV cache. Currently, swappable CPU memory is not
        supported.

        Since this worker does not support GPUs, we use the num_gpu_blocks to
        determine how many non-swappable CPU blocks to allocate.
        """
        assert (num_cpu_blocks == 0
                ), f"{type(self)} does not support swappable cache"

        # Note: To reuse the cache management procedure,
        # use cpu cache as 'gpu cache'.
        num_cpu_blocks = num_gpu_blocks

        self._validate_num_cpu_blocks(num_cpu_blocks)
        self.cache_config.num_gpu_blocks = num_cpu_blocks
        self.cache_config.num_cpu_blocks = 0

        # Initialize the cache.
        self._init_cache_engine()

    def _validate_num_cpu_blocks(self, num_cpu_blocks: int) -> None:
        """Raise errors if the num_cpu_blocks is invalid.
        """
        if num_cpu_blocks <= 0:
            raise ValueError("No available memory for the cache blocks. "
                             "Try increasing `VLLM_CPU_KVCACHE_SPACE` when "
                             "initializing the engine.")

        max_seq_len = self.cache_config.block_size * num_cpu_blocks
        if self.model_config.max_model_len > max_seq_len:
            raise ValueError(
                f"The model's max seq len ({self.model_config.max_model_len}) "
                "is larger than the maximum number of tokens that can be "
                f"stored in KV cache ({max_seq_len}). Try increasing "
                "`VLLM_CPU_KVCACHE_SPACE` or decreasing `max_model_len` when "
                "initializing the engine.")

    def _init_cache_engine(self) -> None:
        self.cache_engine = [
            CPUCacheEngine(self.cache_config, self.model_config,
                           self.parallel_config, self.device_config)
            for _ in range(self.parallel_config.pipeline_parallel_size)
        ]
        self.cpu_cache = [
            self.cache_engine[ve].cpu_cache
            for ve in range(self.parallel_config.pipeline_parallel_size)
        ]
        self.model_runner.block_size = self.cache_engine[0].block_size

        assert all(
            self.cpu_cache[ve] is not None
            for ve in range(self.parallel_config.pipeline_parallel_size))

        # Populate the cache to warmup the memory
        for ve in range(self.parallel_config.pipeline_parallel_size):
            for layer_cache in self.cpu_cache[ve]:
                layer_cache.fill_(0)

    @property
    def do_metadata_broadcast(self) -> bool:
        return self.parallel_config.tensor_parallel_size > 1

    @property
    def kv_cache(self) -> Optional[List[List[torch.Tensor]]]:
        return self.cpu_cache

    def execute_worker(
        self,
        worker_input: WorkerInput,
    ) -> None:
        if (worker_input.blocks_to_copy is not None
                and worker_input.blocks_to_copy.numel() > 0):
            self.cache_engine[worker_input.virtual_engine].copy(
                worker_input.blocks_to_copy)

    @torch.inference_mode()
    def prepare_worker_input(
            self, execute_model_req: ExecuteModelRequest) -> WorkerInput:
        assert execute_model_req is not None
        virtual_engine = execute_model_req.virtual_engine
        num_seq_groups: int = len(execute_model_req.seq_group_metadata_list)
        blocks_to_copy = execute_model_req.blocks_to_copy
        blocks_to_copy = torch.tensor(execute_model_req.blocks_to_copy,
                                      device="cpu",
                                      dtype=torch.int64).view(-1, 2)
        assert len(execute_model_req.blocks_to_swap_in) == 0
        assert len(execute_model_req.blocks_to_swap_out) == 0
        return WorkerInput(
            num_seq_groups=num_seq_groups,
            blocks_to_copy=blocks_to_copy,
            virtual_engine=virtual_engine,
        )

    def init_distributed_environment(self) -> None:
        """Initialize the distributed environment."""

        parallel_config = self.parallel_config
        rank = self.rank
        distributed_init_method = self.distributed_init_method
        init_distributed_environment(
            world_size=parallel_config.world_size,
            rank=rank,
            distributed_init_method=distributed_init_method,
            backend="gloo",
        )

        # A small all_reduce for warmup.
        torch.distributed.all_reduce(torch.zeros(1).cpu())

        ensure_model_parallel_initialized(
            parallel_config.tensor_parallel_size,
            parallel_config.pipeline_parallel_size)

    def get_cache_block_size_bytes(self) -> int:
        """Return the size in bytes of a single KV cache block.
        """
        return CPUCacheEngine.get_cache_block_size(
            self.cache_config.block_size, self.cache_config.cache_dtype,
            self.model_config, self.parallel_config)<|MERGE_RESOLUTION|>--- conflicted
+++ resolved
@@ -7,11 +7,7 @@
 from vllm.attention import get_attn_backend
 from vllm.config import (CacheConfig, DeviceConfig, LoadConfig, LoRAConfig,
                          ModelConfig, MultiModalConfig, ParallelConfig,
-<<<<<<< HEAD
-                         SchedulerConfig)
-=======
                          PromptAdapterConfig, SchedulerConfig)
->>>>>>> 8a924d22
 from vllm.distributed import (ensure_model_parallel_initialized,
                               init_distributed_environment)
 from vllm.logger import init_logger
@@ -150,10 +146,7 @@
         self.rank = rank
         self.distributed_init_method = distributed_init_method
         self.lora_config = lora_config
-<<<<<<< HEAD
-=======
         self.prompt_adapter_config = prompt_adapter_config
->>>>>>> 8a924d22
         self.multimodal_config = multimodal_config
         self.is_driver_worker = is_driver_worker
         if self.is_driver_worker:
