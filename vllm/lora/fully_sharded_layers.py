--- conflicted
+++ resolved
@@ -110,21 +110,12 @@
 
 def _mcp_apply(x, bias, layer):
     """
-<<<<<<< HEAD
     MergedColumnParallelLinearWithShardedLoRA and
     QKVParallelLinearWithShardedLora share the same
     LoRa weight application method.
     
     The main difference is the step by shard_size for lora_b which can
-    vary for QKVParallelLinearWithShardedLora but is constant for
-=======
-    MergedColumnParallelLinearWithShardedLoRA and 
-    MergedQKVParallelLinearWithShardedLora share the same 
-    LoRa weight application method.
-    
-    The main difference is the step by shard_size for lora_b which can
-    vary for MergedQKVParallelLinearWithShardedLora but is constant for 
->>>>>>> d9a252bc
+    vary for MergedQKVParallelLinearWithShardedLora but is constant for
     MergedColumnParallelLinearWithShardedLoRA.
     """
     # expecting 2 for column parallel and 3 for qkv
@@ -160,7 +151,7 @@
             output,
             buffers[idx],
             layer.lora_b_stacked[idx],
-            layer.indices[:layer.indices_len[0]],
+            layer.indices[:token_num],
             0,
             is_prefilling,
             left_offset,
@@ -247,11 +238,20 @@
                              dtype=torch.float32,
                              device=x.device)
 
-        bgmv(buffer, x, self.lora_a_stacked,
-             self.indices[:self.indices_len[0]], 0, 1.0)
+        token_num = self.indices_len[0]
+        is_prefilling = bool(self.indices_len[5])
+
+        add_shrink(buffer, x, self.lora_a_stacked, self.indices[:token_num], 0,
+                   1.0, is_prefilling)
         buffer = tensor_model_parallel_all_gather(buffer)
-        bgmv(output, buffer, self.lora_b_stacked,
-             self.indices[:self.indices_len[0]], 0, 1.0)
+
+        add_expand(output,
+                   buffer,
+                   self.lora_b_stacked,
+                   self.indices[:token_num],
+                   0,
+                   is_prefilling,
+                   add_input=True)
         # now have column partitioned output
 
         output = output.view(*out_orig_shape)
