"""Sequence and its related classes."""
import copy
import enum
from abc import ABC, abstractmethod
from dataclasses import dataclass, field
from typing import TYPE_CHECKING, Dict, List, Optional, Tuple, Union

import torch

from vllm.block import LogicalTokenBlock
from vllm.inputs import LLMInputs
from vllm.lora.request import LoRARequest
from vllm.pooling_params import PoolingParams
from vllm.sampling_params import SamplingParams

if TYPE_CHECKING:
    from vllm.multimodal import MultiModalData
    from vllm.spec_decode.metrics import SpecDecodeWorkerMetrics


@dataclass
class Logprob:
    """Infos for supporting OpenAI compatible logprobs and token ranks.

    Attributes:
        logprob: The logprob of chosen token
        rank: The vocab rank of chosen token (>=1)
        decoded_token: The decoded chosen token index
    """
    logprob: float
    rank: Optional[int] = None
    decoded_token: Optional[str] = None


# {token_id -> logprob} per each sequence group. None if the corresponding
# sequence group doesn't require prompt logprob.
PromptLogprobs = List[Optional[Dict[int, Logprob]]]
# {token_id -> logprob} for each sequence group.
SampleLogprobs = List[Dict[int, Logprob]]


class SequenceStatus(enum.Enum):
    """Status of a sequence."""
    WAITING = enum.auto()
    RUNNING = enum.auto()
    SWAPPED = enum.auto()
    FINISHED_STOPPED = enum.auto()
    FINISHED_LENGTH_CAPPED = enum.auto()
    FINISHED_ABORTED = enum.auto()
    FINISHED_IGNORED = enum.auto()

    @staticmethod
    def is_finished(status: "SequenceStatus") -> bool:
        return status in [
            SequenceStatus.FINISHED_STOPPED,
            SequenceStatus.FINISHED_LENGTH_CAPPED,
            SequenceStatus.FINISHED_ABORTED,
            SequenceStatus.FINISHED_IGNORED,
        ]

    @staticmethod
    def get_finished_reason(status: "SequenceStatus") -> Union[str, None]:
        if status == SequenceStatus.FINISHED_STOPPED:
            finish_reason = "stop"
        elif status == SequenceStatus.FINISHED_LENGTH_CAPPED:
            finish_reason = "length"
        elif status == SequenceStatus.FINISHED_ABORTED:
            finish_reason = "abort"
        elif status == SequenceStatus.FINISHED_IGNORED:
            # The ignored sequences are the sequences whose prompt lengths
            # are longer than the model's length cap. Therefore, the stop
            # reason should also be "length" as in OpenAI API.
            finish_reason = "length"
        else:
            finish_reason = None
        return finish_reason


class SequenceStage(enum.Enum):
    PREFILL = enum.auto()
    DECODE = enum.auto()


@dataclass
class RequestMetrics:
    """Metrics associated with a request.

    Attributes:
        arrival_time: The time when the request arrived.
        first_scheduled_time: The time when the request was first scheduled.
        first_token_time: The time when the first token was generated.
        time_in_queue: The time the request spent in the queue.
        finished_time: The time when the request was finished.
    """
    arrival_time: float
    last_token_time: float
    first_scheduled_time: Optional[float]
    first_token_time: Optional[float]
    time_in_queue: Optional[float]
    finished_time: Optional[float] = None


class SequenceData:
    """Data associated with a sequence.

    Args:
        prompt_token_ids: The token IDs of the prompt.
        output_token_ids: The token IDs of the output. Set to an empty list if
            None.

    Attributes:
        prompt_token_ids: The token IDs of the prompt.
        output_token_ids: The token IDs of the output.
        cumulative_logprob: The cumulative log probability of the output.
    """

    def __init__(
        self,
        prompt_token_ids: List[int],
        output_token_ids: Optional[List[int]] = None,
    ) -> None:
        if output_token_ids is None:
            output_token_ids = []

        self.prompt_token_ids = prompt_token_ids
        self._prompt_token_ids_tuple: Tuple[int, ...] = tuple(prompt_token_ids)
        self.output_token_ids = output_token_ids
        self.cumulative_logprob = 0.0
        # The number of tokens that are computed (that run against the model).
        self._num_computed_tokens = 0
        self._stage: SequenceStage = SequenceStage.PREFILL

    def append_token_id(self, token_id: int, logprob: float) -> None:
        self.output_token_ids.append(token_id)
        self.cumulative_logprob += logprob

    def get_len(self) -> int:
        return len(self.output_token_ids) + len(self.prompt_token_ids)

    def get_prompt_len(self) -> int:
        return len(self.prompt_token_ids)

    def get_output_len(self) -> int:
        return len(self.output_token_ids)

    def get_token_ids(self) -> List[int]:
        return self.prompt_token_ids + self.output_token_ids

    def get_prefix_token_ids(
            self, num_tokens: int
    ) -> Tuple[Tuple[int, ...], Optional[Tuple[int, ...]]]:
        """Get prefix tokens, and make the return value hashable"""
        prompt_length = len(self.prompt_token_ids)
        if num_tokens > prompt_length:
            return (self._prompt_token_ids_tuple,
                    tuple(self.output_token_ids[:num_tokens - prompt_length]))
        else:
            return (self._prompt_token_ids_tuple[:num_tokens], None)

    def get_num_computed_tokens(self) -> int:
        """Return the number of prefill tokens that are already computed."""
        return self._num_computed_tokens

    def update_num_computed_tokens(self, num_new_computed_tokens: int):
        """Update number of tokens computed so far."""
        self._num_computed_tokens += num_new_computed_tokens
        assert self._num_computed_tokens <= self.get_len(), (
            self._num_computed_tokens, self.get_len())
        # If all tokens are computed, it means it is in decoding phase.
        if self.get_num_uncomputed_tokens() == 0:
            self._stage = SequenceStage.DECODE

    def reset_state_for_recompute(self) -> None:
        """Reset the number of computed tokens from this sequence. It is
        supposed to be called when a sequence needs to be started from
        the beginning again (e.g., sequence is preempted).
        """
        self._num_computed_tokens = 0
        self._stage = SequenceStage.PREFILL

    def get_num_uncomputed_tokens(self) -> int:
        """Return the number of prefill tokens that are not computed."""
        # we use `get_len()` which includes prompt_len + output_len instead
        # of prompt_len here. This is because during recompute we need to
        # prefill for both prompt and output.
        return self.get_len() - self.get_num_computed_tokens()

    def get_last_token_id(self) -> int:
        if not self.output_token_ids:
            return self.prompt_token_ids[-1]
        return self.output_token_ids[-1]

    def get_prompt_token_ids(self) -> List[int]:
        return self.prompt_token_ids

    def get_output_token_ids(self) -> List[int]:
        return self.output_token_ids

    @property
    def stage(self) -> SequenceStage:
        return self._stage

    def __repr__(self) -> str:
        return (f"SequenceData("
                f"prompt_token_ids={self.prompt_token_ids}, "
                f"output_token_ids={self.output_token_ids}, "
                f"cumulative_logprob={self.cumulative_logprob})")


class Sequence:
    """Stores the data, status, and block information of a sequence.

    Args:
        seq_id: The ID of the sequence.
        inputs: The inputs of the sequence.
        block_size: The block size of the sequence. Should be the same as the
            block size used by the block manager and cache engine.
        lora_request: LoRA request.
    """

    def __init__(
        self,
        seq_id: int,
        inputs: LLMInputs,
        block_size: int,
        eos_token_id: Optional[int] = None,
        lora_request: Optional[LoRARequest] = None,
    ) -> None:
        self.seq_id = seq_id
        self.inputs = inputs
        self.block_size = block_size
        self.eos_token_id = eos_token_id
        self.lora_request = lora_request

        self.data = SequenceData(self.prompt_token_ids)
        self.output_logprobs: SampleLogprobs = []
        self.output_text = ""

        self.logical_token_blocks: List[LogicalTokenBlock] = []
        # Initialize the logical token blocks with the prompt token ids.
        self._append_tokens_to_blocks(self.prompt_token_ids)
        self.status = SequenceStatus.WAITING
        self.stop_reason: Union[int, str, None] = None

        # Used for incremental detokenization
        self.prefix_offset = 0
        self.read_offset = 0
        # Input + output tokens
        self.tokens: Optional[List[str]] = None

    @property
    def prompt(self) -> Optional[str]:
        return self.inputs.get("prompt")

    @property
    def prompt_token_ids(self) -> List[int]:
        return self.inputs["prompt_token_ids"]

    @property
    def multi_modal_data(self) -> Optional["MultiModalData"]:
        return self.inputs.get("multi_modal_data")

    @property
    def lora_int_id(self) -> int:
        return self.lora_request.lora_int_id if self.lora_request else 0

    def get_output_text_to_return(self, buffer_length: int):
        # We return the full output text if the sequence is finished.
        truncate = buffer_length and not self.is_finished()
        return self.output_text[:-buffer_length] if truncate else (
            self.output_text)

    def hash_of_block(self, logical_idx: int) -> int:
        # TODO This can produce incorrect hash when block size > prompt size

        # Compute the number of tokens in the sequence
        # TODO: The current hashing function is O(L^2). We should optimize
        # this in the future.
        num_tokens = self.num_hashed_tokens_of_block(logical_idx)
        hashed_tokens = self.data.get_prefix_token_ids(num_tokens)
        return hash((hashed_tokens, self.lora_int_id))

    def num_hashed_tokens_of_block(self, logical_idx: int):
        return logical_idx * self.block_size + self.block_size

    def reset_state_for_recompute(self):
        """Reset the sequence states for recomputation."""
        self.data.reset_state_for_recompute()

    def _append_logical_block(self) -> None:
        block = LogicalTokenBlock(
            block_number=len(self.logical_token_blocks),
            block_size=self.block_size,
        )
        self.logical_token_blocks.append(block)

    def _append_tokens_to_blocks(self, token_ids: List[int]) -> None:
        cursor = 0
        while cursor < len(token_ids):
            if not self.logical_token_blocks:
                self._append_logical_block()

            last_block = self.logical_token_blocks[-1]
            if last_block.is_full():
                self._append_logical_block()
                last_block = self.logical_token_blocks[-1]

            num_empty_slots = last_block.get_num_empty_slots()
            last_block.append_tokens(token_ids[cursor:cursor +
                                               num_empty_slots])
            cursor += num_empty_slots

    def append_token_id(
        self,
        token_id: int,
        logprobs: Dict[int, Logprob],
    ) -> None:
        assert token_id in logprobs
        self._append_tokens_to_blocks([token_id])
        self.output_logprobs.append(logprobs)
        self.data.append_token_id(token_id, logprobs[token_id].logprob)

    def get_len(self) -> int:
        return self.data.get_len()

    def get_prompt_len(self) -> int:
        return self.data.get_prompt_len()

    def get_output_len(self) -> int:
        return self.data.get_output_len()

    def get_token_ids(self) -> List[int]:
        return self.data.get_token_ids()

    def get_prompt_token_ids(self) -> List[int]:
        return self.data.get_prompt_token_ids()

    def get_last_token_id(self) -> int:
        return self.data.get_last_token_id()

    def get_output_token_ids(self) -> List[int]:
        return self.data.output_token_ids

    def get_cumulative_logprob(self) -> float:
        return self.data.cumulative_logprob

    def get_beam_search_score(self,
                              length_penalty: float = 1.0,
                              seq_len: Optional[int] = None,
                              eos_token_id: Optional[int] = None) -> float:
        """Calculate the beam search score with length penalty.

        Adapted from

        https://github.com/huggingface/transformers/blob/ccb92be23def445f2afdea94c31286f84b89eb5b/src/transformers/generation/beam_search.py#L938
        """
        if seq_len is None:
            seq_len = self.get_len()
            # NOTE: HF implementation does not count the EOS token
            # towards the length, we align with that here for testing.
            if (eos_token_id is not None
                    and self.get_last_token_id() == eos_token_id):
                seq_len -= 1
        return self.get_cumulative_logprob() / (seq_len**length_penalty)

    def is_finished(self) -> bool:
        return SequenceStatus.is_finished(self.status)

    def fork(self, new_seq_id: int) -> "Sequence":
        new_seq = copy.deepcopy(self)
        new_seq.seq_id = new_seq_id
        return new_seq

    def get_num_new_tokens(self) -> int:
        """Get the number of new tokens to be computed.

        Returns:
            The new number of tokens to be computed. I.e., 1 for decode, or
            the remaining prompt size for prefill.
        """
        if self.data.stage == SequenceStage.DECODE:
            return 1
        return self.data.get_num_uncomputed_tokens()

    def is_prefill(self) -> bool:
        return self.data.stage == SequenceStage.PREFILL

    def __repr__(self) -> str:
        return (f"Sequence(seq_id={self.seq_id}, "
                f"status={self.status.name}, "
                f"num_blocks={len(self.logical_token_blocks)})")


@dataclass
class SequenceGroupState:
    """Mutable state tied to a specific sequence group"""

    # torch.Generator used in seeded sampling
    generator: Optional = None  # type: ignore


class SequenceGroup:
    """A group of sequences that are generated from the same prompt.

    Args:
        request_id: The ID of the request.
        seqs: The list of sequences.
        sampling_params: The sampling parameters used to generate the outputs.
        arrival_time: The arrival time of the request.
        lora_request: LoRA request.
        embeddings: The embeddings vectors of the prompt of the sequence group
            for an embedding model.
        pooling_params: The pooling parameters used to generate the pooling
            for an embedding model.
        encoder_seq: Optional, the single encoder sequence. Should be None
                     unless you are working with an encoder/decoder model.
    """

    def __init__(
        self,
        request_id: str,
        seqs: List[Sequence],
        arrival_time: float,
        sampling_params: Optional[SamplingParams] = None,
        lora_request: Optional[LoRARequest] = None,
        embeddings: Optional[List[float]] = None,
        pooling_params: Optional[PoolingParams] = None,
        encoder_seq: Optional[Sequence] = None,
    ) -> None:
        self.request_id = request_id
        self.seqs_dict = {seq.seq_id: seq for seq in seqs}
        self.sampling_params = sampling_params
        self.metrics = RequestMetrics(arrival_time=arrival_time,
                                      last_token_time=arrival_time,
                                      first_scheduled_time=None,
                                      first_token_time=None,
                                      time_in_queue=None)
        self.lora_request = lora_request
        self.prompt_logprobs: Optional[PromptLogprobs] = None
        self.state = SequenceGroupState()
        self.embeddings = embeddings
        self.pooling_params = pooling_params
        self.encoder_seq = encoder_seq

    @property
    def prompt(self) -> Optional[str]:
        # All sequences in the group should have the same prompt.
        # We use the prompt of an arbitrary sequence.
        return next(iter(self.seqs_dict.values())).prompt

    @property
    def prompt_token_ids(self) -> List[int]:
        # All sequences in the group should have the same prompt.
        # We use the prompt of an arbitrary sequence.
        return next(iter(self.seqs_dict.values())).prompt_token_ids

    @property
    def multi_modal_data(self) -> Optional["MultiModalData"]:
        # All sequences in the group should have the same multi-modal data.
        # We use the multi-modal data of an arbitrary sequence.
        return next(iter(self.seqs_dict.values())).multi_modal_data

    @property
    def lora_int_id(self) -> int:
        return self.lora_request.lora_int_id if self.lora_request else 0

    def get_last_latency(self, now: float) -> Optional[float]:
        """Sets the last token time for Request level timings."""
        # If still in prefill phase, raise Error.
        if self.is_prefill():
            raise ValueError(
                "seq_group.get_last_latency() should not be called "
                "if the seq_group is in prefill phase.")

        # Otherwise return token latency.
        latency = now - self.metrics.last_token_time
        self.metrics.last_token_time = now
        return latency

    def maybe_set_first_token_time(self, time: float) -> None:
        """Sets the first token time for Request level timings."""
        # Note: in a case where a sequence_group is swapped and
        #   recomputed, the time between iterations is counted
        #   in TPOT, rather than recalculating TTFT (since from the )
        #   POV of the user, there is simply a long generation delay.
        if (self.metrics.first_token_time is None
                and self.get_seqs()[0].get_output_len() == 1):
            self.metrics.first_token_time = time

    def maybe_set_first_scheduled_time(self, time: float) -> None:
        """Sets the first scheduled time and time in queue for Request
        level timings."""
        if self.metrics.first_scheduled_time is None:
            self.metrics.first_scheduled_time = time
            self.metrics.time_in_queue = time - self.metrics.arrival_time

    def set_finished_time(self, time: Optional[float]) -> None:
        """Sets the finished time for Request level timings."""
        self.metrics.finished_time = time

    def get_max_num_running_seqs(self) -> int:
        """The maximum number of sequences running in parallel in the remaining
        lifetime of the request."""
        if self.sampling_params and self.sampling_params.use_beam_search:
            # For beam search, maximally there will always be `best_of` beam
            # candidates running in the future.
            return self.sampling_params.best_of
        else:
            if (self.sampling_params
                    and self.sampling_params.best_of > self.num_seqs()):
                # At prompt stage, the sequence group is not yet filled up
                # and only have one sequence running. However, in the
                # generation stage, we will have `best_of` sequences running.
                return self.sampling_params.best_of
            # At sampling stages, return the number of actual sequences
            # that are not finished yet.
            return self.num_unfinished_seqs()

    def get_seqs(
        self,
        status: Optional[SequenceStatus] = None,
    ) -> List[Sequence]:
        return list(self.seqs_dict.values()) if status is None else [
            seq for seq in self.seqs_dict.values() if seq.status == status
        ]

    def is_encoder_decoder(self) -> bool:
        return self.encoder_seq is not None

    def get_encoder_seq(self) -> Optional[Sequence]:
        return self.encoder_seq

    def get_unfinished_seqs(self) -> List[Sequence]:
        return [
            seq for seq in self.seqs_dict.values() if not seq.is_finished()
        ]

    def get_finished_seqs(self) -> List[Sequence]:
        return [seq for seq in self.seqs_dict.values() if seq.is_finished()]

    def update_num_computed_tokens(self, num_new_computed_tokens: int):
        """Update number of tokens computed so far."""
        for seq in self.seqs_dict.values():
            if not seq.is_finished():
                seq.data.update_num_computed_tokens(num_new_computed_tokens)

    def get_num_uncomputed_tokens(self) -> int:
        num_uncomputed_tokens = 0
        for seq in self.get_seqs():
            if not seq.is_finished():
                num_uncomputed_tokens += seq.data.get_num_uncomputed_tokens()
        return num_uncomputed_tokens

    def num_seqs(self, status: Optional[SequenceStatus] = None) -> int:
        # Optimization. We don't need to call get_seqs if we don't need to
        # filter by states.
        if status is None:
            return len(self.seqs_dict)

        return len(self.get_seqs(status))

    def num_unfinished_seqs(self) -> int:
        return len(self.get_unfinished_seqs())

    def num_finished_seqs(self) -> int:
        return len(self.get_finished_seqs())

    def find(self, seq_id: int) -> Sequence:
        if seq_id not in self.seqs_dict:
            raise ValueError(f"Sequence {seq_id} not found.")
        return self.seqs_dict[seq_id]

    def add(self, seq: Sequence) -> None:
        if seq.seq_id in self.seqs_dict:
            raise ValueError(f"Sequence {seq.seq_id} already exists.")
        self.seqs_dict[seq.seq_id] = seq

    def remove(self, seq_id: int) -> None:
        if seq_id not in self.seqs_dict:
            raise ValueError(f"Sequence {seq_id} not found.")
        del self.seqs_dict[seq_id]

    def is_finished(self) -> bool:
        return all(seq.is_finished() for seq in self.get_seqs())

    def is_prefill(self) -> bool:
        # Every sequence should be in the same stage.
        return self.get_seqs()[0].is_prefill()

    def __repr__(self) -> str:
        return (f"SequenceGroup(request_id={self.request_id}, "
                f"sampling_params={self.sampling_params}, "
                f"num_seqs={len(self.seqs_dict)})")


class SequenceGroupMetadata:
    """Metadata for a sequence group. Used to create `AttentionMetadata`.

    Args:
        request_id: The ID of the request.
        is_prompt: Whether the request is at prompt stage.
        seq_data: The sequence data. (Seq id -> sequence data)
        sampling_params: The sampling parameters used to generate the outputs.
        block_tables: The block tables. (Seq id -> list of physical block
            numbers)
        do_sample: True if sampling is required. Sampling is not required when
            e.g., prefill is chunked, and the current iteration only computes
            query tokens for prefill, we don't need sampling.
        token_chunk_size: The number of tokens to be processed (per sequence).
            None if chunking is not required.
        lora_request: LoRA request.
        computed_block_nums: The block numbers that are already computed,
            used in prefix caching.
        state: Internal state tied to this sequence group.
        multi_modal_data: Multi modal data.
        encoder_seq_data: Optional sequence data for encoder prompt
                          (SequenceGroup.encoder_seq). Should be None 
                          unless you are working with an encoder/decoder
                          model.
        cross_block_table: Optional cross-attention block table associated
                           with the encoder prompt
                           (SequenceGroup.encoder_seq). Should be None
                           unless you are working with an encoder/decoder
                           model.
    """

    def __init__(
        self,
        request_id: str,
        is_prompt: bool,
        seq_data: Dict[int, SequenceData],
        sampling_params: SamplingParams,
        block_tables: Dict[int, List[int]],
        do_sample: bool = True,
        pooling_params: Optional[PoolingParams] = None,
        token_chunk_size: Optional[int] = None,
        lora_request: Optional[LoRARequest] = None,
        computed_block_nums: Optional[List[int]] = None,
        state: Optional[SequenceGroupState] = None,
<<<<<<< HEAD
        multi_modal_data: Optional["MultiModalData"] = None,
=======
        multi_modal_data: Optional[MultiModalData] = None,
        encoder_seq_data: Optional[SequenceData] = None,
        cross_block_table: Optional[List[int]] = None,
>>>>>>> 5bf185a1
    ) -> None:
        self.request_id = request_id
        self.is_prompt = is_prompt
        self.seq_data = seq_data
        self.sampling_params = sampling_params
        self.block_tables = block_tables
        self.pooling_params = pooling_params
        self.lora_request = lora_request
        self.computed_block_nums = computed_block_nums
        self.multi_modal_data = multi_modal_data
        self.state = SequenceGroupState() if state is None else state
        self.encoder_seq_data = encoder_seq_data
        self.cross_block_table = cross_block_table
        self._token_chunk_size = token_chunk_size
        self.do_sample = do_sample

        # The number of speculative tokens adopted in this request.
        # None means specuative decoding is not used.
        # Zero means speculative decoding is disabled for some reasons.
        # TODO: We should maintain this states out of the sequence group.
        self.num_speculative_tokens = None

        if self._token_chunk_size is None:
            if is_prompt:
                self._token_chunk_size = list(seq_data.values())[0].get_len()
            else:
                self._token_chunk_size = 1

    @property
    def lora_int_id(self) -> int:
        return self.lora_request.lora_int_id if self.lora_request else 0

    @property
    def token_chunk_size(self) -> int:
        """Return the number of tokens to be processed (chunk size)."""
        assert self._token_chunk_size is not None
        return self._token_chunk_size


class SequenceOutput:
    """The model output associated with a sequence.

    Args:
        parent_seq_id: The ID of the parent sequence (for forking in beam
            search).
        output_token: The output token ID.
        logprobs: The logprobs of the output token.
            (Token id -> logP(x_i+1 | x_0, ..., x_i))
    """

    def __init__(
        self,
        parent_seq_id: int,
        output_token: int,
        logprobs: Dict[int, Logprob],
    ) -> None:
        self.parent_seq_id = parent_seq_id
        self.output_token = output_token
        self.logprobs = logprobs

    def __repr__(self) -> str:
        return (f"SequenceOutput(parent_seq_id={self.parent_seq_id}, "
                f"output_token={self.output_token}, "
                f"logprobs={self.logprobs})")

    def __eq__(self, other: object) -> bool:
        if not isinstance(other, SequenceOutput):
            raise NotImplementedError()
        equal = (self.parent_seq_id == other.parent_seq_id
                 and self.output_token == other.output_token)
        log_probs_equal = other.logprobs == self.logprobs
        return equal and log_probs_equal


class SequenceGroupOutput(ABC):
    """The base class for model outputs associated with a sequence group."""

    @abstractmethod
    def __repr__(self) -> str:
        pass

    @abstractmethod
    def __eq__(self, other: object) -> bool:
        pass


class CompletionSequenceGroupOutput(SequenceGroupOutput):
    """The model output associated with a completion sequence group."""

    def __init__(
        self,
        samples: List[SequenceOutput],
        prompt_logprobs: Optional[PromptLogprobs],
    ) -> None:
        self.samples = samples
        # Prompt logprob for each prompt query token.
        self.prompt_logprobs = prompt_logprobs

    def __repr__(self) -> str:
        return (f"CompletionSequenceGroupOutput(samples={self.samples}, "
                f"prompt_logprobs={self.prompt_logprobs})")

    def __eq__(self, other: object) -> bool:
        if not isinstance(other, CompletionSequenceGroupOutput):
            raise NotImplementedError()
        return (self.samples == other.samples
                and self.prompt_logprobs == other.prompt_logprobs)


class EmbeddingSequenceGroupOutput(SequenceGroupOutput):
    """The model output associated with an embedding sequence group."""

    def __init__(
        self,
        embeddings: List[float],
    ) -> None:
        self.embeddings = embeddings

    def __repr__(self) -> str:
        return (f"EmbeddingSequenceGroupOutput("
                f"embeddings_shape={len(self.embeddings)})")

    def __eq__(self, other: object) -> bool:
        if not isinstance(other, EmbeddingSequenceGroupOutput):
            raise NotImplementedError()
        return self.embeddings == other.embeddings


@dataclass
class SamplerOutput:
    """For each sequence group, we generate a list of SequenceOutput object,
    each of which contains one possible candidate for the next token.

    This data structure implements methods, so it can be used like a list, but
    also has optional fields for device tensors.
    """

    outputs: List[CompletionSequenceGroupOutput]

    # On-device tensor containing probabilities of each token.
    sampled_token_probs: Optional[torch.Tensor] = None

    # On-device tensor containing the logprobs of each token.
    logprobs: Optional["torch.Tensor"] = None

    # On-device tensor containing the sampled token ids.
    sampled_token_ids: Optional[torch.Tensor] = None

    # Spec decode metrics populated by workers.
    spec_decode_worker_metrics: Optional["SpecDecodeWorkerMetrics"] = None

    def __getitem__(self, idx: int):
        return self.outputs[idx]

    def __setitem__(self, idx: int, value):
        self.outputs[idx] = value

    def __len__(self):
        return len(self.outputs)

    def __eq__(self, other: object):
        return isinstance(other,
                          self.__class__) and self.outputs == other.outputs

    def __repr__(self) -> str:
        """Show the shape of a tensor instead of its values to reduce noise.
        """
        sampled_token_probs_repr = ("None" if self.sampled_token_probs is None
                                    else self.sampled_token_probs.shape)
        sampled_token_ids_repr = ("None" if self.sampled_token_ids is None else
                                  self.sampled_token_ids.shape)
        return (
            f"SamplerOutput(outputs={self.outputs}, "
            f"sampled_token_probs={sampled_token_probs_repr}, "
            f"sampled_token_ids={sampled_token_ids_repr}, "
            f"spec_decode_worker_metrics={self.spec_decode_worker_metrics})")


@dataclass
class PoolerOutput:
    """The output from a pooling operation in the embedding model."""
    outputs: List[EmbeddingSequenceGroupOutput]

    spec_decode_worker_metrics: Optional["SpecDecodeWorkerMetrics"] = None

    def __getitem__(self, idx: int):
        return self.outputs[idx]

    def __setitem__(self, idx: int, value):
        self.outputs[idx] = value

    def __len__(self):
        return len(self.outputs)

    def __eq__(self, other: object):
        return isinstance(other,
                          self.__class__) and self.outputs == other.outputs


@dataclass
class ExecuteModelRequest:
    """The model execution request."""
    # The sequence group metadata list.
    seq_group_metadata_list: List[SequenceGroupMetadata]
    # Blocks to swap in. List of CPU -> GPU block number.
    blocks_to_swap_in: List[Tuple[int, int]] = field(default_factory=list)
    # Blocks to swap out. List of GPU -> CPU block number.
    blocks_to_swap_out: List[Tuple[int, int]] = field(default_factory=list)
    # Blocks to copy. Source to dest block.
    blocks_to_copy: List[Tuple[int, int]] = field(default_factory=list)
    # The number of slots for lookahead decoding.
    num_lookahead_slots: int = 0
    # The number of requests in the running queue.
    running_queue_size: int = 0

    def clone(
        self, seq_group_metadata_list: List[SequenceGroupMetadata]
    ) -> "ExecuteModelRequest":
        """Clone the request with a new sequence group metadata list."""
        return ExecuteModelRequest(
            seq_group_metadata_list=seq_group_metadata_list,
            blocks_to_swap_in=self.blocks_to_swap_in.copy(),
            blocks_to_swap_out=self.blocks_to_swap_out.copy(),
            blocks_to_copy=self.blocks_to_copy.copy(),
            num_lookahead_slots=self.num_lookahead_slots,
            running_queue_size=self.running_queue_size,
        )<|MERGE_RESOLUTION|>--- conflicted
+++ resolved
@@ -637,13 +637,9 @@
         lora_request: Optional[LoRARequest] = None,
         computed_block_nums: Optional[List[int]] = None,
         state: Optional[SequenceGroupState] = None,
-<<<<<<< HEAD
         multi_modal_data: Optional["MultiModalData"] = None,
-=======
-        multi_modal_data: Optional[MultiModalData] = None,
         encoder_seq_data: Optional[SequenceData] = None,
         cross_block_table: Optional[List[int]] = None,
->>>>>>> 5bf185a1
     ) -> None:
         self.request_id = request_id
         self.is_prompt = is_prompt
