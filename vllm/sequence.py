--- conflicted
+++ resolved
@@ -5,11 +5,8 @@
 from abc import ABC, abstractmethod
 from collections import defaultdict
 from dataclasses import dataclass, field
-<<<<<<< HEAD
-from typing import TYPE_CHECKING, Dict, List, Mapping, Optional, Tuple, Union
-=======
-from typing import TYPE_CHECKING, Dict, List, Optional, Set, Tuple, Union
->>>>>>> e2fbaee7
+from typing import (TYPE_CHECKING, Dict, List, Mapping, Optional, Set, Tuple,
+                    Union)
 
 import torch
 
@@ -442,12 +439,8 @@
         embeddings: Optional[List[float]] = None,
         pooling_params: Optional[PoolingParams] = None,
         encoder_seq: Optional[Sequence] = None,
-<<<<<<< HEAD
         trace_headers: Optional[Mapping[str, str]] = None,
-=======
-        trace_headers: Optional[Dict[str, str]] = None,
         prompt_adapter_request: Optional[PromptAdapterRequest] = None,
->>>>>>> e2fbaee7
     ) -> None:
         self.request_id = request_id
         self.seqs_dict = {seq.seq_id: seq for seq in seqs}
