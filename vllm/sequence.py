--- conflicted
+++ resolved
@@ -10,11 +10,7 @@
 
 import torch
 
-<<<<<<< HEAD
-from vllm.inputs import is_valid_encoder_decoder_llm_inputs
-=======
 from vllm.inputs.parse import is_valid_encoder_decoder_llm_inputs
->>>>>>> 97a6be95
 from vllm.lora.request import LoRARequest
 from vllm.pooling_params import PoolingParams
 from vllm.prompt_adapter.request import PromptAdapterRequest
@@ -281,16 +277,6 @@
 
     """
 
-<<<<<<< HEAD
-    def __init__(self,
-                 seq_id: int,
-                 inputs: "LLMInputs",
-                 block_size: int,
-                 eos_token_id: Optional[int] = None,
-                 lora_request: Optional[LoRARequest] = None,
-                 prompt_adapter_request: Optional[PromptAdapterRequest] = None,
-                 from_decoder_prompt: bool = True) -> None:
-=======
     def __init__(
         self,
         seq_id: int,
@@ -301,7 +287,6 @@
         prompt_adapter_request: Optional[PromptAdapterRequest] = None,
         from_decoder_prompt: bool = True,
     ) -> None:
->>>>>>> 97a6be95
         self.seq_id = seq_id
         self.inputs = inputs
         self.block_size = block_size
@@ -312,8 +297,6 @@
         self._prompt: Optional[str] = None
         self._prompt_token_ids: Optional[List[int]] = None
 
-<<<<<<< HEAD
-=======
         # For decoder-only models, a Sequence is constructed
         # from an LLMInputs instance (the `inputs` arg.)
         #
@@ -335,7 +318,6 @@
         # When constructing a decoder sequence (`from_decoder_prompt` True)
         # it does not matter whether `inputs` has its encoder-related
         # member variables populated.
->>>>>>> 97a6be95
         if not (from_decoder_prompt
                 or is_valid_encoder_decoder_llm_inputs(inputs)):
             raise ValueError("Cannot extract encoder input prompt from "
@@ -367,19 +349,11 @@
 
         # Select decoder or encoder input prompt str,
         # as appropriate
-<<<<<<< HEAD
-        prompt_key = ("prompt"
-                      if self.from_decoder_prompt else "encoder_prompt")
-
-        # Cache prompt
-        self._prompt = self.inputs.get(prompt_key)
-=======
         prompt_key: str = ("prompt"
                            if self.from_decoder_prompt else "encoder_prompt")
 
         # Cache prompt
         self._prompt = cast(Optional[str], self.inputs.get(prompt_key))
->>>>>>> 97a6be95
         return self._prompt
 
     @property
@@ -390,13 +364,6 @@
 
         # Select decoder or encoder input prompt
         # token ids, as appropriate
-<<<<<<< HEAD
-        prompt_key = ("prompt_token_ids" if self.from_decoder_prompt else
-                      "encoder_prompt_token_ids")
-
-        # Cache computed prompt token ids
-        self._prompt_token_ids = self.inputs.get(prompt_key)
-=======
         prompt_token_ids_key: str = ("prompt_token_ids"
                                      if self.from_decoder_prompt else
                                      "encoder_prompt_token_ids")
@@ -404,7 +371,6 @@
         # Cache computed prompt token ids
         self._prompt_token_ids = cast(List[int],
                                       self.inputs.get(prompt_token_ids_key))
->>>>>>> 97a6be95
         return self._prompt_token_ids
 
     @property
@@ -585,22 +551,6 @@
         # All sequences in the group should have the same prompt.
         # We use the prompt of an arbitrary sequence.
         return self.seqs[0].prompt_token_ids
-
-    @property
-    def encoder_prompt(self) -> Optional[str]:
-        # There are either 0 or 1 encoder sequences
-        # If one is present, its prompt is distinct
-        # from the decoder's.
-        return (self.encoder_seq.prompt
-                if self.encoder_seq is not None else None)
-
-    @property
-    def encoder_prompt_token_ids(self) -> Optional[List[int]]:
-        # There are either 0 or 1 encoder sequences
-        # If one is present, its prompt token ids are
-        # distinct from the decoder's.
-        return (self.encoder_seq.prompt_token_ids
-                if self.encoder_seq is not None else None)
 
     @property
     def encoder_prompt(self) -> Optional[str]:
