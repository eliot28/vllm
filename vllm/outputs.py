import time
from dataclasses import dataclass
from typing import List, Optional, Tuple, Union

from vllm.lora.request import LoRARequest
from vllm.sequence import (PromptLogprobs, RequestMetrics, SampleLogprobs,
                           SequenceGroup, SequenceStatus)


@dataclass
class CompletionOutput:
    """The output data of one completion output of a request.

    Args:
        index: The index of the output in the request.
        text: The generated output text.
        token_ids: The token IDs of the generated output text.
        cumulative_logprob: The cumulative log probability of the generated
            output text.
        logprobs: The log probabilities of the top probability words at each
            position if the logprobs are requested.
        finish_reason: The reason why the sequence is finished.
        stop_reason: The stop string or token id that caused the completion
            to stop, None if the completion finished for some other reason
            including encountering the EOS token.
        lora_request: The LoRA request that was used to generate the output.
    """

    index: int
    text: str
    token_ids: Tuple[int, ...]
    cumulative_logprob: Optional[float]
    logprobs: Optional[SampleLogprobs]
    finish_reason: Optional[str] = None
    stop_reason: Union[int, str, None] = None
    lora_request: Optional[LoRARequest] = None

    def finished(self) -> bool:
        return self.finish_reason is not None

    def __repr__(self) -> str:
        return (f"CompletionOutput(index={self.index}, "
                f"text={self.text!r}, "
                f"token_ids={self.token_ids}, "
                f"cumulative_logprob={self.cumulative_logprob}, "
                f"logprobs={self.logprobs}, "
                f"finish_reason={self.finish_reason}, "
                f"stop_reason={self.stop_reason})")


@dataclass
class EmbeddingOutput:
    """The output data of one completion output of a request.

    Args:
        embedding: The embedding vector, which is a list of floats. The
        length of vector depends on the model as listed in the embedding guide.
    """

    embedding: List[float]

    def __repr__(self) -> str:
        return (f"EmbeddingOutput("
                f"embedding={len(self.embedding)})")


class RequestOutput:
    """The output data of a completion request to the LLM.

    Args:
        request_id: The unique ID of the request.
        prompt: The prompt string of the request.
                For encoder/decoder models, this is the
                decoder input prompt.
        prompt_token_ids: The token IDs of the prompt.
                          For encoder/decoder models, this is the
                          decoder input prompt token ids.
        prompt_logprobs: The log probabilities to return per prompt token.
        outputs: The output sequences of the request.
        finished: Whether the whole request is finished.
        metrics: Metrics associated with the request.
        lora_request: The LoRA request that was used to generate the output.
        encoder_prompt: The encoder prompt string of the request; 
                        None if decoder-only
        encoder_prompt_token_ids: The token IDs of the encoder prompt;
                                  None if decoder-only
    """

    def __init__(
        self,
        request_id: str,
        prompt: Optional[str],
        prompt_token_ids: List[int],
        prompt_embeds_shape: Optional[Tuple[int, int]],
        prompt_logprobs: Optional[PromptLogprobs],
        outputs: List[CompletionOutput],
        finished: bool,
        metrics: Optional[RequestMetrics] = None,
        lora_request: Optional[LoRARequest] = None,
        encoder_prompt: Optional[str] = None,
        encoder_prompt_token_ids: Optional[List[int]] = None,
    ) -> None:
        self.request_id = request_id
        self.prompt = prompt
        self.prompt_token_ids = prompt_token_ids
        self.prompt_embeds_shape = prompt_embeds_shape
        self.prompt_logprobs = prompt_logprobs
        self.outputs = outputs
        self.finished = finished
        self.metrics = metrics
        self.lora_request = lora_request
        self.encoder_prompt = encoder_prompt
        self.encoder_prompt_token_ids = encoder_prompt_token_ids

    @classmethod
    def from_seq_group(cls, seq_group: SequenceGroup) -> "RequestOutput":
        if seq_group.sampling_params is None:
            raise ValueError(
                "Sampling parameters are missing for a CompletionRequest.")
        seqs = seq_group.get_seqs()
        if len(seqs) == 1:
            top_n_seqs = seqs
        else:
            # Get the top-n sequences.
            n = seq_group.sampling_params.n
            if seq_group.sampling_params.use_beam_search:
                sorting_key = lambda seq: seq.get_beam_search_score(
                    seq_group.sampling_params.length_penalty)
            else:
                sorting_key = lambda seq: seq.get_cumulative_logprob()
            sorted_seqs = sorted(seqs, key=sorting_key, reverse=True)
            top_n_seqs = sorted_seqs[:n]

        # Create the outputs.
        # NOTE: We need omit logprobs here explicitly because the sequence
        # always has the logprobs of the sampled tokens even if the
        # logprobs are not requested.
        include_logprobs = seq_group.sampling_params.logprobs is not None
        text_buffer_length = seq_group.sampling_params.output_text_buffer_length
        outputs = [
            CompletionOutput(
                seqs.index(seq),
                seq.get_output_text_to_return(text_buffer_length),
                seq.get_output_token_ids(),
                seq.get_cumulative_logprob() if include_logprobs else None,
                seq.output_logprobs if include_logprobs else None,
                SequenceStatus.get_finished_reason(seq.status),
                seq.stop_reason) for seq in top_n_seqs
        ]

        # Every sequence in the sequence group should have the same prompt.
        prompt = seq_group.prompt
        prompt_token_ids = seq_group.prompt_token_ids
<<<<<<< HEAD
        if (prompt_embeds := seq_group.prompt_embeds) is not None:
            prompt_embeds_shape = tuple(prompt_embeds.shape)
        else:
            prompt_embeds_shape = None
=======
        encoder_prompt = seq_group.encoder_prompt
        encoder_prompt_token_ids = seq_group.encoder_prompt_token_ids
>>>>>>> fd95e026
        prompt_logprobs = seq_group.prompt_logprobs
        finished = seq_group.is_finished()
        finished_time = time.time() if finished else None
        seq_group.set_finished_time(finished_time)
        return cls(seq_group.request_id,
                   prompt,
                   prompt_token_ids,
                   prompt_embeds_shape,
                   prompt_logprobs,
                   outputs,
                   finished,
                   seq_group.metrics,
                   lora_request=seq_group.lora_request,
                   encoder_prompt=encoder_prompt,
                   encoder_prompt_token_ids=encoder_prompt_token_ids)

    def __repr__(self) -> str:
        return (f"RequestOutput(request_id={self.request_id}, "
                f"prompt={self.prompt!r}, "
                f"prompt_token_ids={self.prompt_token_ids}, "
<<<<<<< HEAD
                f"prompt_embeds_shape={self.prompt_embeds_shape}, "
=======
                f"encoder_prompt={self.encoder_prompt!r}, "
                f"encoder_prompt_token_ids={self.encoder_prompt_token_ids}, "
>>>>>>> fd95e026
                f"prompt_logprobs={self.prompt_logprobs}, "
                f"outputs={self.outputs}, "
                f"finished={self.finished}, "
                f"metrics={self.metrics}, "
                f"lora_request={self.lora_request})")


class EmbeddingRequestOutput:
    """
    The output data of an embedding request to the LLM.

    Args:
        request_id (str): A unique identifier for the embedding request.
        outputs (EmbeddingOutput): The embedding results for the given input.
        prompt_token_ids (List[int]): A list of token IDs used in the prompt.
        finished (bool): A flag indicating whether the embedding is completed.
    """

    def __init__(self, request_id: str, outputs: "EmbeddingOutput",
                 prompt_token_ids: List[int], finished: bool):
        self.request_id = request_id
        self.prompt_token_ids = prompt_token_ids
        self.finished = finished
        self.outputs = outputs

    @classmethod
    def from_seq_group(cls,
                       seq_group: 'SequenceGroup') -> "EmbeddingRequestOutput":
        if seq_group.embeddings is None:
            raise ValueError(
                "Embeddings are missing in seq_group for EmbeddingRequest.")
        output = EmbeddingOutput(seq_group.embeddings)
        prompt_token_ids = seq_group.prompt_token_ids
        finished = seq_group.is_finished()

        return cls(seq_group.request_id, output, prompt_token_ids, finished)

    def __repr__(self):
        """
        Returns a string representation of an EmbeddingRequestOutput instance.

        The representation includes the request_id and the number of outputs,
        providing a quick overview of the embedding request's results.

        Returns:
            str: A string representation of the EmbeddingRequestOutput instance.
        """
        return (f"EmbeddingRequestOutput(request_id='{self.request_id}', "
                f"outputs={repr(self.outputs)}, "
                f"prompt_token_ids={self.prompt_token_ids}, "
                f"finished={self.finished})")


class RequestOutputFactory:

    @staticmethod
    def create(seq_group):
        # Determine the type based on a condition, for example:
        if hasattr(seq_group,
                   'embeddings') and seq_group.embeddings is not None:
            return EmbeddingRequestOutput.from_seq_group(seq_group)
        else:
            return RequestOutput.from_seq_group(seq_group)<|MERGE_RESOLUTION|>--- conflicted
+++ resolved
@@ -80,7 +80,7 @@
         finished: Whether the whole request is finished.
         metrics: Metrics associated with the request.
         lora_request: The LoRA request that was used to generate the output.
-        encoder_prompt: The encoder prompt string of the request; 
+        encoder_prompt: The encoder prompt string of the request;
                         None if decoder-only
         encoder_prompt_token_ids: The token IDs of the encoder prompt;
                                   None if decoder-only
@@ -151,15 +151,12 @@
         # Every sequence in the sequence group should have the same prompt.
         prompt = seq_group.prompt
         prompt_token_ids = seq_group.prompt_token_ids
-<<<<<<< HEAD
         if (prompt_embeds := seq_group.prompt_embeds) is not None:
             prompt_embeds_shape = tuple(prompt_embeds.shape)
         else:
             prompt_embeds_shape = None
-=======
         encoder_prompt = seq_group.encoder_prompt
         encoder_prompt_token_ids = seq_group.encoder_prompt_token_ids
->>>>>>> fd95e026
         prompt_logprobs = seq_group.prompt_logprobs
         finished = seq_group.is_finished()
         finished_time = time.time() if finished else None
@@ -180,12 +177,9 @@
         return (f"RequestOutput(request_id={self.request_id}, "
                 f"prompt={self.prompt!r}, "
                 f"prompt_token_ids={self.prompt_token_ids}, "
-<<<<<<< HEAD
                 f"prompt_embeds_shape={self.prompt_embeds_shape}, "
-=======
                 f"encoder_prompt={self.encoder_prompt!r}, "
                 f"encoder_prompt_token_ids={self.encoder_prompt_token_ids}, "
->>>>>>> fd95e026
                 f"prompt_logprobs={self.prompt_logprobs}, "
                 f"outputs={self.outputs}, "
                 f"finished={self.finished}, "
