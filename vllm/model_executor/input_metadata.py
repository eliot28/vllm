<<<<<<< HEAD
from typing import Optional, Dict
=======
from dataclasses import dataclass, fields
from typing import Optional, Any, Dict
>>>>>>> cc63d03f

import torch


@dataclass
class InputMetadata:
    """Metadata for input sequences. Used in PagedAttention.

    Args:
        prompt_lens: Lengths of prompts.
        slot_mapping: The address to write the new KV to of each token.
        max_context_len: The maximum context length.
        context_lens: the length of attention context for each sequence.
        block_tables: The block tables. (Seq id -> list of physical block)
        kv_cache_dtype: Data type to store kv cache.
    """

    is_prompt: bool
    slot_mapping: torch.Tensor
    prompt_lens: Optional[torch.Tensor]
    max_seq_len: Optional[int]
    start_loc: Optional[torch.Tensor]
    max_context_len: Optional[int]
    context_lens: Optional[torch.Tensor]
    block_tables: Optional[torch.Tensor]
    use_cuda_graph: bool
    kv_cache_dtype: str

    def __post_init__(self):
        # will not appear in the __repr__ and __init__
        self.attn_bias = None

    def asdict_zerocopy(self) -> Dict[str, Any]:
        """Similar to dataclasses.asdict, but avoids deepcopying."""
        # Note that if we add dataclasses as fields, they will need
        # similar handling.
        return {
            field.name: getattr(self, field.name)
            for field in fields(self)
        }<|MERGE_RESOLUTION|>--- conflicted
+++ resolved
@@ -1,9 +1,5 @@
-<<<<<<< HEAD
-from typing import Optional, Dict
-=======
 from dataclasses import dataclass, fields
 from typing import Optional, Any, Dict
->>>>>>> cc63d03f
 
 import torch
 
