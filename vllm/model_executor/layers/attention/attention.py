"""Attention layer."""
from functools import lru_cache
from typing import List, Optional

import torch
import torch.nn as nn

from vllm.logger import init_logger
from vllm.model_executor.input_metadata import InputMetadata
from vllm.utils import is_hip

logger = init_logger(__name__)


class Attention(nn.Module):
    """Attention layer.

    This class takes query, key, and value tensors as input. The input tensors
    can either contain prompt tokens or generation tokens.

<<<<<<< HEAD
    There can be 3 different inputs. Prompt, decoding, and chunked prefill
    (meaning prefill can be chunked and decoding tokens can be mixed to a
    single batch).

    If the input tensors contain prompt tokens, the layout is as follows:	
    |<---------------------- num_valid_tokens ---------------------->|	
=======
    If the input tensors contain prompt tokens, the layout is as follows:
>>>>>>> 423dab29
    |<--------------- num_prompt_tokens -------------->|	
    |<--prompt_0-->|<--prompt_1-->|...|<--prompt_N-1-->|

    Otherwise, the layout is as follows:	
    |<------------------ num_generation_tokens (M) ----------------->|	
    |<--generation_0-->|..........|<--generation_M-1-->|<--padding-->|

    Generation tokens can contain padding when cuda-graph is used.
    Currently, prompt tokens don't contain any padding.

    The prompts might have different lengths, while the generation tokens
    always have length 1.

    If chunked prefill is enabled, the input will include both prompt tokens
    and generation tokens. The layout is as follows:
    |<---------------------- num_valid_tokens -------------------------->|
    |<--------- num_prompt_tokens ----->|<--- num_generation_tokens----->|
    |<-prompt_0->|<-prompt_1->|...|<pad>||<-gen_0->|<-gen_1->|......|<pad>|

    The class does the following:

    1. Store the input key and value tensors in the KV cache.
    2. Perform (multi-head/multi-query/grouped-query) attention.
    3. Output a flattened 1D tensor.
    """

    def __init__(
        self,
        num_heads: int,
        head_size: int,
        scale: float,
        num_kv_heads: Optional[int] = None,
        alibi_slopes: Optional[List[float]] = None,
        sliding_window: Optional[int] = None,
    ) -> None:
        super().__init__()
        if _use_flash_attn():
            from vllm.model_executor.layers.attention.backends.flash_attn import FlashAttentionBackend  # noqa: E501
            self.backend = FlashAttentionBackend(num_heads, head_size, scale,
                                                 num_kv_heads, alibi_slopes,
                                                 sliding_window)
        else:
            from vllm.model_executor.layers.attention.backends.xformers import XFormersBackend  # noqa: E501
            self.backend = XFormersBackend(num_heads, head_size, scale,
                                           num_kv_heads, alibi_slopes,
                                           sliding_window)

    def forward(
        self,
        query: torch.Tensor,
        key: torch.Tensor,
        value: torch.Tensor,
        key_cache: Optional[torch.Tensor],
        value_cache: Optional[torch.Tensor],
        input_metadata: InputMetadata,
    ) -> torch.Tensor:
        return self.backend.forward(query, key, value, key_cache, value_cache,
                                    input_metadata)


@lru_cache(maxsize=1)
def _use_flash_attn() -> bool:
    try:
        import flash_attn  # noqa: F401
    except ImportError:
        logger.info("flash_attn is not found. Using xformers backend.")
        return False

    if is_hip():
        # AMD GPUs.
        return False
    if torch.cuda.get_device_capability()[0] < 8:
        # Volta and Turing NVIDIA GPUs.
        logger.info("flash_attn is not supported on Turing or older GPUs. "
                    "Using xformers backend.")
        return False
    if torch.get_default_dtype() not in (torch.float16, torch.bfloat16):
        logger.info(
            "flash_attn only supports torch.float16 or torch.bfloat16. "
            "Using xformers backend.")
        return False

    logger.info("Using flash_attn backend.")
    return True<|MERGE_RESOLUTION|>--- conflicted
+++ resolved
@@ -18,16 +18,11 @@
     This class takes query, key, and value tensors as input. The input tensors
     can either contain prompt tokens or generation tokens.
 
-<<<<<<< HEAD
     There can be 3 different inputs. Prompt, decoding, and chunked prefill
     (meaning prefill can be chunked and decoding tokens can be mixed to a
     single batch).
 
-    If the input tensors contain prompt tokens, the layout is as follows:	
-    |<---------------------- num_valid_tokens ---------------------->|	
-=======
     If the input tensors contain prompt tokens, the layout is as follows:
->>>>>>> 423dab29
     |<--------------- num_prompt_tokens -------------->|	
     |<--prompt_0-->|<--prompt_1-->|...|<--prompt_N-1-->|
 
@@ -38,14 +33,17 @@
     Generation tokens can contain padding when cuda-graph is used.
     Currently, prompt tokens don't contain any padding.
 
+    If chunked prefill is enabled, the input will include both prompt tokens
+    and generation tokens. The layout is as follows:
+
+    |<--------- num_prompt_tokens ----->|<--- num_generation_tokens----->|
+    |<-prompt_0->|<-prompt_1->|.........|<-gen_0->|<-gen_1->|............|
+
+    Cuda-graph is not used with chunked prefill, and there's no padding
+    to prompt and decoding tokens.
+
     The prompts might have different lengths, while the generation tokens
     always have length 1.
-
-    If chunked prefill is enabled, the input will include both prompt tokens
-    and generation tokens. The layout is as follows:
-    |<---------------------- num_valid_tokens -------------------------->|
-    |<--------- num_prompt_tokens ----->|<--- num_generation_tokens----->|
-    |<-prompt_0->|<-prompt_1->|...|<pad>||<-gen_0->|<-gen_1->|......|<pad>|
 
     The class does the following:
 
