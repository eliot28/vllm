"""A layer that samples the next tokens from the model's outputs."""
from typing import Dict, List, Optional, Tuple

import torch
import torch.nn as nn

from vllm.model_executor.parallel_utils.communication_op import (
    tensor_model_parallel_gather)
from vllm.model_executor.sampling_metadata import SamplingMetadata, SamplingTensors
from vllm.sampling_params import SamplingParams, SamplingType
from vllm.sequence import (PromptLogprobs, SampleLogprobs, SamplerOutput,
                           SequenceData, SequenceGroupOutput, SequenceOutput)


class Sampler(nn.Module):
    """Samples the next tokens from the model's outputs.

    This layer does the following:
    1. Discard the hidden states that are not used for sampling (i.e., all
        tokens except the final one in each prompt).
    2. Compute the logits for the next tokens.
    3. Apply presence, frequency and repetition penalties.
    4. Apply temperature scaling.
    5. Apply top-p and top-k truncation.
    6. Sample the next tokens.
    Here, each sequence group within the batch can have different sampling
    parameters (e.g., sampling method, temperature, top-p, top-k, etc.).
    """

    def __init__(self,
                 vocab_size: int,
                 org_vocab_size: Optional[int] = None) -> None:
        super().__init__()
        self.vocab_size = vocab_size
        # original vocabulary size (without LoRA).
        self.org_vocab_size = org_vocab_size or vocab_size

    def _get_logits(self, hidden_states: torch.Tensor, embedding: torch.Tensor,
                    embedding_bias: Optional[torch.Tensor]) -> torch.Tensor:
        # Get the logits for the next tokens.
        logits = torch.matmul(hidden_states, embedding.t())
        if embedding_bias is not None:
            logits += embedding_bias
        logits = tensor_model_parallel_all_gather(logits)
        # Remove paddings in vocab (if any).
        logits = logits[:, :self.org_vocab_size]
        return logits

    def forward(
        self,
        embedding: torch.Tensor,
        hidden_states: torch.Tensor,
        sampling_metadata: SamplingMetadata,
        embedding_bias: Optional[torch.Tensor] = None,
    ) -> Optional[SamplerOutput]:
        # Get the hidden states that we use for sampling.
        hidden_states = _prune_hidden_states(hidden_states, sampling_metadata)

        # Get the logits for the next tokens.
        logits = self._get_logits(hidden_states, embedding, embedding_bias)

        # Only perform sampling in the driver worker.
        # Note: `_get_logits` is still distributed across TP workers because
        # the `embedding` weight is distributed across TP workers.
        # TODO(zhuohan): Change the get_logits part to a separate stage.
        if not sampling_metadata.perform_sampling:
            return None

        assert logits is not None
        _, vocab_size = logits.shape

        # Apply logits processors (if any).
        logits = _apply_logits_processors(logits, sampling_metadata)

        # Prepare sampling tensors with pinned memory to avoid blocking.
        (sampling_tensors, do_penalties, do_top_p_top_k,
         do_min_p) = SamplingTensors.from_sampling_metadata(
             sampling_metadata, vocab_size, logits.device, logits.dtype)

        # Apply presence and frequency penalties.
        if do_penalties:
            logits = _apply_penalties(logits, sampling_tensors.prompt_tokens,
                                      sampling_tensors.output_tokens,
                                      sampling_tensors.presence_penalties,
                                      sampling_tensors.frequency_penalties,
                                      sampling_tensors.repetition_penalties)

        # Apply temperature scaling.
        # Use in-place division to avoid creating a new tensor.
        logits.div_(sampling_tensors.temperatures.unsqueeze_(dim=1))

        if do_top_p_top_k:
            logits = _apply_top_p_top_k(logits, sampling_tensors.top_ps,
                                        sampling_tensors.top_ks)

        if do_min_p:
            logits = _apply_min_p(logits, sampling_tensors.min_ps)

        # We use float32 for probabilities and log probabilities.
        # Compute the probabilities.
        probs = torch.softmax(logits, dim=-1, dtype=torch.float)
        # Compute the log probabilities.
        # Use log_softmax to ensure numerical stability.
        logprobs = torch.log_softmax(logits, dim=-1, dtype=torch.float)

        # Sample the next tokens.
        sample_results = _sample(probs, logprobs, sampling_metadata)
        # Get the logprobs query results.
        prompt_logprobs, sample_logprobs = _get_logprobs(
            logprobs, sampling_metadata, sample_results)
        return _build_sampler_output(sample_results, sampling_metadata,
                                     prompt_logprobs, sample_logprobs)


<<<<<<< HEAD
=======
def _get_logits(hidden_states: torch.Tensor, embedding: torch.Tensor,
                embedding_bias: Optional[torch.Tensor],
                vocab_size: int) -> Optional[torch.Tensor]:
    # Get the logits for the next tokens.
    logits = torch.matmul(hidden_states, embedding.t())
    if embedding_bias is not None:
        logits += embedding_bias
    logits = tensor_model_parallel_gather(logits)
    # Remove paddings in vocab (if any).
    if logits is not None:
        logits = logits[:, :vocab_size]
    return logits


>>>>>>> 937e7b7d
def _prune_hidden_states(
    hidden_states: torch.Tensor,
    sampling_metadata: SamplingMetadata,
) -> torch.Tensor:
    hidden_states = hidden_states.view(-1, hidden_states.shape[-1])
    return hidden_states.index_select(0,
                                      sampling_metadata.selected_token_indices)


def _get_bin_counts_and_mask(
    tokens: torch.Tensor,
    vocab_size: int,
    num_seqs: int,
) -> Tuple[torch.Tensor, torch.Tensor]:
    # Compute the bin counts for the tokens.
    # vocab_size + 1 for padding.
    bin_counts = torch.zeros((num_seqs, vocab_size + 1),
                             dtype=torch.long,
                             device=tokens.device)
    bin_counts.scatter_add_(1, tokens, torch.ones_like(tokens))
    bin_counts = bin_counts[:, :vocab_size]
    mask = bin_counts > 0

    return bin_counts, mask


def _apply_logits_processors(
    logits: torch.Tensor,
    sampling_metadata: SamplingMetadata,
) -> torch.Tensor:
    logits_row_idx = 0
    found_logits_processors = False
    for seq_ids, sampling_params in sampling_metadata.seq_groups:
        logits_processors = sampling_params.logits_processors
        if logits_processors:
            found_logits_processors = True
            for seq_id in seq_ids:
                logits_row = logits[logits_row_idx]
                token_ids = sampling_metadata.seq_data[seq_id].output_token_ids
                for logits_processor in logits_processors:
                    logits_row = logits_processor(token_ids, logits_row)
                logits[logits_row_idx] = logits_row
                logits_row_idx += 1
        else:
            logits_row_idx += len(seq_ids)
    if found_logits_processors:
        assert logits_row_idx == logits.shape[0]
    return logits


def _apply_penalties(logits: torch.Tensor, prompt_tokens_tensor: torch.Tensor,
                     output_tokens_tensor: torch.Tensor,
                     presence_penalties: torch.Tensor,
                     frequency_penalties: torch.Tensor,
                     repetition_penalties: torch.Tensor) -> torch.Tensor:
    num_seqs, vocab_size = logits.shape
    _, prompt_mask = _get_bin_counts_and_mask(prompt_tokens_tensor, vocab_size,
                                              num_seqs)
    output_bin_counts, output_mask = _get_bin_counts_and_mask(
        output_tokens_tensor, vocab_size, num_seqs)

    repetition_penalties = repetition_penalties[:, None].repeat(1, vocab_size)
    repetition_penalties[~(prompt_mask | output_mask)] = 1.0
    logits = torch.where(logits > 0, logits / repetition_penalties,
                         logits * repetition_penalties)

    # We follow the definition in OpenAI API.
    # Refer to https://platform.openai.com/docs/api-reference/parameter-details
    logits -= frequency_penalties.unsqueeze_(dim=1) * output_bin_counts
    logits -= presence_penalties.unsqueeze_(dim=1) * output_mask
    return logits


def _apply_top_p_top_k(
    logits: torch.Tensor,
    p: torch.Tensor,
    k: torch.Tensor,
) -> torch.Tensor:
    logits_sort, logits_idx = logits.sort(dim=-1, descending=True)

    # Apply top-p.
    probs_sort = logits_sort.softmax(dim=-1)
    probs_sum = probs_sort.cumsum(dim=-1).sub_(probs_sort)
    top_p_mask = probs_sum > p.unsqueeze_(dim=1)

    # Apply top-k.
    # Create a mask for the top-k elements.
    top_k_mask = torch.arange(logits_idx.shape[-1], device=logits_idx.device)
    top_k_mask = top_k_mask.expand(logits_idx.shape[0], -1)
    top_k_mask = top_k_mask >= k.unsqueeze_(dim=1)

    # Final mask.
    mask = (top_p_mask | top_k_mask)
    logits_sort.masked_fill_(mask, -float("inf"))

    # Re-sort the probabilities.
    src = torch.arange(logits_idx.shape[-1],
                       device=logits_idx.device).expand_as(logits_idx)
    logits_idx_inv = torch.empty_like(logits_idx).scatter_(dim=-1,
                                                           index=logits_idx,
                                                           src=src)
    logits = torch.gather(logits_sort, dim=-1, index=logits_idx_inv)
    return logits


def _apply_min_p(
    logits: torch.Tensor,
    min_p: torch.Tensor,
) -> torch.Tensor:
    """
    Adapted from
    https://github.com/oobabooga/text-generation-webui/blob/3146124ec01f02c8fb1650a6517cf1b60b537aaf/modules/sampler_hijack.py#L16C17-L16C17
    """
    probs = torch.softmax(logits, dim=-1)
    top_probs, _ = probs.max(dim=-1, keepdim=True)
    scaled_min_p = min_p.unsqueeze_(dim=1) * top_probs
    tokens_to_remove = probs < scaled_min_p
    logits = logits.masked_fill_(tokens_to_remove, -float("inf"))

    return logits


def _greedy_sample(
    selected_seq_groups: List[Tuple[List[int], SamplingParams]],
    samples: torch.Tensor,
) -> List[Tuple[List[int], List[int]]]:
    samples = samples.tolist()
    sample_idx = 0
    results = []
    for seq_group in selected_seq_groups:
        seq_ids, _ = seq_group
        num_parent_seqs = len(seq_ids)
        assert num_parent_seqs == 1, (
            "Greedy sampling should have only one seq.")
        parent_ids = list(range(num_parent_seqs))
        next_token_ids = [samples[sample_idx]]
        results.append((next_token_ids, parent_ids))
        sample_idx += num_parent_seqs
    return results


def _random_sample(
    selected_seq_groups: List[Tuple[List[int], SamplingParams]],
    is_prompts: List[bool],
    random_samples: torch.Tensor,
) -> List[Tuple[List[int], List[int]]]:
    # Find the maximum best_of value of the prompt phase requests.
    random_samples = random_samples.cpu()
    sample_idx = 0
    results = []
    for seq_group, is_prompt in zip(selected_seq_groups, is_prompts):
        seq_ids, sampling_params = seq_group
        num_parent_seqs = len(seq_ids)
        if is_prompt:
            # Prompt phase.
            parent_ids = [0] * sampling_params.best_of
            next_token_ids = random_samples[
                sample_idx, :sampling_params.best_of].tolist()
        else:
            # Generation phase.
            parent_ids = list(range(num_parent_seqs))
            next_token_ids = random_samples[sample_idx:sample_idx +
                                            num_parent_seqs, 0].tolist()
        results.append((next_token_ids, parent_ids))
        sample_idx += num_parent_seqs
    return results


def _beam_search_sample(
    selected_seq_groups: List[Tuple[List[int], SamplingParams]],
    is_prompts: List[bool],
    seq_data: Dict[int, SequenceData],
    logprobs: torch.Tensor,
) -> List[Tuple[List[int], List[int]]]:
    # We sample 2 * beam_width candidates to make sure that with high
    # probability we can get `beam_width` candidates in addition to
    # the finished sequences for the next iteration. See
    # https://github.com/tensorflow/tensor2tensor/blob/bafdc1b67730430d38d6ab802cbd51f9d053ba2e/tensor2tensor/utils/beam_search.py#L557-L563
    # for details. See also HF reference:
    # https://github.com/huggingface/transformers/blob/a4dd53d88e4852f023332d284ff07a01afcd5681/src/transformers/generation/utils.py#L3063-L3065
    #
    # NOTE: Beam search is not vectorized, so its speed can be slower than
    # other sampling methods.
    sample_idx = 0
    results = []
    for seq_group, is_prompt in zip(selected_seq_groups, is_prompts):
        seq_ids, sampling_params = seq_group
        num_parent_seqs = len(seq_ids)
        beam_width = sampling_params.best_of
        seq_group_logprobs = logprobs[sample_idx:sample_idx + num_parent_seqs]
        if is_prompt:
            # Prompt phase.
            assert num_parent_seqs == 1, (
                "Prompt input should have only one seq.")
            parent_ids = [0] * (2 * beam_width)
            _, next_token_ids = torch.topk(seq_group_logprobs[0],
                                           2 * beam_width)
            next_token_ids = next_token_ids.tolist()
        else:
            # Generation phase.
            cumulative_logprobs = [
                seq_data[seq_id].cumulative_logprob for seq_id in seq_ids
            ]
            cumulative_logprobs = torch.tensor(
                cumulative_logprobs,
                dtype=torch.float,
                device=seq_group_logprobs.device)
            seq_group_logprobs = (seq_group_logprobs +
                                  cumulative_logprobs.unsqueeze(dim=1))
            _, topk_ids = torch.topk(seq_group_logprobs.flatten(),
                                     2 * beam_width)
            topk_ids = topk_ids.tolist()
            vocab_size = seq_group_logprobs.size(-1)
            parent_ids = [i // vocab_size for i in topk_ids]
            next_token_ids = [i % vocab_size for i in topk_ids]
        results.append((next_token_ids, parent_ids))
        sample_idx += num_parent_seqs
    assert sample_idx == logprobs.size(0)
    return results


# torch.multinomial forces a GPU<->CPU sync.
# Therefore, we use an optimized implementation instead.
# Note that we always sample with replacement.
# probs will be modified in place, but this is fine, as we pass
# in a copy already.
def _multinomial(
    probs: torch.Tensor,
    num_samples: int,
):
    if num_samples > 1:
        # This is equivalent to torch.repeat_interleaved (which also
        # forces a GPU<->CPU sync).
        # This allows us to do sampling with replacement by creating
        # num_samples copies of each row in the tensor, and then
        # batch sampling the resulting tensor.
        probs = probs[:, None, :].expand(probs.shape[0], num_samples,
                                         probs.shape[1]).contiguous().view(
                                             -1, probs.shape[1])
    q = torch.empty_like(probs).exponential_(1)
    return probs.div_(q).argmax(dim=1).view(-1, num_samples)


def _sample(
    probs: torch.Tensor,
    logprobs: torch.Tensor,
    sampling_metadata: SamplingMetadata,
) -> List[Tuple[List[int], List[int]]]:
    categorized_seq_group_ids = {t: [] for t in SamplingType}
    categorized_sample_indices = sampling_metadata.categorized_sample_indices
    for i, seq_group in enumerate(sampling_metadata.seq_groups):
        _, sampling_params = seq_group
        sampling_type = sampling_params.sampling_type
        categorized_seq_group_ids[sampling_type].append(i)

    sample_results_dict: Dict[int, Tuple[List[int], List[int]]] = {}
    sample_metadata = {}

    # Counterintiutively, having two loops here is actually faster.
    # The first loop can run without waiting on GPU<->CPU sync.
    for sampling_type in SamplingType:
        sample_indices = categorized_sample_indices[sampling_type]
        num_tokens = len(sample_indices)
        if num_tokens == 0:
            continue
        seq_group_ids = categorized_seq_group_ids[sampling_type]
        seq_groups = [sampling_metadata.seq_groups[i] for i in seq_group_ids]
        is_prompts = [i < sampling_metadata.num_prompts for i in seq_group_ids]
        sample_metadata[sampling_type] = (seq_group_ids, seq_groups,
                                          is_prompts, sample_indices)
        if sampling_type == SamplingType.GREEDY:
            greedy_samples = torch.argmax(logprobs[sample_indices], dim=-1)
        elif sampling_type == SamplingType.RANDOM:
            max_best_of = 1
            for seq_group, is_prompt in zip(seq_groups, is_prompts):
                if is_prompt:
                    _, sampling_params = seq_group
                    max_best_of = max(max_best_of, sampling_params.best_of)
            multinomial_samples = _multinomial(probs[sample_indices],
                                               max_best_of)
        elif sampling_type == SamplingType.BEAM:
            beam_search_logprobs = logprobs[sample_indices]
        else:
            raise ValueError(f"Unsupported sampling type: {sampling_type}")

    # GPU<->CPU sync happens in the loop below.

    for sampling_type in SamplingType:
        if sampling_type not in sample_metadata:
            continue
        seq_group_ids, seq_groups, is_prompts, sample_indices = sample_metadata[
            sampling_type]
        if sampling_type == SamplingType.GREEDY:
            sample_results = _greedy_sample(seq_groups, greedy_samples)
        elif sampling_type == SamplingType.RANDOM:
            sample_results = _random_sample(seq_groups, is_prompts,
                                            multinomial_samples)
        elif sampling_type == SamplingType.BEAM:
            sample_results = _beam_search_sample(seq_groups, is_prompts,
                                                 sampling_metadata.seq_data,
                                                 beam_search_logprobs)
        sample_results_dict.update(zip(seq_group_ids, sample_results))

    sample_results = [
        sample_results_dict[i]
        for i in range(len(sampling_metadata.seq_groups))
    ]
    return sample_results


def _get_logprobs(
    logprobs: torch.Tensor,
    sampling_metadata: SamplingMetadata,
    sample_results: List[Tuple[List[int], List[int]]],
) -> Tuple[List[Optional[List[Optional[Dict[int, float]]]]], List[List[Dict[
        int, float]]]]:
    # Prepare query indices
    batched_logprobs_query_seq_indices: List[int] = []
    batched_logprobs_query_token_indices: List[int] = []
    largest_num_logprobs = 0
    sample_idx = 0
    for i, (seq_group, sample_result) in enumerate(
            zip(sampling_metadata.seq_groups, sample_results)):
        seq_ids, sampling_params = seq_group
        next_token_ids, parent_ids = sample_result
        num_parent_seqs = len(seq_ids)
        if (i < sampling_metadata.num_prompts
                and sampling_params.prompt_logprobs is not None):
            largest_num_logprobs = max(largest_num_logprobs,
                                       sampling_params.prompt_logprobs)
            prompt_len = sampling_metadata.prompt_lens[i]
            prompt_tokens = sampling_metadata.seq_data[
                seq_ids[0]].prompt_token_ids
            batched_logprobs_query_seq_indices.extend(
                sample_idx + j for j in range(prompt_len - 1))
            batched_logprobs_query_token_indices.extend(
                token_id for token_id in prompt_tokens[1:])
            sample_idx += prompt_len - 1
        batched_logprobs_query_seq_indices.extend(
            [sample_idx + parent_id for parent_id in parent_ids])
        batched_logprobs_query_token_indices.extend(next_token_ids)
        if sampling_params.logprobs is not None:
            largest_num_logprobs = max(largest_num_logprobs,
                                       sampling_params.logprobs)
        sample_idx += num_parent_seqs
    assert sample_idx == logprobs.size(0)

    # Batched query for logprobs of selected token
    batched_logprobs_query_result = logprobs[[
        batched_logprobs_query_seq_indices,
        batched_logprobs_query_token_indices
    ]]

    # Batched query for logprobs of topk tokens
    if largest_num_logprobs > 0:
        top_logprobs, top_token_ids = torch.topk(logprobs,
                                                 largest_num_logprobs,
                                                 dim=-1)
        top_logprobs = top_logprobs.cpu()
        top_token_ids = top_token_ids.cpu()
    else:
        top_logprobs, top_token_ids = None, None

    batched_logprobs_query_result = batched_logprobs_query_result.cpu()

    # Gather results
    result_prompt_logprobs: List[Optional[PromptLogprobs]] = []
    result_sample_logprobs: List[SampleLogprobs] = []
    sample_idx = 0
    query_result_idx = 0
    for i, (seq_group, sample_result) in enumerate(
            zip(sampling_metadata.seq_groups, sample_results)):
        seq_ids, sampling_params = seq_group
        next_token_ids, parent_ids = sample_result

        # Prompt logprobs
        if (i < sampling_metadata.num_prompts
                and sampling_params.prompt_logprobs is not None):
            num_logprobs = sampling_params.prompt_logprobs
            prompt_len = sampling_metadata.prompt_lens[i]
            prompt_tokens = sampling_metadata.seq_data[
                seq_ids[0]].prompt_token_ids
            group_prompt_logprobs: PromptLogprobs = [None]
            for token_id in prompt_tokens[1:]:
                prompt_logprobs_dict = {
                    token_id:
                    batched_logprobs_query_result[query_result_idx].item()
                }
                if num_logprobs > 0:
                    prompt_logprobs_dict.update(
                        zip(top_token_ids[sample_idx, :num_logprobs].tolist(),
                            top_logprobs[sample_idx, :num_logprobs].tolist()))
                group_prompt_logprobs.append(prompt_logprobs_dict)
                sample_idx += 1
                query_result_idx += 1
            result_prompt_logprobs.append(group_prompt_logprobs)
        else:
            result_prompt_logprobs.append(None)

        # Sample logprobs
        num_logprobs = sampling_params.logprobs
        if num_logprobs is None:
            num_logprobs = 0
        group_sample_logprobs: SampleLogprobs = []
        for next_token_id, parent_id in zip(next_token_ids, parent_ids):
            sample_logprobs_dict = {
                next_token_id:
                batched_logprobs_query_result[query_result_idx].item()
            }
            query_result_idx += 1
            if num_logprobs > 0:
                sample_logprobs_dict.update(
                    zip(
                        top_token_ids[sample_idx +
                                      parent_id, :num_logprobs].tolist(),
                        top_logprobs[sample_idx +
                                     parent_id, :num_logprobs].tolist()))
            group_sample_logprobs.append(sample_logprobs_dict)
        result_sample_logprobs.append(group_sample_logprobs)
        sample_idx += len(seq_ids)

    return result_prompt_logprobs, result_sample_logprobs


def _build_sampler_output(
    sample_results: List[Tuple[List[int], List[int]]],
    sampling_metadata: SamplingMetadata,
    prompt_logprobs: List[Optional[PromptLogprobs]],
    sample_logprobs: List[SampleLogprobs],
) -> SamplerOutput:
    sampler_output = []
    for (seq_group, sample_result, group_prompt_logprobs,
         group_sample_logprobs) in zip(sampling_metadata.seq_groups,
                                       sample_results, prompt_logprobs,
                                       sample_logprobs):
        seq_ids, _ = seq_group
        next_token_ids, parent_ids = sample_result
        seq_outputs = []
        for parent_id, next_token_id, logprobs in zip(parent_ids,
                                                      next_token_ids,
                                                      group_sample_logprobs):
            seq_outputs.append(
                SequenceOutput(seq_ids[parent_id], next_token_id, logprobs))
        sampler_output.append(
            SequenceGroupOutput(seq_outputs, group_prompt_logprobs))
    return sampler_output<|MERGE_RESOLUTION|>--- conflicted
+++ resolved
@@ -41,9 +41,10 @@
         logits = torch.matmul(hidden_states, embedding.t())
         if embedding_bias is not None:
             logits += embedding_bias
-        logits = tensor_model_parallel_all_gather(logits)
+        logits = tensor_model_parallel_gather(logits)
         # Remove paddings in vocab (if any).
-        logits = logits[:, :self.org_vocab_size]
+        if logits is not None:
+            logits = logits[:, :self.org_vocab_size]
         return logits
 
     def forward(
@@ -112,23 +113,6 @@
                                      prompt_logprobs, sample_logprobs)
 
 
-<<<<<<< HEAD
-=======
-def _get_logits(hidden_states: torch.Tensor, embedding: torch.Tensor,
-                embedding_bias: Optional[torch.Tensor],
-                vocab_size: int) -> Optional[torch.Tensor]:
-    # Get the logits for the next tokens.
-    logits = torch.matmul(hidden_states, embedding.t())
-    if embedding_bias is not None:
-        logits += embedding_bias
-    logits = tensor_model_parallel_gather(logits)
-    # Remove paddings in vocab (if any).
-    if logits is not None:
-        logits = logits[:, :vocab_size]
-    return logits
-
-
->>>>>>> 937e7b7d
 def _prune_hidden_states(
     hidden_states: torch.Tensor,
     sampling_metadata: SamplingMetadata,
