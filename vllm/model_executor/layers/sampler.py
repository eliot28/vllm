--- conflicted
+++ resolved
@@ -14,7 +14,6 @@
                            SequenceOutput)
 from vllm.utils import is_neuron
 
-from vllm.model_executor.layers.tuned_gemm import tgemm
 
 class Sampler(nn.Module):
     """Samples the next tokens from the model's outputs.
@@ -68,14 +67,9 @@
             hidden_states = _prune_hidden_states(hidden_states,
                                                  sampling_metadata)
 
-<<<<<<< HEAD
-        # Get the logits for the next tokens.
-        logits = self._get_logits(hidden_states, embedding, embedding_bias)
-=======
             # Get the logits for the next tokens.
             logits = self._get_logits(hidden_states, embedding, embedding_bias)
 
->>>>>>> 54be8a0b
         # Only perform sampling in the driver worker.
         # Note: `_get_logits` is still distributed across TP workers because
         # the `embedding` weight is distributed across TP workers.
