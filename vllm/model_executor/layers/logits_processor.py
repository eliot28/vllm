--- conflicted
+++ resolved
@@ -50,17 +50,13 @@
 
             # Get the logits for the next tokens.
             logits = self._get_logits(hidden_states, embedding, embedding_bias)
-
-<<<<<<< HEAD
+        
         # NOTE(kzawora): allgather on HPU will cause logits to be not None, 
         # and we need to guard against applying logits processors on non-driver worker
-        if logits is not None and sampling_metadata.seq_groups is not None:
-            logits *= self.scale
-=======
+        #if logits is not None and sampling_metadata.seq_groups is not None:
         if logits is not None:
             if self.scale != 1.0:
                 logits *= self.scale
->>>>>>> db5ec52a
 
             # Apply logits processors (if any).
             logits = _apply_logits_processors(logits, sampling_metadata)
