from abc import ABC, abstractmethod
from typing import Any, Dict, List, Optional

import torch
import torch.nn.functional as F
from torch.nn.parameter import Parameter

<<<<<<< HEAD
from vllm.model_executor.layers.fused_moe import fused_moe
=======
from vllm.logger import init_logger
from vllm.model_executor.parallel_utils.communication_op import (
    tensor_model_parallel_all_gather, tensor_model_parallel_all_reduce)
>>>>>>> f342153b
from vllm.model_executor.parallel_utils.parallel_state import (
    get_tensor_model_parallel_rank, get_tensor_model_parallel_world_size)
from vllm.model_executor.parallel_utils.utils import (
    divide, split_tensor_along_last_dim)
from vllm.model_executor.utils import set_weight_attrs

logger = init_logger(__name__)


def adjust_marlin_shard(param, shard_size, shard_offset):
    marlin_tile_size = getattr(param, "marlin_tile_size", None)
    if marlin_tile_size is None:
        return shard_size, shard_offset

    return shard_size * marlin_tile_size, shard_offset * marlin_tile_size


class LinearMethodBase(ABC):
    """Base class for different (maybe quantized) linear methods."""

    @abstractmethod
    def create_weights(self, input_size_per_partition: int,
                       output_size_per_partition: int, input_size: int,
                       output_size: int,
                       params_dtype: torch.dtype) -> Dict[str, Any]:
        """Create weights for a linear layer."""
        raise NotImplementedError

    @abstractmethod
    def apply_weights(self,
                      weights: Dict[str, torch.Tensor],
                      x: torch.Tensor,
                      bias: Optional[torch.Tensor] = None) -> torch.Tensor:
        """Apply the weights to the input tensor."""
        raise NotImplementedError

    def create_moe_weights(self, num_experts: int,
                           input_size_per_partition: int,
                           output_size_per_partition: int, input_size: int,
                           output_size: int,
                           params_dtype: torch.dtype) -> Dict[str, Any]:
        """Creating moe weights"""
        linear_weights = self.create_weights(input_size_per_partition,
                                             output_size_per_partition,
                                             input_size, output_size,
                                             params_dtype)
        if num_experts == 1:
            return linear_weights
        for name, param in tuple(linear_weights.items()):
            if isinstance(param, Parameter):
                repeat_size = (num_experts, ) + (1, ) * param.dim()
                new_param = Parameter(param.unsqueeze(0).repeat(*repeat_size),
                                      requires_grad=False)
                set_weight_attrs(new_param, param.__dict__)
                linear_weights[name] = new_param
        return linear_weights

    @abstractmethod
    def apply_moe_weights(self, w1: Dict[str,
                                         torch.Tensor], w2: Dict[str,
                                                                 torch.Tensor],
                          x: torch.Tensor, gating_output: torch.Tensor,
                          topk: int, renormalize: bool) -> torch.Tensor:
        """Apply the weights to the input tensor."""
        raise NotImplementedError


class UnquantizedLinearMethod(LinearMethodBase):
    """Linear method without quantization.

    Args:
        separate_bias_add: If true, add bias separately after matrix
                           multiplication.
    """

    def __init__(self, separate_bias_add: bool = False):
        self.separate_bias_add = separate_bias_add

    def create_weights(self, input_size_per_partition: int,
                       output_size_per_partition: int, input_size: int,
                       output_size: int,
                       params_dtype: torch.dtype) -> Dict[str, Any]:
        weight = Parameter(torch.empty(output_size_per_partition,
                                       input_size_per_partition,
                                       dtype=params_dtype),
                           requires_grad=False)
        set_weight_attrs(weight, {"input_dim": 1, "output_dim": 0})
        return {"weight": weight}

    def apply_weights(self,
                      weights: Dict[str, torch.Tensor],
                      x: torch.Tensor,
                      bias: Optional[torch.Tensor] = None) -> torch.Tensor:
        weight = weights["weight"]
        if self.separate_bias_add:
            if bias is not None:
                return F.linear(x, weight) + bias
            return F.linear(x, weight)
        return F.linear(x, weight, bias)

    def apply_moe_weights(self, w1: Dict[str,
                                         torch.Tensor], w2: Dict[str,
                                                                 torch.Tensor],
                          x: torch.Tensor, gating_output: torch.Tensor,
                          topk: int, renormalize: bool) -> torch.Tensor:
        return fused_moe(x, w1["weight"], w2["weight"], gating_output, topk,
                         renormalize)


class ReplicatedLinear(torch.nn.Module):
    """Replicated linear layer.

    Args:
        input_size: input dimension of the linear layer.
        output_size: output dimension of the linear layer.
        bias: If true, add bias.
        skip_bias_add: If true, skip adding bias but instead return it.
        params_dtype: Data type for the parameters.
        linear_method: (Maybe quantized) linear method.
    """

    def __init__(
        self,
        input_size: int,
        output_size: int,
        bias: bool = True,
        skip_bias_add: bool = False,
        params_dtype: Optional[torch.dtype] = None,
        linear_method: Optional[LinearMethodBase] = None,
    ):
        super().__init__()

        # Keep input parameters
        self.input_size = input_size
        self.output_size = output_size
        self.skip_bias_add = skip_bias_add
        if params_dtype is None:
            params_dtype = torch.get_default_dtype()
        self.params_dtype = params_dtype
        if linear_method is None:
            linear_method = UnquantizedLinearMethod()
        self.linear_method = linear_method
        self.linear_weights = self.linear_method.create_weights(
            self.input_size, self.output_size, self.input_size,
            self.output_size, self.params_dtype)
        for name, weight in self.linear_weights.items():
            if isinstance(weight, torch.Tensor):
                self.register_parameter(name, weight)
        if bias:
            self.bias = Parameter(
                torch.empty(self.output_size, dtype=self.params_dtype))
            set_weight_attrs(self.bias, {"output_dim": 0})
        else:
            self.register_parameter("bias", None)

    def forward(self, x: torch.Tensor) -> torch.Tensor:
        bias = self.bias if not self.skip_bias_add else None
        output = self.linear_method.apply_weights(self.linear_weights, x, bias)
        output_bias = self.bias if self.skip_bias_add else None
        return output, output_bias


class ColumnParallelLinear(torch.nn.Module):
    """Linear layer with column parallelism.

    The linear layer is defined as Y = XA + b. A is parallelized along
    its second dimension as A = [A_1, ..., A_p].

    Args:
        input_size: first dimension of matrix A.
        output_size: second dimension of matrix A.
        bias: If true, add bias.
        gather_output: If true, call all-gather on output and make Y available
                       to all GPUs, otherwise, every GPU will have its output
                       which is Y_i = XA_i
        skip_bias_add: This was added to enable performance optimizations where
                       bias can be fused with other element-wise operations. we
                       skip adding bias but instead return it.
        params_dtype: Data type for the parameters.
        linear_method: (Maybe quantized) linear method.
    """

    def __init__(
        self,
        input_size: int,
        output_size: int,
        bias: bool = True,
        gather_output: bool = False,
        skip_bias_add: bool = False,
        params_dtype: Optional[torch.dtype] = None,
        linear_method: Optional[LinearMethodBase] = None,
        num_experts: int = 1,
    ):
        super().__init__()

        # Keep input parameters
        self.input_size = input_size
        self.output_size = output_size
        self.gather_output = gather_output
        # Divide the weight matrix along the last dimension.
        tp_size = get_tensor_model_parallel_world_size()
        self.output_size_per_partition = divide(output_size, tp_size)
        self.skip_bias_add = skip_bias_add
        if params_dtype is None:
            params_dtype = torch.get_default_dtype()
        self.params_dtype = params_dtype
        if linear_method is None:
            linear_method = UnquantizedLinearMethod()
        self.linear_method = linear_method
        self.num_experts = num_experts
        self.linear_weights = self.linear_method.create_moe_weights(
            num_experts, self.input_size, self.output_size_per_partition,
            self.input_size, self.output_size, self.params_dtype)
        for name, weight in self.linear_weights.items():
            if isinstance(weight, torch.Tensor):
                self.register_parameter(name, weight)
                set_weight_attrs(weight, {"weight_loader": self.weight_loader})
        if bias:
            self.bias = Parameter(
                torch.empty(self.output_size_per_partition,
                            dtype=params_dtype))
            set_weight_attrs(self.bias, {
                "output_dim": 0,
                "weight_loader": self.weight_loader,
            })
        else:
            self.register_parameter("bias", None)

    def weight_loader(self,
                      param: Parameter,
                      loaded_weight: torch.Tensor,
                      expert_id: int = 0):
        tp_rank = get_tensor_model_parallel_rank()
        output_dim = getattr(param, "output_dim", None)
        param_data = param.data
        if self.num_experts > 1:
            param_data = param_data[expert_id]
        if output_dim is not None:
            shard_size = param_data.shape[output_dim]
            start_idx = tp_rank * shard_size
            loaded_weight = loaded_weight.narrow(output_dim, start_idx,
                                                 shard_size)
        assert param_data.shape == loaded_weight.shape
        param_data.copy_(loaded_weight)

    def forward(self, input_):
        bias = self.bias if not self.skip_bias_add else None

        # Matrix multiply.
        output_parallel = self.linear_method.apply_weights(
            self.linear_weights, input_, bias)
        if self.gather_output:
            # All-gather across the partitions.
            output = tensor_model_parallel_all_gather(output_parallel)
        else:
            output = output_parallel
        output_bias = self.bias if self.skip_bias_add else None
        return output, output_bias


class MergedColumnParallelLinear(ColumnParallelLinear):
    """Packed linear layers with column parallelism.

    Similar to ColumnParallelLinear, but the weight matrix is concatenated
    along the output dimension. When the weight matrix is loaded, the
    different partitions are sharded separately.

    Args:
        input_size: input dimension of the linear layer.
        output_sizes: list of output dimensions of the linear layer.
        bias: If true, add bias.
        gather_output: If true, call all-gather on output and make the output
                       available to all GPUs, otherwise, every GPU will have
                       its own output.
        skip_bias_add: This was added to enable performance optimizations where
                       bias can be fused with other element-wise operations. we
                       skip adding bias but instead return it.
        params_dtype: Data type for the parameters.
        linear_method: (Maybe quantized) linear method.
    """

    def __init__(
        self,
        input_size: int,
        output_sizes: List[int],
        bias: bool = True,
        gather_output: bool = False,
        skip_bias_add: bool = False,
        params_dtype: Optional[torch.dtype] = None,
        linear_method: Optional[LinearMethodBase] = None,
        num_experts: int = 1,
    ):
        self.output_sizes = output_sizes
        tp_size = get_tensor_model_parallel_world_size()
        assert all(output_size % tp_size == 0 for output_size in output_sizes)
        super().__init__(input_size, sum(output_sizes), bias, gather_output,
                         skip_bias_add, params_dtype, linear_method,
                         num_experts)

    def weight_loader(self,
                      param: Parameter,
                      loaded_weight: torch.Tensor,
                      loaded_shard_id: Optional[int] = None,
                      expert_id: int = 0):
        param_data = param.data
        if self.num_experts > 1:
            param_data = param_data[expert_id]
        output_dim = getattr(param, "output_dim", None)
        if loaded_shard_id is None:
            # Loaded weight is already packed.
            if output_dim is None:
                assert param_data.shape == loaded_weight.shape
                param_data.copy_(loaded_weight)
                return
            current_shard_offset = 0
            shard_offsets = []
            for i, output_size in enumerate(self.output_sizes):
                shard_offsets.append((i, current_shard_offset, output_size))
                current_shard_offset += output_size
            packed_dim = getattr(param, "packed_dim", None)
            for shard_id, shard_offset, shard_size in shard_offsets:
                # If quantized, we need to adjust the offset and size to account
                # for the packing.
                if packed_dim == output_dim:
                    shard_size = shard_size // param.pack_factor
                    shard_offset = shard_offset // param.pack_factor

                    # If marlin, we need to adjust the offset and size to
                    # account for the tiling.
                    shard_size, shard_offset = adjust_marlin_shard(
                        param, shard_size, shard_offset)

                loaded_weight_shard = loaded_weight.narrow(
                    output_dim, shard_offset, shard_size)
                self.weight_loader(param, loaded_weight_shard, shard_id)
            return

        assert loaded_shard_id < len(self.output_sizes)
        tp_rank = get_tensor_model_parallel_rank()
        tp_size = get_tensor_model_parallel_world_size()
        if output_dim is not None:
            shard_offset = sum(self.output_sizes[:loaded_shard_id]) // tp_size
            shard_size = self.output_sizes[loaded_shard_id] // tp_size
            # If quantized, we need to adjust the offset and size to account
            # for the packing.
            packed_dim = getattr(param, "packed_dim", None)
            if packed_dim == output_dim:
                shard_size = shard_size // param.pack_factor
                shard_offset = shard_offset // param.pack_factor

                # If marlin, we need to adjust the offset and size to
                # account for the tiling.
                shard_size, shard_offset = adjust_marlin_shard(
                    param, shard_size, shard_offset)

            param_data = param_data.narrow(output_dim, shard_offset,
                                           shard_size)
            start_idx = tp_rank * shard_size
            loaded_weight = loaded_weight.narrow(output_dim, start_idx,
                                                 shard_size)
        else:
            ignore_warning = getattr(param, "ignore_warning", False)
            if not ignore_warning:
                logger.warning(
                    "Loading a weight without `output_dim` attribute in "
                    "MergedColumnParallelLinear, assume the weight is "
                    "the same for all partitions.")
        assert param_data.shape == loaded_weight.shape
        param_data.copy_(loaded_weight)


class QKVParallelLinear(ColumnParallelLinear):
    """Linear layers for the attention's QKV transformation.

    Linear layers for the linear transformation of the query, key, and value
    vectors in the attention layer. The weight matrix is concatenated along
    the output dimension. The layer is parallelized along the head dimension.
    When the number of key/value heads is smaller than the number of query
    heads (e.g., multi-query/grouped-query attention), the key/value head may
    be replicated while the query heads are partitioned.

    Args:
        hidden_size: input hidden state size of the transformer.
        head_size: size of each attention head.
        total_num_heads: total number of attention query heads.
        total_num_kv_heads: total number of attention key/value heads. If
                            None, assume total_num_kv_heads = total_num_heads.
        bias: If true, add bias.
        skip_bias_add: This was added to enable performance optimizations where
                       bias can be fused with other element-wise operations. we
                       skip adding bias but instead return it.
        params_dtype: Data type for the parameters.
        linear_method: (Maybe quantized) linear method.
    """

    def __init__(
        self,
        hidden_size: int,
        head_size: int,
        total_num_heads: int,
        total_num_kv_heads: Optional[int] = None,
        bias: bool = True,
        skip_bias_add: bool = False,
        params_dtype: Optional[torch.dtype] = None,
        linear_method: Optional[LinearMethodBase] = None,
    ):
        self.hidden_size = hidden_size
        self.head_size = head_size
        self.total_num_heads = total_num_heads
        if total_num_kv_heads is None:
            total_num_kv_heads = total_num_heads
        self.total_num_kv_heads = total_num_kv_heads
        # Divide the weight matrix along the last dimension.
        tp_size = get_tensor_model_parallel_world_size()
        self.num_heads = divide(self.total_num_heads, tp_size)
        if tp_size >= self.total_num_kv_heads:
            self.num_kv_heads = 1
            self.num_kv_head_replicas = divide(tp_size,
                                               self.total_num_kv_heads)
        else:
            self.num_kv_heads = divide(self.total_num_kv_heads, tp_size)
            self.num_kv_head_replicas = 1
        input_size = self.hidden_size
        output_size = (self.num_heads +
                       2 * self.num_kv_heads) * tp_size * self.head_size
        super().__init__(input_size, output_size, bias, False, skip_bias_add,
                         params_dtype, linear_method)

    def weight_loader(self,
                      param: Parameter,
                      loaded_weight: torch.Tensor,
                      loaded_shard_id: Optional[str] = None):
        param_data = param.data
        output_dim = getattr(param, "output_dim", None)

        if loaded_shard_id is None:
            # Loaded weight is already packed.
            if output_dim is None:
                assert param_data.shape == loaded_weight.shape
                param_data.copy_(loaded_weight)
                return
            shard_offsets = [
                # (shard_id, shard_offset, shard_size)
                ("q", 0, self.total_num_heads * self.head_size),
                ("k", self.total_num_heads * self.head_size,
                 self.total_num_kv_heads * self.head_size),
                ("v", (self.total_num_heads + self.total_num_kv_heads) *
                 self.head_size, self.total_num_kv_heads * self.head_size),
            ]
            packed_dim = getattr(param, "packed_dim", None)
            for shard_id, shard_offset, shard_size in shard_offsets:
                # If quantized, we need to adjust the offset and size to account
                # for the packing.
                if packed_dim == output_dim:
                    shard_size = shard_size // param.pack_factor
                    shard_offset = shard_offset // param.pack_factor

                    # If marlin, we need to adjust the offset and size to
                    # account for the tiling.
                    shard_size, shard_offset = adjust_marlin_shard(
                        param, shard_size, shard_offset)

                loaded_weight_shard = loaded_weight.narrow(
                    output_dim, shard_offset, shard_size)
                self.weight_loader(param, loaded_weight_shard, shard_id)
            return

        tp_rank = get_tensor_model_parallel_rank()
        assert loaded_shard_id in ["q", "k", "v"]
        if output_dim is not None:
            if loaded_shard_id == "q":
                shard_offset = 0
                shard_size = self.num_heads * self.head_size
            elif loaded_shard_id == "k":
                shard_offset = self.num_heads * self.head_size
                shard_size = self.num_kv_heads * self.head_size
            elif loaded_shard_id == "v":
                shard_offset = (self.num_heads +
                                self.num_kv_heads) * self.head_size
                shard_size = self.num_kv_heads * self.head_size
            # If quantized, we need to adjust the offset and size to account
            # for the packing.
            packed_dim = getattr(param, "packed_dim", None)
            if packed_dim == output_dim:
                shard_size = shard_size // param.pack_factor
                shard_offset = shard_offset // param.pack_factor

                # If marlin, we need to adjust the offset and size to
                # account for the tiling.
                shard_size, shard_offset = adjust_marlin_shard(
                    param, shard_size, shard_offset)

            param_data = param_data.narrow(output_dim, shard_offset,
                                           shard_size)
            if loaded_shard_id == "q":
                shard_id = tp_rank
            else:
                shard_id = tp_rank // self.num_kv_head_replicas
            start_idx = shard_id * shard_size
            loaded_weight = loaded_weight.narrow(output_dim, start_idx,
                                                 shard_size)
        else:
            ignore_warning = getattr(param, "ignore_warning", False)
            if not ignore_warning:
                logger.warning(
                    "Loading a weight without `output_dim` attribute in "
                    "QKVParallelLinear, assume the weight is the same "
                    "for all partitions.")
        assert param_data.shape == loaded_weight.shape
        param_data.copy_(loaded_weight)


class RowParallelLinear(torch.nn.Module):
    """Linear layer with row parallelism.

    The linear layer is defined as Y = XA + b. A is parallelized along
    its first dimension and X along its second dimension as:
               -   -
              | A_1 |
              | .   |
          A = | .   |        X = [X_1, ..., X_p]
              | .   |
              | A_p |
               -   -
    Arguments:
        input_size: first dimension of matrix A.
        output_size: second dimension of matrix A.
        bias: If true, add bias. Note that bias is not parallelized.
        input_is_parallel: If true, we assume that the input is already
                           split across the GPUs and we do not split
                           again.
        skip_bias_add: This was added to enable performance optimization where
                       bias can be fused with other element-wise operations.
                       We skip adding bias but instead return it.
        params_dtype: Data type for the parameters.
        linear_method: (Maybe quantized) linear method.
    """

    def __init__(
        self,
        input_size: int,
        output_size: int,
        bias: bool = True,
        input_is_parallel: bool = True,
        skip_bias_add: bool = False,
        params_dtype: Optional[torch.dtype] = None,
        reduce_results: bool = True,
        linear_method: Optional[LinearMethodBase] = None,
        num_experts: int = 1,
    ):
        super().__init__()
        # Keep input parameters
        self.input_size = input_size
        self.output_size = output_size
        self.input_is_parallel = input_is_parallel
        self.reduce_results = reduce_results
        if params_dtype is None:
            params_dtype = torch.get_default_dtype()
        self.params_dtype = params_dtype

        # Divide the weight matrix along the last dimension.
        self.tp_size = get_tensor_model_parallel_world_size()
        self.input_size_per_partition = divide(input_size, self.tp_size)
        self.skip_bias_add = skip_bias_add
        if linear_method is None:
            linear_method = UnquantizedLinearMethod()
        self.linear_method = linear_method
        self.num_experts = num_experts
        self.linear_weights = self.linear_method.create_moe_weights(
            num_experts, self.input_size_per_partition, self.output_size,
            self.input_size, self.output_size, self.params_dtype)
        for name, weight in self.linear_weights.items():
            if isinstance(weight, torch.Tensor):
                self.register_parameter(name, weight)
                set_weight_attrs(weight, {"weight_loader": self.weight_loader})

        if not reduce_results and (bias and not skip_bias_add):
            raise ValueError("When not reduce the results, adding bias to the "
                             "results can lead to incorrect results")

        if bias:
            self.bias = Parameter(
                torch.empty(self.output_size, dtype=params_dtype))
            set_weight_attrs(self.bias, {
                "output_dim": 0,
                "weight_loader": self.weight_loader,
            })
        else:
            self.register_parameter("bias", None)

    def weight_loader(self,
                      param: Parameter,
                      loaded_weight: torch.Tensor,
                      expert_id: int = 0):
        tp_rank = get_tensor_model_parallel_rank()
        input_dim = getattr(param, "input_dim", None)
        param_data = param.data
        if self.num_experts > 1:
            param_data = param_data[expert_id]
        if input_dim is not None:
            shard_size = param_data.shape[input_dim]
            start_idx = tp_rank * shard_size
            loaded_weight = loaded_weight.narrow(input_dim, start_idx,
                                                 shard_size)
        assert param_data.shape == loaded_weight.shape
        param_data.copy_(loaded_weight)

    def forward(self, input_):
        # Set up backprop all-reduce.
        if self.input_is_parallel:
            input_parallel = input_
        else:
            tp_rank = get_tensor_model_parallel_rank()
            splitted_input = split_tensor_along_last_dim(
                input_, num_partitions=self.tp_size)
            input_parallel = splitted_input[tp_rank].contiguous()

        # Matrix multiply.
        output_parallel = self.linear_method.apply_weights(
            self.linear_weights, input_parallel)
        if self.reduce_results and self.tp_size > 1:
            output_ = tensor_model_parallel_all_reduce(output_parallel)
        else:
            output_ = output_parallel

        if not self.skip_bias_add:
            output = output_ + self.bias if self.bias is not None else output_
            output_bias = None
        else:
            output = output_
            output_bias = self.bias
        return output, output_bias<|MERGE_RESOLUTION|>--- conflicted
+++ resolved
@@ -5,13 +5,10 @@
 import torch.nn.functional as F
 from torch.nn.parameter import Parameter
 
-<<<<<<< HEAD
 from vllm.model_executor.layers.fused_moe import fused_moe
-=======
 from vllm.logger import init_logger
 from vllm.model_executor.parallel_utils.communication_op import (
     tensor_model_parallel_all_gather, tensor_model_parallel_all_reduce)
->>>>>>> f342153b
 from vllm.model_executor.parallel_utils.parallel_state import (
     get_tensor_model_parallel_rank, get_tensor_model_parallel_world_size)
 from vllm.model_executor.parallel_utils.utils import (
@@ -243,12 +240,17 @@
     def weight_loader(self,
                       param: Parameter,
                       loaded_weight: torch.Tensor,
-                      expert_id: int = 0):
+                      expert_id: int = -1):
         tp_rank = get_tensor_model_parallel_rank()
         output_dim = getattr(param, "output_dim", None)
         param_data = param.data
         if self.num_experts > 1:
-            param_data = param_data[expert_id]
+            if expert_id >= 0:
+                param_data = param_data[expert_id]
+            # Loaded weight is packed at expert dim
+            else:
+                output_dim = output_dim + 1
+
         if output_dim is not None:
             shard_size = param_data.shape[output_dim]
             start_idx = tp_rank * shard_size
@@ -315,11 +317,15 @@
                       param: Parameter,
                       loaded_weight: torch.Tensor,
                       loaded_shard_id: Optional[int] = None,
-                      expert_id: int = 0):
+                      expert_id: int = -1):
         param_data = param.data
+        output_dim = getattr(param, "output_dim", None)
         if self.num_experts > 1:
-            param_data = param_data[expert_id]
-        output_dim = getattr(param, "output_dim", None)
+            if expert_id >= 0:
+                param_data = param_data[expert_id]
+            # Loaded weight is packed at expert dim
+            elif output_dim is not None:
+                output_dim = output_dim + 1
         if loaded_shard_id is None:
             # Loaded weight is already packed.
             if output_dim is None:
@@ -605,12 +611,16 @@
     def weight_loader(self,
                       param: Parameter,
                       loaded_weight: torch.Tensor,
-                      expert_id: int = 0):
+                      expert_id: int = -1):
         tp_rank = get_tensor_model_parallel_rank()
         input_dim = getattr(param, "input_dim", None)
         param_data = param.data
         if self.num_experts > 1:
-            param_data = param_data[expert_id]
+            if expert_id >= 0:
+                param_data = param_data[expert_id]
+            # Loaded weight is packed at expert dim
+            elif input_dim is not None:
+                input_dim = input_dim + 1
         if input_dim is not None:
             shard_size = param_data.shape[input_dim]
             start_idx = tp_rank * shard_size
