--- conflicted
+++ resolved
@@ -26,11 +26,7 @@
     "CompressedTensorsLinearMethod", "AWQMarlinLinearMethod",
     "AWQLinearMethod", "GPTQMarlinLinearMethod", "Fp8LinearMethod",
     "MarlinLinearMethod", "QQQLinearMethod", "GPTQMarlin24LinearMethod",
-<<<<<<< HEAD
-    "TPUInt8LinearMethod", "FBGEMMFp8LinearMethod"
-=======
-    "TPUInt8LinearMethod", "GPTQLinearMethod"
->>>>>>> 2188a60c
+    "TPUInt8LinearMethod", "GPTQLinearMethod", "FBGEMMFp8LinearMethod"
 ]
 
 
