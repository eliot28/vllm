from typing import Any, Dict, List, Optional

import torch
from torch.nn import Module
from torch.nn.parameter import Parameter

from vllm import _custom_ops as ops
from vllm.logger import init_logger
<<<<<<< HEAD
from vllm.model_executor.layers.fused_moe import (FusedMoE, FusedMoEMethodBase,
                                                  fused_experts)
from vllm.model_executor.layers.linear import LinearBase, LinearMethodBase
=======
from vllm.model_executor.layers.fused_moe import FusedMoE, FusedMoEMethodBase
from vllm.model_executor.layers.linear import (LinearBase, LinearMethodBase,
                                               UnquantizedLinearMethod)
>>>>>>> af647fb8
from vllm.model_executor.layers.quantization.base_config import (
    QuantizationConfig, QuantizeMethodBase)
from vllm.model_executor.layers.quantization.kv_cache import BaseKVCacheMethod
from vllm.model_executor.layers.quantization.utils.marlin_utils_fp8 import (
    apply_fp8_marlin_linear, prepare_fp8_layer_for_marlin)
from vllm.model_executor.layers.quantization.utils.quant_utils import (
    is_layer_skipped)
from vllm.model_executor.layers.quantization.utils.w8a8_utils import (
    all_close_1d, apply_fp8_linear, convert_to_channelwise,
    create_per_tensor_scale_param, cutlass_fp8_supported,
    per_tensor_dequantize, requantize_with_max_scale)
from vllm.model_executor.utils import set_weight_attrs
from vllm.platforms import current_platform
from vllm.utils import print_warning_once

ACTIVATION_SCHEMES = ["static", "dynamic"]

logger = init_logger(__name__)


class Fp8Config(QuantizationConfig):
    """Config class for FP8."""

    def __init__(
        self,
        is_checkpoint_fp8_serialized: bool = False,
        activation_scheme: str = "dynamic",
        ignored_layers: Optional[List[str]] = None,
    ) -> None:
        self.is_checkpoint_fp8_serialized = is_checkpoint_fp8_serialized
        if is_checkpoint_fp8_serialized:
            logger.warning("Detected fp8 checkpoint. Please note that the "
                           "format is experimental and subject to change.")
        if activation_scheme not in ACTIVATION_SCHEMES:
            raise ValueError(
                f"Unsupported activation scheme {activation_scheme}")
        self.activation_scheme = activation_scheme
        self.ignored_layers = ignored_layers or []

    @classmethod
    def get_name(cls) -> str:
        return "fp8"

    @classmethod
    def get_supported_act_dtypes(cls) -> List[torch.dtype]:
        return [torch.bfloat16, torch.half]

    @classmethod
    def get_min_capability(cls) -> int:
        return 80

    @classmethod
    def get_config_filenames(cls) -> List[str]:
        return []

    @classmethod
    def from_config(cls, config: Dict[str, Any]) -> "Fp8Config":
        quant_method = cls.get_from_keys(config, ["quant_method"])
        is_checkpoint_fp8_serialized = ("fp8" in quant_method)
        activation_scheme = cls.get_from_keys(config, ["activation_scheme"])
        ignored_layers = cls.get_from_keys_or(config, ["ignored_layers"], None)
        return cls(is_checkpoint_fp8_serialized=is_checkpoint_fp8_serialized,
                   activation_scheme=activation_scheme,
                   ignored_layers=ignored_layers)

    def get_quant_method(self, layer: torch.nn.Module,
                         prefix: str) -> Optional["QuantizeMethodBase"]:
        from vllm.attention.layer import Attention  # Avoid circular import

        if isinstance(layer, LinearBase):
            if is_layer_skipped(prefix, self.ignored_layers):
                return UnquantizedLinearMethod()
            return Fp8LinearMethod(self)
        elif isinstance(layer, FusedMoE):
            return Fp8MoEMethod(self)
        elif isinstance(layer, Attention):
            return Fp8KVCacheMethod(self)
        return None

    def get_scaled_act_names(self) -> List[str]:
        return []


class Fp8LinearMethod(LinearMethodBase):
    """Linear method for FP8.
    Supports loading FP8 checkpoints with static weight scale and
    dynamic/static activation scale.

    Also supports loading quantized FP16/BF16 model checkpoints with dynamic
    activation scaling. The weight scaling factor will be initialized after
    the model weights are loaded.

    Limitations:
    1. Only support per-tensor quantization due to torch._scaled_mm support.
    2. Only support float8_e4m3fn data type due to the limitation of
       torch._scaled_mm (https://github.com/pytorch/pytorch/blob/2e48b39603411a41c5025efbe52f89560b827825/aten/src/ATen/native/cuda/Blas.cpp#L854-L856)

    Args:
        quant_config: The quantization config.
    """

    def __init__(self, quant_config: Fp8Config):
        self.quant_config = quant_config
        self.cutlass_fp8_supported = cutlass_fp8_supported()

        # For GPUs that lack FP8 hardware support, we can leverage the Marlin
        # kernel for fast weight-only FP8 quantization
        capability = current_platform.get_device_capability()
        capability = capability[0] * 10 + capability[1]
        self.use_marlin = capability < 89

    def create_weights(
        self,
        layer: torch.nn.Module,
        input_size_per_partition: int,
        output_partition_sizes: List[int],
        input_size: int,
        output_size: int,
        params_dtype: torch.dtype,
        **extra_weight_attrs,
    ):
        del input_size, output_size
        output_size_per_partition = sum(output_partition_sizes)

        layer.logical_widths = output_partition_sizes

        layer.input_size_per_partition = input_size_per_partition
        layer.output_size_per_partition = output_size_per_partition
        layer.orig_dtype = params_dtype

        # WEIGHT
        weight_dtype = (torch.float8_e4m3fn
                        if self.quant_config.is_checkpoint_fp8_serialized else
                        params_dtype)
        weight = Parameter(torch.empty(output_size_per_partition,
                                       input_size_per_partition,
                                       dtype=weight_dtype),
                           requires_grad=False)
        layer.register_parameter("weight", weight)
        set_weight_attrs(weight, {
            **extra_weight_attrs,
            "input_dim": 1,
            "output_dim": 0,
        })

        # If checkpoint is serialized fp8, load them.
        # Otherwise, wait until process_weights_after_loading.
        if self.quant_config.is_checkpoint_fp8_serialized:
            # WEIGHT SCALE
            scale = create_per_tensor_scale_param(output_partition_sizes,
                                                  **extra_weight_attrs)
            layer.register_parameter("weight_scale", scale)

            # INPUT ACTIVATION SCALE
            if self.quant_config.activation_scheme == "static":
                scale = create_per_tensor_scale_param(output_partition_sizes,
                                                      **extra_weight_attrs)
                layer.register_parameter("input_scale", scale)

    def process_weights_after_loading(self, layer: Module) -> None:
        # If checkpoint not serialized fp8, quantize the weights.
        if not self.quant_config.is_checkpoint_fp8_serialized:
            qweight, weight_scale = ops.scaled_fp8_quant(layer.weight,
                                                         scale=None)

            # Update the layer with the new values.
            layer.weight = Parameter(qweight.t(), requires_grad=False)
            layer.weight_scale = Parameter(weight_scale, requires_grad=False)
            layer.input_scale = None

        # If checkpoint is fp8, handle that there are N scales for N
        # shards in a fused module
        else:
            # If using marlin (w8a16), kernel uses channelwise weights,
            # so extend the weight scales to be channelwise.
            if self.use_marlin:
                weight = layer.weight
                weight_scale = convert_to_channelwise(layer.weight_scale,
                                                      layer.logical_widths)

            # If using w8a8, torch._scaled_mm needs per tensor, so
            # requantize the logical shards as a single weight.
            else:
                # Dequant -> Quant with max scale so we can run per tensor.
                weight_scale, weight = requantize_with_max_scale(
                    weight=layer.weight,
                    weight_scale=layer.weight_scale,
                    logical_widths=layer.logical_widths,
                )

            # Update layer with new values.
            layer.weight = Parameter(weight.t(), requires_grad=False)
            layer.weight_scale = Parameter(weight_scale, requires_grad=False)
            if self.quant_config.activation_scheme == "static":
                layer.input_scale = Parameter(layer.input_scale.max(),
                                              requires_grad=False)
            else:
                layer.input_scale = None

        if self.use_marlin:
            prepare_fp8_layer_for_marlin(layer)
            # Activations not quantized for marlin.
            del layer.input_scale

    def apply(self,
              layer: torch.nn.Module,
              x: torch.Tensor,
              bias: Optional[torch.Tensor] = None) -> torch.Tensor:

        if self.use_marlin:
            return apply_fp8_marlin_linear(
                input=x,
                weight=layer.weight,
                weight_scale=layer.weight_scale,
                workspace=layer.workspace,
                size_n=layer.output_size_per_partition,
                size_k=layer.input_size_per_partition,
                bias=bias)

        return apply_fp8_linear(
            input=x,
            weight=layer.weight,
            weight_scale=layer.weight_scale,
            input_scale=layer.input_scale,
            bias=bias,
            cutlass_fp8_supported=self.cutlass_fp8_supported,
            use_per_token_if_dynamic=False)


class Fp8MoEMethod(FusedMoEMethodBase):
    """MoE method for FP8.
    Supports loading FP8 checkpoints with static weight scale and
    dynamic/static activation scale.

    Also supports loading quantized FP16/BF16 model checkpoints with dynamic
    activation scaling. The weight scaling factor will be initialized after
    the model weights are loaded.

    Args:
        quant_config: The quantization config.
    """

    def __init__(self, quant_config: Fp8Config):
        self.quant_config = quant_config

    def create_weights(self, layer: Module, num_experts: int, hidden_size: int,
                       intermediate_size: int, params_dtype: torch.dtype,
                       **extra_weight_attrs):

        if self.quant_config.is_checkpoint_fp8_serialized:
            params_dtype = torch.float8_e4m3fn

        # WEIGHTS
        w13_weight = torch.nn.Parameter(torch.empty(num_experts,
                                                    2 * intermediate_size,
                                                    hidden_size,
                                                    dtype=params_dtype),
                                        requires_grad=False)
        layer.register_parameter("w13_weight", w13_weight)
        set_weight_attrs(w13_weight, extra_weight_attrs)

        w2_weight = torch.nn.Parameter(torch.empty(num_experts,
                                                   hidden_size,
                                                   intermediate_size,
                                                   dtype=params_dtype),
                                       requires_grad=False)
        layer.register_parameter("w2_weight", w2_weight)
        set_weight_attrs(w2_weight, extra_weight_attrs)

        # WEIGHT_SCALES
        # Allocate 2 scales for w1 and w3 respectively.
        # They will be combined to a single scale after weight loading.
        w13_weight_scale = torch.nn.Parameter(torch.ones(num_experts,
                                                         2,
                                                         dtype=torch.float32),
                                              requires_grad=False)
        layer.register_parameter("w13_weight_scale", w13_weight_scale)

        w2_weight_scale = torch.nn.Parameter(torch.ones(num_experts,
                                                        dtype=torch.float32),
                                             requires_grad=False)
        layer.register_parameter("w2_weight_scale", w2_weight_scale)

        # If loading fp8 checkpoint, pass the weight loaders.
        # If loading an fp16 checkpoint, do not (we will quantize in
        #   process_weights_after_loading()
        if self.quant_config.is_checkpoint_fp8_serialized:
            set_weight_attrs(w13_weight_scale, {
                "is_fp8_scale": True,
                **extra_weight_attrs
            })
            set_weight_attrs(w2_weight_scale, {
                "is_fp8_scale": True,
                **extra_weight_attrs
            })

        # INPUT_SCALES
        if self.quant_config.activation_scheme == "static":
            if not self.quant_config.is_checkpoint_fp8_serialized:
                raise ValueError(
                    "Found static activation scheme for checkpoint that "
                    "was not serialized fp8.")

            w13_input_scale = torch.nn.Parameter(torch.ones(
                num_experts, dtype=torch.float32),
                                                 requires_grad=False)
            layer.register_parameter("w13_input_scale", w13_input_scale)
            set_weight_attrs(w13_input_scale, {
                "is_fp8_scale": True,
                **extra_weight_attrs
            })

            w2_input_scale = torch.nn.Parameter(torch.ones(
                num_experts, dtype=torch.float32),
                                                requires_grad=False)
            layer.register_parameter("w2_input_scale", w2_input_scale)
            set_weight_attrs(w2_input_scale, {
                "is_fp8_scale": True,
                **extra_weight_attrs
            })
        else:
            layer.w13_input_scale = None
            layer.w2_input_scale = None

    def process_weights_after_loading(self, layer: Module) -> None:

        # If checkpoint is fp16, quantize in place.
        if not self.quant_config.is_checkpoint_fp8_serialized:
            w13_weight = torch.empty_like(layer.w13_weight.data,
                                          dtype=torch.float8_e4m3fn)
            w2_weight = torch.empty_like(layer.w2_weight.data,
                                         dtype=torch.float8_e4m3fn)

            # Re-initialize w13_scale because we directly quantize
            # merged w13 weights and generate a single scaling factor.
            layer.w13_weight_scale = torch.nn.Parameter(torch.ones(
                layer.num_experts,
                dtype=torch.float32,
                device=w13_weight.device),
                                                        requires_grad=False)
            for expert in range(layer.num_experts):
                w13_weight[expert, :, :], layer.w13_weight_scale[
                    expert] = ops.scaled_fp8_quant(
                        layer.w13_weight.data[expert, :, :])
                w2_weight[expert, :, :], layer.w2_weight_scale[
                    expert] = ops.scaled_fp8_quant(
                        layer.w2_weight.data[expert, :, :])
            layer.w13_weight = torch.nn.Parameter(w13_weight,
                                                  requires_grad=False)
            layer.w2_weight = torch.nn.Parameter(w2_weight,
                                                 requires_grad=False)
            return

        # If checkpoint is fp8, we need to handle that the
        # MoE kernels require single activation scale and single weight
        # scale for w13 per expert.
        else:
            # Fp8 moe kernels require a single activation scale.
            # We take the max of all the scales in case they differ.
            if self.quant_config.activation_scheme == "static":
                if (layer.w13_input_scale is None
                        or layer.w2_input_scale is None):
                    raise ValueError(
                        "QuantConfig has static quantization, but found "
                        "activation scales are None.")
                if (not all_close_1d(layer.w13_input_scale)
                        or not all_close_1d(layer.w2_input_scale)):
                    print_warning_once(
                        "Found input_scales that are not equal for "
                        "fp8 MoE layer. Using the maximum across experts "
                        "for each layer. ")
                layer.w13_input_scale = torch.nn.Parameter(
                    layer.w13_input_scale.max(), requires_grad=False)
                layer.w2_input_scale = torch.nn.Parameter(
                    layer.w2_input_scale.max(), requires_grad=False)

            # Fp8 moe kernel needs single weight scale for w13 per expert.
            # We take the max then dequant and requant each expert.
            assert layer.w13_weight_scale is not None
            shard_size = layer.intermediate_size_per_partition
            max_w13_scales = layer.w13_weight_scale.max(dim=1).values
            for expert_id in range(layer.num_experts):
                start = 0
                for shard_id in range(2):
                    dq_weight = per_tensor_dequantize(
                        layer.w13_weight[expert_id][start:start +
                                                    shard_size, :],
                        layer.w13_weight_scale[expert_id][shard_id])
                    layer.w13_weight[expert_id][
                        start:start + shard_size, :], _ = ops.scaled_fp8_quant(
                            dq_weight, max_w13_scales[expert_id])
                    start += shard_size

            layer.w13_weight_scale = torch.nn.Parameter(max_w13_scales,
                                                        requires_grad=False)
            return

<<<<<<< HEAD
    def apply(self, layer: torch.nn.Module, x: torch.Tensor,
              topk_weights: torch.Tensor,
              topk_ids: torch.Tensor) -> torch.Tensor:

        return fused_experts(x,
                             layer.w13_weight,
                             layer.w2_weight,
                             topk_weights=topk_weights,
                             topk_ids=topk_ids,
                             inplace=True,
                             use_fp8=True,
                             w1_scale=layer.w13_weight_scale,
                             w2_scale=layer.w2_weight_scale,
                             a1_scale=layer.w13_input_scale,
                             a2_scale=layer.w2_input_scale)
=======
    def apply(self,
              layer: torch.nn.Module,
              x: torch.Tensor,
              router_logits: torch.Tensor,
              top_k: int,
              renormalize: bool = True,
              use_grouped_topk: bool = False,
              num_expert_group: Optional[int] = None,
              topk_group: Optional[int] = None) -> torch.Tensor:

        from vllm.model_executor.layers.fused_moe import fused_moe
        return fused_moe(x,
                         layer.w13_weight,
                         layer.w2_weight,
                         router_logits,
                         top_k,
                         renormalize=renormalize,
                         inplace=True,
                         use_fp8=True,
                         w1_scale=layer.w13_scale,
                         w2_scale=layer.w2_scale,
                         a1_scale=layer.a13_scale,
                         a2_scale=layer.a2_scale,
                         use_grouped_topk=use_grouped_topk,
                         num_expert_group=num_expert_group,
                         topk_group=topk_group)
>>>>>>> af647fb8


class Fp8KVCacheMethod(BaseKVCacheMethod):
    """
    Supports loading kv-cache scaling factors from FP8 checkpoints.
    """

    def __init__(self, quant_config: Fp8Config):
        super().__init__(quant_config)<|MERGE_RESOLUTION|>--- conflicted
+++ resolved
@@ -6,15 +6,10 @@
 
 from vllm import _custom_ops as ops
 from vllm.logger import init_logger
-<<<<<<< HEAD
 from vllm.model_executor.layers.fused_moe import (FusedMoE, FusedMoEMethodBase,
                                                   fused_experts)
-from vllm.model_executor.layers.linear import LinearBase, LinearMethodBase
-=======
-from vllm.model_executor.layers.fused_moe import FusedMoE, FusedMoEMethodBase
 from vllm.model_executor.layers.linear import (LinearBase, LinearMethodBase,
                                                UnquantizedLinearMethod)
->>>>>>> af647fb8
 from vllm.model_executor.layers.quantization.base_config import (
     QuantizationConfig, QuantizeMethodBase)
 from vllm.model_executor.layers.quantization.kv_cache import BaseKVCacheMethod
@@ -412,7 +407,6 @@
                                                         requires_grad=False)
             return
 
-<<<<<<< HEAD
     def apply(self, layer: torch.nn.Module, x: torch.Tensor,
               topk_weights: torch.Tensor,
               topk_ids: torch.Tensor) -> torch.Tensor:
@@ -428,34 +422,6 @@
                              w2_scale=layer.w2_weight_scale,
                              a1_scale=layer.w13_input_scale,
                              a2_scale=layer.w2_input_scale)
-=======
-    def apply(self,
-              layer: torch.nn.Module,
-              x: torch.Tensor,
-              router_logits: torch.Tensor,
-              top_k: int,
-              renormalize: bool = True,
-              use_grouped_topk: bool = False,
-              num_expert_group: Optional[int] = None,
-              topk_group: Optional[int] = None) -> torch.Tensor:
-
-        from vllm.model_executor.layers.fused_moe import fused_moe
-        return fused_moe(x,
-                         layer.w13_weight,
-                         layer.w2_weight,
-                         router_logits,
-                         top_k,
-                         renormalize=renormalize,
-                         inplace=True,
-                         use_fp8=True,
-                         w1_scale=layer.w13_scale,
-                         w2_scale=layer.w2_scale,
-                         a1_scale=layer.a13_scale,
-                         a2_scale=layer.a2_scale,
-                         use_grouped_topk=use_grouped_topk,
-                         num_expert_group=num_expert_group,
-                         topk_group=topk_group)
->>>>>>> af647fb8
 
 
 class Fp8KVCacheMethod(BaseKVCacheMethod):
