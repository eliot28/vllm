from typing import Any, Dict, List, Optional, Tuple, Union

import torch
from torch.nn import Module
from torch.nn.parameter import Parameter

from vllm import _custom_ops as ops
from vllm.logger import init_logger
from vllm.model_executor.layers.linear import LinearBase, LinearMethodBase
from vllm.model_executor.layers.quantization.base_config import (
<<<<<<< HEAD
    QuantizableMethodBase, QuantizationConfig)
=======
    QuantizationConfig)
>>>>>>> 111815d4
from vllm.model_executor.utils import set_weight_attrs

ACTIVATION_SCHEMES = ["static", "dynamic"]

logger = init_logger(__name__)


class Fp8Config(QuantizationConfig):
    """Config class for FP8."""

    def __init__(
        self,
        is_checkpoint_fp8_serialized: bool = False,
        activation_scheme: str = "dynamic",
    ) -> None:
        self.is_checkpoint_fp8_serialized = is_checkpoint_fp8_serialized
        if is_checkpoint_fp8_serialized:
            logger.warning("Detected fp8 checkpoint. Please note that the "
                           "format is experimental and subject to change.")
        if activation_scheme not in ACTIVATION_SCHEMES:
            raise ValueError(
                f"Unsupported activation scheme {activation_scheme}")
        self.activation_scheme = activation_scheme

    @classmethod
    def get_name(cls) -> str:
        return "fp8"

    @classmethod
    def get_supported_act_dtypes(cls) -> List[torch.dtype]:
        return [torch.bfloat16, torch.half]

    @classmethod
    def get_min_capability(cls) -> int:
        return 89

    @classmethod
    def get_config_filenames(cls) -> List[str]:
        return []

    @classmethod
    def from_config(cls, config: Dict[str, Any]) -> "Fp8Config":
        quant_method = cls.get_from_keys(config, ["quant_method"])
        is_checkpoint_fp8_serialized = ("fp8" in quant_method)
        activation_scheme = cls.get_from_keys(config, ["activation_scheme"])
        return cls(is_checkpoint_fp8_serialized=is_checkpoint_fp8_serialized,
                   activation_scheme=activation_scheme)

    def get_quant_method(
<<<<<<< HEAD
            self, layer: torch.nn.Module) -> Optional["QuantizableMethodBase"]:
=======
            self, layer: torch.nn.Module) -> Optional["Fp8LinearMethod"]:
>>>>>>> 111815d4
        if isinstance(layer, LinearBase):
            return Fp8LinearMethod(self)
        return None

    def get_scaled_act_names(self) -> List[str]:
        return []


class Fp8LinearMethod(LinearMethodBase):
    """Linear method for FP8.
    Supports loading FP8 checkpoints with static weight scale and
    dynamic/static activation scale.

    Also supports loading quantized FP16/BF16 model checkpoints with dynamic
    activation scaling. The weight scaling factor will be initialized after
    the model weights are loaded.

    Limitations:
    1. Only support per-tensor quantization due to torch._scaled_mm support.
    2. Only support float8_e4m3fn data type due to the limitation of
       torch._scaled_mm (https://github.com/pytorch/pytorch/blob/2e48b39603411a41c5025efbe52f89560b827825/aten/src/ATen/native/cuda/Blas.cpp#L854-L856)
       
    Args:
        quant_config: The quantization config.
    """
    QUANTIZED = True

    def __init__(self, quant_config: Fp8Config):
        self.quant_config = quant_config

    def _create_scale_param(
        self,
        scale_name: str,
        layer: torch.nn.Module,
        output_partition_sizes: List[int],
        **extra_weight_attrs,
    ) -> None:
        scale = Parameter(torch.empty(len(output_partition_sizes),
                                      dtype=torch.float32),
                          requires_grad=False)
        layer.register_parameter(scale_name, scale)
        set_weight_attrs(
            scale, {
                **extra_weight_attrs,
                "fp8_scales_shard_indexer":
                self.scales_shard_indexer,
            })

    def create_weights(
        self,
        layer: torch.nn.Module,
        input_size_per_partition: int,
        output_partition_sizes: List[int],
        input_size: int,
        output_size: int,
        params_dtype: torch.dtype,
        **extra_weight_attrs,
    ):
        del input_size, output_size
        output_size_per_partition = sum(output_partition_sizes)

        layer.process_after_load = True
        layer.logical_widths = output_partition_sizes

        # WEIGHT
        weight_dtype = (torch.float8_e4m3fn
                        if self.quant_config.is_checkpoint_fp8_serialized else
                        params_dtype)
        weight = Parameter(torch.empty(output_size_per_partition,
                                       input_size_per_partition,
                                       dtype=weight_dtype),
                           requires_grad=False)
        layer.register_parameter("weight", weight)
        set_weight_attrs(weight, {
            **extra_weight_attrs,
            "input_dim": 1,
            "output_dim": 0,
        })

        # If checkpoint is serialized fp8, load them.
        # Otherwise, wait until process_weights_after_loading.
        if self.quant_config.is_checkpoint_fp8_serialized:
            # WEIGHT SCALE
            self._create_scale_param(
                scale_name="weight_scale",
                layer=layer,
                output_partition_sizes=output_partition_sizes,
                **extra_weight_attrs)

            # ACTIVATION SCALE
            if self.quant_config.activation_scheme == "static":
                self._create_scale_param(
                    scale_name="act_scale",
                    layer=layer,
                    output_partition_sizes=output_partition_sizes,
                    **extra_weight_attrs)

    def scales_shard_indexer(
            self, param: torch.Tensor, loaded_weight: torch.Tensor,
            shard_id: Union[str, int]) -> Tuple[torch.Tensor, torch.Tensor]:
        qkv_idxs = {"q": 0, "k": 1, "v": 2}

        if isinstance(shard_id, int):
            pass
        elif isinstance(shard_id, str):
            if shard_id not in qkv_idxs:
                raise ValueError(f"Unknown shard_id: {shard_id}")
            shard_id = qkv_idxs[shard_id]
        else:
            ValueError(f"Shard id must be int or str but got {type(shard_id)}")

        return param[shard_id], loaded_weight

    def process_weights_after_loading(self, layer: Module) -> None:
        if (not hasattr(layer, "process_after_load")
                or not layer.process_after_load):
            return

        # If checkpoint is fp/bf16 (not serialized fp8), quantize the weights.
        if not self.quant_config.is_checkpoint_fp8_serialized:
            qweight, weight_scale = ops.scaled_fp8_quant(layer.weight,
                                                         scale=None)
            layer.weight = Parameter(qweight.t(), requires_grad=False)
            layer.weight_scale = Parameter(weight_scale, requires_grad=False)
            layer.logical_widths = None
            layer.act_scale = None
            return

        # If checkpoint is fp8, requantize the separately quantized logical
        # weights into a single fp8 weight with a single weight scale.
        else:
            # WEIGHT_SCALE / WEIGHT
            #   Loop over logical weights, requantizing with single scale.
            max_w_scale = layer.weight_scale.max()
            start = 0
            for idx, logical_width in enumerate(layer.logical_widths):
                end = start + logical_width
                weight_dq = per_tensor_dequantize(layer.weight[start:end, :],
                                                  layer.weight_scale[idx])

                layer.weight[start:end, :] = per_tensor_quantize(
                    weight_dq, layer.weight_scale.max())
                start = end
            layer.weight_scale = Parameter(max_w_scale, requires_grad=False)

            # WEIGHT
            #   Transpose weight for passing to torch._scaled_mm
            weight = layer.weight
            layer.weight = Parameter(weight.t(), requires_grad=False)

            # ACT_SCALE
            #   Dynamic: set to None (required input to ops.scaled_fp8_quant).
            #   Static:  set to max of the act_scales (since they are equal).
            if self.quant_config.activation_scheme == "dynamic":
                layer.act_scale = None
            elif self.quant_config.activation_scheme == "static":
                if not all_close_1d(layer.act_scale):
                    raise ValueError(
                        "All the act_scales for the logical weights of a layer "
                        f"must be equal. But got {layer.act_scale}")
                layer.act_scale = Parameter(layer.act_scale.max(),
                                            requires_grad=False)
            else:
                raise ValueError(
                    f"Unknown scheme {self.quant_config.activation_scheme}")

    def apply(self,
              layer: torch.nn.Module,
              x: torch.Tensor,
              bias: Optional[torch.Tensor] = None) -> torch.Tensor:
        # ops.scaled_fp8_quant supports both dynamic and static quant.
        #   If dynamic, layer.act_scale is None and x_scale computed from x.
        #   If static,  layer.act_scale is scalar and x_scale set to act_scale.
        qinput, x_scale = ops.scaled_fp8_quant(x, layer.act_scale)

        # Fused GEMM_DQ
        output, _ = torch._scaled_mm(
            qinput,
            layer.weight,
            out_dtype=x.dtype,
            scale_a=x_scale,
            scale_b=layer.weight_scale,
            bias=bias,
        )

        return output


def all_close_1d(x: torch.Tensor) -> bool:
    assert len(x.shape) == 1
    return all(torch.allclose(x[0], x[i]) for i in range(x.shape[0]))


def per_tensor_quantize(tensor: torch.Tensor,
                        inv_scale: float) -> torch.Tensor:
    finfo = torch.finfo(torch.float8_e4m3fn)
    qweight = (tensor / inv_scale).clamp(min=finfo.min, max=finfo.max)
    return qweight.to(torch.float8_e4m3fn)


def per_tensor_dequantize(tensor: torch.Tensor,
                          inv_scale: float) -> torch.Tensor:
    fake_qweight = tensor.to(torch.float16)
    dq_weight = fake_qweight * inv_scale
    return dq_weight<|MERGE_RESOLUTION|>--- conflicted
+++ resolved
@@ -8,11 +8,7 @@
 from vllm.logger import init_logger
 from vllm.model_executor.layers.linear import LinearBase, LinearMethodBase
 from vllm.model_executor.layers.quantization.base_config import (
-<<<<<<< HEAD
-    QuantizableMethodBase, QuantizationConfig)
-=======
     QuantizationConfig)
->>>>>>> 111815d4
 from vllm.model_executor.utils import set_weight_attrs
 
 ACTIVATION_SCHEMES = ["static", "dynamic"]
@@ -62,11 +58,7 @@
                    activation_scheme=activation_scheme)
 
     def get_quant_method(
-<<<<<<< HEAD
-            self, layer: torch.nn.Module) -> Optional["QuantizableMethodBase"]:
-=======
             self, layer: torch.nn.Module) -> Optional["Fp8LinearMethod"]:
->>>>>>> 111815d4
         if isinstance(layer, LinearBase):
             return Fp8LinearMethod(self)
         return None
