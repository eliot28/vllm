import enum
from enum import Enum
from typing import Any, Dict, List, Optional
from fractions import Fraction

import torch
from torch.nn.parameter import Parameter

from vllm._C import ops
from vllm.model_executor.layers.linear import (LinearMethodBase,
                                               set_weight_attrs)
from vllm.model_executor.layers.quantization.base_config import (
    QuantizationConfig)


class GPTQConfig(QuantizationConfig):
    """Config class for GPTQ.

    Reference: https://arxiv.org/abs/2210.17323
    """

    def __init__(
        self,
        weight_bits: int,
        group_size: int,
        desc_act: bool,
    ) -> None:
        self.weight_bits = weight_bits
        self.group_size = group_size
        self.desc_act = desc_act
        self.pack_factor = Fraction(32, self.weight_bits)
        if self.weight_bits not in [2, 3, 4, 8]:
            raise ValueError(
                "Currently, only 2/3/4/8-bit weight quantization is "
                f"supported for GPTQ, but got {self.weight_bits} bits.")

    def __repr__(self) -> str:
        return (f"GPTQConfig(weight_bits={self.weight_bits}, "
                f"group_size={self.group_size}, "
                f"desc_act={self.desc_act})")

    @classmethod
    def get_name(cls) -> str:
        return "gptq"

    @classmethod
    def get_supported_act_dtypes(cls) -> List[torch.dtype]:
        return [torch.half]

    @classmethod
    # Need to figure it out
    def get_min_capability(cls) -> int:
        return 60

    @classmethod
    def get_config_filenames(cls) -> List[str]:
        return ["quantize_config.json"]

    @classmethod
    def from_config(cls, config: Dict[str, Any]) -> "GPTQConfig":
        weight_bits = cls.get_from_keys(config, ["bits"])
        group_size = cls.get_from_keys(config, ["group_size"])
        desc_act = cls.get_from_keys(config, ["desc_act"])
        return cls(weight_bits, group_size, desc_act)

    def get_linear_method(self) -> "GPTQLinearMethod":
        return GPTQLinearMethod(self)

    def get_scaled_act_names(self) -> List[str]:
        return []


class ExllamaState(Enum):

    UNUSED = enum.auto()
    UNINITIALIZED = enum.auto()
    READY = enum.auto()


class GPTQLinearMethod(LinearMethodBase):
    """Linear method for GPTQ.

    Args:
        quant_config: The GPTQ quantization config.
    """

    def __init__(self, quant_config: GPTQConfig):
        self.quant_config = quant_config

    def create_weights(
        self,
        input_size_per_partition: int,
        output_partition_sizes: List[int],
        input_size: int,
        output_size: int,
        params_dtype: torch.dtype,
    ) -> Dict[str, Any]:
        del output_size  # Unused.
        if input_size_per_partition % self.quant_config.group_size != 0:
            raise ValueError(
                "The input size is not aligned with the quantized "
                "weight shape. This can be caused by too large "
                "tensor parallel size.")
<<<<<<< HEAD
        output_size_per_partition = sum(output_partition_sizes)
        if output_size_per_partition % self.quant_config.pack_factor.numerator != 0:
=======
        if (output_size_per_partition % self.quant_config.pack_factor.numerator
                != 0):
>>>>>>> 54be8a0b
            raise ValueError(
                "The output size is not aligned with the quantized "
                "weight shape. This can be caused by too large "
                "tensor parallel size.")

        if self.quant_config.group_size != -1:
            group_size = self.quant_config.group_size
        else:
            group_size = input_size
        exllama_state = ExllamaState.UNINITIALIZED
        scale_and_zero_size = input_size // group_size
        scale_and_zero_input_dim = None
        if (input_size != input_size_per_partition
                and self.quant_config.group_size != -1):
            # For act-order models, we cannot use Exllama for row parallel layer
            if self.quant_config.desc_act:
                exllama_state = ExllamaState.UNUSED
            else:
                # we need to partition qzeros and scales for exllama kernel
                scale_and_zero_size = input_size_per_partition // group_size
                scale_and_zero_input_dim = 0

        qweight = Parameter(
            torch.empty(
                input_size_per_partition // self.quant_config.pack_factor,
                output_size_per_partition,
                dtype=torch.int32,
            ),
            requires_grad=False,
        )
        set_weight_attrs(
            qweight, {
                "input_dim": 0,
                "output_dim": 1,
                "packed_dim": 0,
                "pack_factor": self.quant_config.pack_factor,
            })
        g_idx = Parameter(
            torch.tensor(
                [
                    i // self.quant_config.group_size
                    for i in range(input_size_per_partition)
                ],
                dtype=torch.int32,
            ),
            requires_grad=False,
        )
        # Ignore warning from fused linear layers such as QKVParallelLinear.
        set_weight_attrs(g_idx, {"input_dim": 0, "ignore_warning": True})
        qzeros = Parameter(
            torch.empty(
                scale_and_zero_size,
                output_size_per_partition // self.quant_config.pack_factor,
                dtype=torch.int32,
            ),
            requires_grad=False,
        )
        set_weight_attrs(
            qzeros, {
                "input_dim": scale_and_zero_input_dim,
                "output_dim": 1,
                "packed_dim": 1,
                "pack_factor": self.quant_config.pack_factor,
            })
        scales = Parameter(
            torch.empty(
                scale_and_zero_size,
                output_size_per_partition,
                dtype=params_dtype,
            ),
            requires_grad=False,
        )
        set_weight_attrs(scales, {
            "input_dim": scale_and_zero_input_dim,
            "output_dim": 1,
        })
        return {
            "qweight": qweight,
            "g_idx": g_idx,
            "qzeros": qzeros,
            "scales": scales,
            "exllama_state": exllama_state,
        }

    def apply_weights(self,
                      weights: Dict[str, Any],
                      x: torch.Tensor,
                      bias: Optional[torch.Tensor] = None) -> torch.Tensor:
        qweight = weights["qweight"]
        out_shape = x.shape[:-1] + (qweight.shape[-1], )
        reshaped_x = x.reshape(-1, x.shape[-1])
        # exllama needs to shuffle the weight after the weight is loaded
        # here we do the shuffle on first forward pass
        if weights["exllama_state"] == ExllamaState.UNINITIALIZED:
            if self.quant_config.desc_act:
                weights["g_idx"] = torch.argsort(weights["g_idx"]).to(
                    torch.int)
            else:
                weights["g_idx"] = torch.empty((1, 1), device="meta")
            weights["exllama_state"] = ExllamaState.READY
            ops.gptq_shuffle(weights["qweight"], weights["g_idx"],
                             self.quant_config.weight_bits)
        output = ops.gptq_gemm(reshaped_x, weights["qweight"],
                               weights["qzeros"], weights["scales"],
                               weights["g_idx"],
                               weights["exllama_state"] == ExllamaState.READY,
                               self.quant_config.weight_bits)
        if bias is not None:
            output = output + bias
        return output.reshape(out_shape)<|MERGE_RESOLUTION|>--- conflicted
+++ resolved
@@ -101,13 +101,9 @@
                 "The input size is not aligned with the quantized "
                 "weight shape. This can be caused by too large "
                 "tensor parallel size.")
-<<<<<<< HEAD
         output_size_per_partition = sum(output_partition_sizes)
-        if output_size_per_partition % self.quant_config.pack_factor.numerator != 0:
-=======
         if (output_size_per_partition % self.quant_config.pack_factor.numerator
                 != 0):
->>>>>>> 54be8a0b
             raise ValueError(
                 "The output size is not aligned with the quantized "
                 "weight shape. This can be caused by too large "
