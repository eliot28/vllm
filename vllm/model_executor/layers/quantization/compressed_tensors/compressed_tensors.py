from typing import Any, Dict, List, Optional

import torch
from pydantic import BaseModel

from vllm.model_executor.layers.linear import LinearBase, LinearMethodBase
from vllm.model_executor.layers.quantization.base_config import (  # noqa: E501
    QuantizationConfig)
from vllm.model_executor.layers.quantization.compressed_tensors.schemes import (
    W4A16SPARSE24_SUPPORTED_BITS, WNA16_SUPPORTED_BITS,
    CompressedTensorsScheme, CompressedTensorsUnquantized,
    CompressedTensorsW4A16Sparse24, CompressedTensorsW8A8Fp8,
    CompressedTensorsW8A8Int8, CompressedTensorsWNA16)
from vllm.model_executor.layers.quantization.compressed_tensors.utils import (
    CompressionFormat, QuantizationArgs, QuantizationStrategy,
<<<<<<< HEAD
    QuantizationType, find_matched_target, should_ignore_layer)
=======
    QuantizationType, find_first_name_or_class_match,
    is_activation_quantization_format)
>>>>>>> ecdb462c
from vllm.platforms import current_platform


class CompressedTensorsConfig(QuantizationConfig):

    def __init__(self, target_scheme_map: Dict[str, Any], ignore: List[str],
                 quant_format: str):

        self.ignore = ignore
        self.quant_format = quant_format
        # Map from [target -> scheme]
        self.target_scheme_map = target_scheme_map

    def get_linear_method(self) -> "CompressedTensorsLinearMethod":
        return CompressedTensorsLinearMethod(self)

    def get_scaled_act_names(self) -> List[str]:
        return []

    def get_supported_act_dtypes(cls) -> List[torch.dtype]:
        return [torch.float16, torch.bfloat16]

    @classmethod
    def get_min_capability(cls) -> int:
        return 70

    def get_name(self) -> str:
        return "compressed_tensors"

    def get_quant_method(
            self, layer: torch.nn.Module
    ) -> Optional["CompressedTensorsLinearMethod"]:
        if isinstance(layer, LinearBase):
            return CompressedTensorsLinearMethod(self)
        return None

    @classmethod
    def from_config(cls, config: Dict[str, Any]) -> "CompressedTensorsConfig":
        target_scheme_map: Dict[str, Any] = dict()
        ignore: List[str] = config.get("ignore", None)
        quant_format: str = config.get("format", None)

        # The quant_config has multiple config_groups, each containing
        # an input_activations key with details about how the activations are
        # quantized, a weights key indicating how the weights are quantized,
        # and a list of targets under the `targets` key, dictating which
        # layers are impacted by the quantization details. The quantization
        # details follow the structure defined by the QuantizationArgs
        # pydantic model, which is used to verify the structure of the
        # quant_config and also store the details for later use.
        for _, quant_config in config["config_groups"].items():
            targets = quant_config.get("targets")
            for target in targets:
                target_scheme_map[target] = {}
                target_scheme_map[target][
                    "weights"] = QuantizationArgs.parse_obj(
                        quant_config.get("weights"))
                try:
                    target_scheme_map[target][
                        "input_activations"] = QuantizationArgs.parse_obj(
                            quant_config.get("input_activations"))
                except Exception:
                    target_scheme_map[target]["input_activations"] = None

        return cls(target_scheme_map=target_scheme_map,
                   ignore=ignore,
                   quant_format=quant_format)

    @classmethod
    def get_config_filenames(cls) -> List[str]:
        return []

    def _check_scheme_supported(self, min_capability: int):
        capability = current_platform.get_device_capability()
        capability = capability[0] * 10 + capability[1]
        if capability < min_capability:
            raise RuntimeError(
                "Quantization scheme is not supported for ",
                f"the current GPU. Min capability: {min_capability}. ",
                f"Current capability: {capability}.")

    def _is_static_tensor_w8a8(self, weight_quant: BaseModel,
                               input_quant: BaseModel) -> bool:
        is_8_bits = weight_quant.num_bits == input_quant.num_bits == 8
        weight_strategy = (
            weight_quant.strategy == QuantizationStrategy.TENSOR.value
            or weight_quant.strategy == QuantizationStrategy.CHANNEL.value)
        is_tensor = (weight_strategy and input_quant.strategy
                     == QuantizationStrategy.TENSOR.value)
        is_symmetric = weight_quant.symmetric and input_quant.symmetric
        is_static = not weight_quant.dynamic and not input_quant.dynamic

        return is_8_bits and is_tensor and is_symmetric and is_static

    def _is_dynamic_token_w8a8(self, weight_quant: BaseModel,
                               input_quant: BaseModel) -> bool:
        is_8_bits = weight_quant.num_bits == input_quant.num_bits == 8
        weight_strategy = (
            weight_quant.strategy == QuantizationStrategy.TENSOR.value
            or weight_quant.strategy == QuantizationStrategy.CHANNEL.value)
        is_token = (weight_strategy and input_quant.strategy
                    == QuantizationStrategy.TOKEN.value)
        is_symmetric = weight_quant.symmetric and input_quant.symmetric
        is_dynamic = not weight_quant.dynamic and input_quant.dynamic

        return is_8_bits and is_token and is_symmetric and is_dynamic

    def _is_fp8_w8a8(self, weight_quant: BaseModel,
                     input_quant: BaseModel) -> bool:
        # Confirm weights and activations quantized.
        if weight_quant is None or input_quant is None:
            return False

        # Confirm we have floating points.
        if not (weight_quant.type == QuantizationType.FLOAT
                and input_quant.type == QuantizationType.FLOAT):
            return False

        # Confirm weight scheme is supported.
        is_symmetric_weight = weight_quant.symmetric
        is_static_weight = not weight_quant.dynamic
        is_per_tensor_or_channel_weight = (weight_quant.strategy in [
            QuantizationStrategy.TENSOR, QuantizationStrategy.CHANNEL
        ])
        if not (is_symmetric_weight and is_static_weight
                and is_per_tensor_or_channel_weight):
            return False

        # Dynamic quantization is always supported if weights supported.
        if input_quant.dynamic:
            return True

        # Confirm activation scheme is supported.
        is_symmetric_activation = input_quant.symmetric
        is_per_tensor_activation = (
            input_quant.strategy == QuantizationStrategy.TENSOR)
        if not (is_symmetric_activation and is_per_tensor_activation):
            return False

        # All conditions satisfied.
        return True

    def _is_wNa16_group_channel(self, weight_quant: BaseModel,
                                input_quant: BaseModel) -> bool:
        input_quant_none = input_quant is None
        is_symmetric = weight_quant.symmetric
        is_channel_group = (
            weight_quant.strategy == QuantizationStrategy.CHANNEL.value
            or weight_quant.strategy == QuantizationStrategy.GROUP.value)
        is_static = not weight_quant.dynamic

        return (is_channel_group and input_quant_none and is_symmetric
                and is_static)

    def _get_scheme_from_parts(
            self, weight_quant: BaseModel,
            input_quant: BaseModel) -> "CompressedTensorsScheme":

        # Detect If Mixed Precision
        if self._is_wNa16_group_channel(weight_quant, input_quant):
            if (self.quant_format == CompressionFormat.marlin_24.value
                    and weight_quant.num_bits in W4A16SPARSE24_SUPPORTED_BITS):
                return CompressedTensorsW4A16Sparse24(
                    strategy=weight_quant.strategy,
                    num_bits=weight_quant.num_bits,
                    group_size=weight_quant.group_size)
            if (self.quant_format == CompressionFormat.pack_quantized.value
                    and weight_quant.num_bits in WNA16_SUPPORTED_BITS):
                return CompressedTensorsWNA16(
                    num_bits=weight_quant.num_bits,
                    strategy=weight_quant.strategy,
                    group_size=weight_quant.group_size)

<<<<<<< HEAD
        if (self.quant_format == CompressionFormat.int_quantized.value
                or self.quant_format == CompressionFormat.float_quantized.value
                or self.quant_format
                == CompressionFormat.naive_quantized.value):
=======
        # Detect If Activation Quantization.
        if is_activation_quantization_format(self.quant_format):
>>>>>>> ecdb462c
            if self._is_fp8_w8a8(weight_quant, input_quant):
                return CompressedTensorsW8A8Fp8(
                    strategy=weight_quant.strategy,
                    is_static_input_scheme=(not input_quant.dynamic))

            if self._is_static_tensor_w8a8(weight_quant, input_quant):
                return CompressedTensorsW8A8Int8(
                    strategy=weight_quant.strategy,
                    is_static_input_scheme=True)

            if self._is_dynamic_token_w8a8(weight_quant, input_quant):
                return CompressedTensorsW8A8Int8(
                    strategy=weight_quant.strategy,
                    is_static_input_scheme=False)

        raise NotImplementedError(
            "No compressed-tensors compatible scheme was found.")

    def get_scheme(
            self,
            layer: torch.nn.Module,
            layer_name: Optional[str] = None) -> "CompressedTensorsScheme":
        """
        compressed-tensors supports non uniform in the following way:

        ignore: List of layer_names or nn.Module names to be ignored.
        targets of config_groups: There can be N config_groups which each
            have a quantization scheme. Each config_group has a list of targets
            which can be a full layer_name, a regex for a layer_name, or
            an nn.Module name.

        We first check whether a layer is in the ignore group and use
        CompressedTensorsUnquantized (i.e. fp16/bf16) scheme for the layer

        We then detect whether a layer_name is found in any target and
        use the quantization scheme corresponding to the matched target
        to select the CompressedTensorsScheme used for infernece.
        """

        # Check if the layer is skipped for quantization.
        # TODO (@robertgshaw2): support module names
        if should_ignore_layer(layer_name, ignore=self.ignore):
            return CompressedTensorsUnquantized()

        # Find the "target" in the compressed-tensors config
        # that our layer conforms to.
        # TODO (@robertgshaw): add compressed-tensors as dep
        # so we do not have to re-write these functions
        matched_target = find_matched_target(
            layer_name=layer_name,
            module=layer,
            targets=self.target_scheme_map.keys())

        # Find the quant_scheme
        scheme = self.target_scheme_map[matched_target]

<<<<<<< HEAD
        return self._get_scheme_from_parts(
            weight_quant=scheme["weights"],
            input_quant=scheme["input_activations"])
=======
        scheme = self._get_schema(
            weight_quant=layer_quant_details["weights"],
            input_quant=layer_quant_details["input_activations"])
>>>>>>> ecdb462c

        # Raise error if device does not support the scheme
        # (e.g. fp8 needs ada lovelace)
        self._check_scheme_supported(scheme.get_min_capability())

        return scheme


class CompressedTensorsLinearMethod(LinearMethodBase):

    def __init__(self, quantization_config: CompressedTensorsConfig):
        self.quantization_config = quantization_config

    def process_weights_after_loading(self, layer: torch.nn.Module) -> None:
        layer.scheme.process_weights_after_loading(layer)

    def create_weights(self, layer: torch.nn.Module,
                       input_size_per_partition: int,
                       output_partition_sizes: List[int], input_size: int,
                       output_size: int, params_dtype: torch.dtype,
                       **extra_weight_attrs):
        """
        Use the CompressedTensorsScheme associated with each layer to create 
        the necessary parameters for the layer. See LinearMethodBase for param
        details
        """
        weight_loader = extra_weight_attrs.get("weight_loader")
        layer_name = extra_weight_attrs.get("prefix")

        scheme = self.quantization_config.get_scheme(layer, layer_name)
        scheme.create_weights(
            layer=layer,
            input_size=input_size,
            input_size_per_partition=input_size_per_partition,
            output_partition_sizes=output_partition_sizes,
            output_size=output_size,
            params_dtype=params_dtype,
            weight_loader=weight_loader)

        layer.scheme = scheme

    def apply(self,
              layer: torch.nn.Module,
              x: torch.Tensor,
              bias: Optional[torch.Tensor] = None):
        """
        Use the output of create_weights and the CompressedTensorsScheme 
        associated with the layer to apply the forward pass with the 
        layer input.  See LinearMethodBase for param details

        """

        scheme = layer.scheme
        if scheme is None:
            raise ValueError("A scheme must be defined for each layer")
        return scheme.apply_weights(layer, x, bias=bias)<|MERGE_RESOLUTION|>--- conflicted
+++ resolved
@@ -13,12 +13,8 @@
     CompressedTensorsW8A8Int8, CompressedTensorsWNA16)
 from vllm.model_executor.layers.quantization.compressed_tensors.utils import (
     CompressionFormat, QuantizationArgs, QuantizationStrategy,
-<<<<<<< HEAD
-    QuantizationType, find_matched_target, should_ignore_layer)
-=======
-    QuantizationType, find_first_name_or_class_match,
-    is_activation_quantization_format)
->>>>>>> ecdb462c
+    QuantizationType, is_activation_quantization_format, 
+    find_matched_target, should_ignore_layer)
 from vllm.platforms import current_platform
 
 
@@ -192,15 +188,8 @@
                     strategy=weight_quant.strategy,
                     group_size=weight_quant.group_size)
 
-<<<<<<< HEAD
-        if (self.quant_format == CompressionFormat.int_quantized.value
-                or self.quant_format == CompressionFormat.float_quantized.value
-                or self.quant_format
-                == CompressionFormat.naive_quantized.value):
-=======
         # Detect If Activation Quantization.
         if is_activation_quantization_format(self.quant_format):
->>>>>>> ecdb462c
             if self._is_fp8_w8a8(weight_quant, input_quant):
                 return CompressedTensorsW8A8Fp8(
                     strategy=weight_quant.strategy,
@@ -257,15 +246,9 @@
         # Find the quant_scheme
         scheme = self.target_scheme_map[matched_target]
 
-<<<<<<< HEAD
         return self._get_scheme_from_parts(
             weight_quant=scheme["weights"],
             input_quant=scheme["input_activations"])
-=======
-        scheme = self._get_schema(
-            weight_quant=layer_quant_details["weights"],
-            input_quant=layer_quant_details["input_activations"])
->>>>>>> ecdb462c
 
         # Raise error if device does not support the scheme
         # (e.g. fp8 needs ada lovelace)
