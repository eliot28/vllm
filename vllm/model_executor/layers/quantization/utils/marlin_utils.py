from typing import List, Optional, Tuple

import torch

from vllm import _custom_ops as ops
from vllm.platforms import current_platform

GPTQ_MARLIN_TILE = 16
GPTQ_MARLIN_MIN_THREAD_N = 64
GPTQ_MARLIN_MIN_THREAD_K = 128
GPTQ_MARLIN_MAX_PARALLEL = 16

GPTQ_MARLIN_SUPPORTED_NUM_BITS = [4, 8]
GPTQ_MARLIN_SUPPORTED_GROUP_SIZES = [-1, 32, 64, 128]
GPTQ_MARLIN_SUPPORTED_SYM = [True]
GTPQ_MARLIN_UNSUPPORTED_GROUP_SIZE_ACT_ORDER = [-1]


def check_marlin_supported(num_bits: int, group_size: int, is_sym: bool,
                           min_capability: int) -> bool:

    # If the capability of the device is too low, cannot convert.
    major, minor = current_platform.get_device_capability()
    device_capability = major * 10 + minor
    if device_capability < min_capability:
        return False

    return (device_capability >= min_capability
            and num_bits in GPTQ_MARLIN_SUPPORTED_NUM_BITS
            and group_size in GPTQ_MARLIN_SUPPORTED_GROUP_SIZES
            and is_sym in GPTQ_MARLIN_SUPPORTED_SYM)


def verify_marlin_supported(num_bits: int, group_size: Optional[int],
                            is_sym: bool) -> None:

    if num_bits not in GPTQ_MARLIN_SUPPORTED_NUM_BITS:
        raise ValueError(
            f"Marlin does not support weight_bits = {num_bits}. "
            f"Only weight_bits = {GPTQ_MARLIN_SUPPORTED_NUM_BITS} "
            "are supported.")
    if (group_size is None
            or group_size not in GPTQ_MARLIN_SUPPORTED_GROUP_SIZES):
        raise ValueError(
            f"Marlin does not support group_size = {group_size}. "
            f"Only group_sizes = {GPTQ_MARLIN_SUPPORTED_GROUP_SIZES} "
            "are supported.")
    if is_sym not in GPTQ_MARLIN_SUPPORTED_SYM:
        raise ValueError(
            f"Marlin does not support is_sym = is_sym. "
            f"Only sym = {GPTQ_MARLIN_SUPPORTED_SYM} are supported.")


def verify_marlin_supports_shape(output_size_per_partition: int,
                                 input_size_per_partition: int,
                                 input_size: int, group_size: int) -> None:

    # Validate output_size_per_partition
    if output_size_per_partition % GPTQ_MARLIN_MIN_THREAD_N != 0:
        raise ValueError(f"Weight output_size_per_partition = "
                         f"{output_size_per_partition} is not divisible by "
                         f" min_thread_n = {GPTQ_MARLIN_MIN_THREAD_N}. "
                         "Consider reducing tensor_parallel_size or running "
                         "with --quantization gptq.")

    # Validate input_size_per_partition
    if input_size_per_partition % GPTQ_MARLIN_MIN_THREAD_K != 0:
        raise ValueError(f"Weight input_size_per_partition = "
                         f"{input_size_per_partition} is not divisible "
                         f"by min_thread_k = {GPTQ_MARLIN_MIN_THREAD_K}. "
                         "Consider reducing tensor_parallel_size or running "
                         "with --quantization gptq.")

    if (group_size < input_size
            and input_size_per_partition % group_size != 0):
        raise ValueError(
            f"Weight input_size_per_partition = {input_size_per_partition}"
            f" is not divisible by group_size = {group_size}."
            "Consider reducing tensor_parallel_size or running "
            "with --quantization gptq.")


def marlin_make_workspace(output_size_per_partition: int,
                          device: torch.device) -> torch.Tensor:
    max_workspace_size = (output_size_per_partition //
                          GPTQ_MARLIN_MIN_THREAD_N) * GPTQ_MARLIN_MAX_PARALLEL
<<<<<<< HEAD

    return torch.zeros(max_workspace_size,
                       dtype=torch.int,
                       device=device,
                       requires_grad=False)


def marlin_is_k_full(act_order: bool, is_row_parallel: bool) -> bool:
    return (act_order and not is_row_parallel)


def marlin_repeat_scales_on_all_ranks(act_order: bool, group_size: int,
                                      is_row_parallel: bool) -> bool:
    # Need to repeat scales on every rank if act_ordering or
    # channelwise and RowParallelLinear
    is_channelwise = group_size == -1
    return act_order or (is_channelwise and is_row_parallel)


def marlin_make_empty_g_idx(device: torch.device) -> torch.Tensor:
    return torch.nn.Parameter(torch.empty(0, dtype=torch.int, device=device),
                              requires_grad=False)


def marlin_sort_g_idx(
        g_idx: torch.Tensor) -> Tuple[torch.Tensor, torch.Tensor]:
    g_idx_sort_indices = torch.argsort(g_idx).to(torch.int)
    return g_idx[g_idx_sort_indices], g_idx_sort_indices


def get_scale_perms():
    scale_perm: List[int] = []
    for i in range(8):
        scale_perm.extend([i + 8 * j for j in range(8)])
    scale_perm_single: List[int] = []
    for i in range(4):
        scale_perm_single.extend(
            [2 * i + j for j in [0, 1, 8, 9, 16, 17, 24, 25]])
    return scale_perm, scale_perm_single


def marlin_permute_scales(s: torch.Tensor, size_k: int, size_n: int,
                          group_size: int) -> torch.Tensor:

=======

    return torch.zeros(max_workspace_size,
                       dtype=torch.int,
                       device=device,
                       requires_grad=False)


def marlin_make_empty_g_idx(device: torch.device) -> torch.Tensor:
    return torch.nn.Parameter(torch.empty(0, dtype=torch.int, device=device),
                              requires_grad=False)


def marlin_sort_g_idx(
        g_idx: torch.Tensor) -> Tuple[torch.Tensor, torch.Tensor]:
    g_idx_sort_indices = torch.argsort(g_idx).to(torch.int)
    return g_idx[g_idx_sort_indices], g_idx_sort_indices


def get_scale_perms():
    scale_perm: List[int] = []
    for i in range(8):
        scale_perm.extend([i + 8 * j for j in range(8)])
    scale_perm_single: List[int] = []
    for i in range(4):
        scale_perm_single.extend(
            [2 * i + j for j in [0, 1, 8, 9, 16, 17, 24, 25]])
    return scale_perm, scale_perm_single


def marlin_permute_scales(s: torch.Tensor, size_k: int, size_n: int,
                          group_size: int) -> torch.Tensor:

>>>>>>> 62368af9
    scale_perm, scale_perm_single = get_scale_perms()
    if group_size < size_k and group_size != -1:
        s = s.reshape((-1, len(scale_perm)))[:, scale_perm]
    else:
        s = s.reshape((-1, len(scale_perm_single)))[:, scale_perm_single]
    s = s.reshape((-1, size_n)).contiguous()

    return s


# Newly generated tensors need to replace existing tensors that are
# already registered as parameters by vLLM (and won't be freed)
def replace_tensor(layer: torch.nn.Module, name: str,
                   new_t: torch.Tensor) -> None:
    # It is important to use resize_() here since it ensures
    # the same buffer is reused
    getattr(layer, name).resize_(new_t.shape)
    getattr(layer, name).copy_(new_t)
    del new_t


def apply_marlin_linear(input: torch.Tensor,
                        weight: torch.Tensor,
                        weight_scale: torch.Tensor,
                        g_idx: torch.Tensor,
                        g_idx_sort_indices: torch.Tensor,
                        workspace: torch.Tensor,
                        num_bits: int,
                        output_size_per_partition: int,
                        input_size_per_partition: int,
                        is_k_full: bool,
                        bias: Optional[torch.Tensor] = None) -> torch.Tensor:
    reshaped_x = input.reshape(-1, input.shape[-1])
    out_shape = input.shape[:-1] + (output_size_per_partition, )

    output = ops.gptq_marlin_gemm(reshaped_x,
                                  weight,
                                  weight_scale,
                                  g_idx,
                                  g_idx_sort_indices,
                                  workspace,
                                  num_bits,
                                  size_m=reshaped_x.shape[0],
                                  size_n=output_size_per_partition,
                                  size_k=input_size_per_partition,
                                  is_k_full=is_k_full)

    if bias is not None:
        output.add_(bias)  # In-place add

    return output.reshape(out_shape)<|MERGE_RESOLUTION|>--- conflicted
+++ resolved
@@ -1,3 +1,4 @@
+from typing import List, Optional, Tuple
 from typing import List, Optional, Tuple
 
 import torch
@@ -13,6 +14,42 @@
 GPTQ_MARLIN_SUPPORTED_NUM_BITS = [4, 8]
 GPTQ_MARLIN_SUPPORTED_GROUP_SIZES = [-1, 32, 64, 128]
 GPTQ_MARLIN_SUPPORTED_SYM = [True]
+GTPQ_MARLIN_UNSUPPORTED_GROUP_SIZE_ACT_ORDER = [-1]
+
+
+def check_marlin_supported(num_bits: int, group_size: int, is_sym: bool,
+                           min_capability: int) -> bool:
+
+    # If the capability of the device is too low, cannot convert.
+    major, minor = current_platform.get_device_capability()
+    device_capability = major * 10 + minor
+    if device_capability < min_capability:
+        return False
+
+    return (device_capability >= min_capability
+            and num_bits in GPTQ_MARLIN_SUPPORTED_NUM_BITS
+            and group_size in GPTQ_MARLIN_SUPPORTED_GROUP_SIZES
+            and is_sym in GPTQ_MARLIN_SUPPORTED_SYM)
+
+
+def verify_marlin_supported(num_bits: int, group_size: Optional[int],
+                            is_sym: bool) -> None:
+
+    if num_bits not in GPTQ_MARLIN_SUPPORTED_NUM_BITS:
+        raise ValueError(
+            f"Marlin does not support weight_bits = {num_bits}. "
+            f"Only weight_bits = {GPTQ_MARLIN_SUPPORTED_NUM_BITS} "
+            "are supported.")
+    if (group_size is None
+            or group_size not in GPTQ_MARLIN_SUPPORTED_GROUP_SIZES):
+        raise ValueError(
+            f"Marlin does not support group_size = {group_size}. "
+            f"Only group_sizes = {GPTQ_MARLIN_SUPPORTED_GROUP_SIZES} "
+            "are supported.")
+    if is_sym not in GPTQ_MARLIN_SUPPORTED_SYM:
+        raise ValueError(
+            f"Marlin does not support is_sym = is_sym. "
+            f"Only sym = {GPTQ_MARLIN_SUPPORTED_SYM} are supported.")
 GTPQ_MARLIN_UNSUPPORTED_GROUP_SIZE_ACT_ORDER = [-1]
 
 
@@ -83,8 +120,44 @@
 def marlin_make_workspace(output_size_per_partition: int,
                           device: torch.device) -> torch.Tensor:
     max_workspace_size = (output_size_per_partition //
+def verify_marlin_supports_shape(output_size_per_partition: int,
+                                 input_size_per_partition: int,
+                                 input_size: int, group_size: int) -> None:
+
+    # Validate output_size_per_partition
+    if output_size_per_partition % GPTQ_MARLIN_MIN_THREAD_N != 0:
+        raise ValueError(f"Weight output_size_per_partition = "
+                         f"{output_size_per_partition} is not divisible by "
+                         f" min_thread_n = {GPTQ_MARLIN_MIN_THREAD_N}. "
+                         "Consider reducing tensor_parallel_size or running "
+                         "with --quantization gptq.")
+
+    # Validate input_size_per_partition
+    if input_size_per_partition % GPTQ_MARLIN_MIN_THREAD_K != 0:
+        raise ValueError(f"Weight input_size_per_partition = "
+                         f"{input_size_per_partition} is not divisible "
+                         f"by min_thread_k = {GPTQ_MARLIN_MIN_THREAD_K}. "
+                         "Consider reducing tensor_parallel_size or running "
+                         "with --quantization gptq.")
+
+    if (group_size < input_size
+            and input_size_per_partition % group_size != 0):
+        raise ValueError(
+            f"Weight input_size_per_partition = {input_size_per_partition}"
+            f" is not divisible by group_size = {group_size}."
+            "Consider reducing tensor_parallel_size or running "
+            "with --quantization gptq.")
+
+
+def marlin_make_workspace(output_size_per_partition: int,
+                          device: torch.device) -> torch.Tensor:
+    max_workspace_size = (output_size_per_partition //
                           GPTQ_MARLIN_MIN_THREAD_N) * GPTQ_MARLIN_MAX_PARALLEL
-<<<<<<< HEAD
+
+    return torch.zeros(max_workspace_size,
+                       dtype=torch.int,
+                       device=device,
+                       requires_grad=False)
 
     return torch.zeros(max_workspace_size,
                        dtype=torch.int,
@@ -129,40 +202,10 @@
 def marlin_permute_scales(s: torch.Tensor, size_k: int, size_n: int,
                           group_size: int) -> torch.Tensor:
 
-=======
-
-    return torch.zeros(max_workspace_size,
-                       dtype=torch.int,
-                       device=device,
-                       requires_grad=False)
-
-
-def marlin_make_empty_g_idx(device: torch.device) -> torch.Tensor:
-    return torch.nn.Parameter(torch.empty(0, dtype=torch.int, device=device),
-                              requires_grad=False)
-
-
-def marlin_sort_g_idx(
-        g_idx: torch.Tensor) -> Tuple[torch.Tensor, torch.Tensor]:
-    g_idx_sort_indices = torch.argsort(g_idx).to(torch.int)
-    return g_idx[g_idx_sort_indices], g_idx_sort_indices
-
-
-def get_scale_perms():
-    scale_perm: List[int] = []
-    for i in range(8):
-        scale_perm.extend([i + 8 * j for j in range(8)])
-    scale_perm_single: List[int] = []
-    for i in range(4):
-        scale_perm_single.extend(
-            [2 * i + j for j in [0, 1, 8, 9, 16, 17, 24, 25]])
-    return scale_perm, scale_perm_single
-
-
+    scale_perm, scale_perm_single = get_scale_perms()
 def marlin_permute_scales(s: torch.Tensor, size_k: int, size_n: int,
                           group_size: int) -> torch.Tensor:
 
->>>>>>> 62368af9
     scale_perm, scale_perm_single = get_scale_perms()
     if group_size < size_k and group_size != -1:
         s = s.reshape((-1, len(scale_perm)))[:, scale_perm]
@@ -213,4 +256,45 @@
     if bias is not None:
         output.add_(bias)  # In-place add
 
+    return output.reshape(out_shape)
+# Newly generated tensors need to replace existing tensors that are
+# already registered as parameters by vLLM (and won't be freed)
+def replace_tensor(layer: torch.nn.Module, name: str,
+                   new_t: torch.Tensor) -> None:
+    # It is important to use resize_() here since it ensures
+    # the same buffer is reused
+    getattr(layer, name).resize_(new_t.shape)
+    getattr(layer, name).copy_(new_t)
+    del new_t
+
+
+def apply_marlin_linear(input: torch.Tensor,
+                        weight: torch.Tensor,
+                        weight_scale: torch.Tensor,
+                        g_idx: torch.Tensor,
+                        g_idx_sort_indices: torch.Tensor,
+                        workspace: torch.Tensor,
+                        num_bits: int,
+                        output_size_per_partition: int,
+                        input_size_per_partition: int,
+                        is_k_full: bool,
+                        bias: Optional[torch.Tensor] = None) -> torch.Tensor:
+    reshaped_x = input.reshape(-1, input.shape[-1])
+    out_shape = input.shape[:-1] + (output_size_per_partition, )
+
+    output = ops.gptq_marlin_gemm(reshaped_x,
+                                  weight,
+                                  weight_scale,
+                                  g_idx,
+                                  g_idx_sort_indices,
+                                  workspace,
+                                  num_bits,
+                                  size_m=reshaped_x.shape[0],
+                                  size_n=output_size_per_partition,
+                                  size_k=input_size_per_partition,
+                                  is_k_full=is_k_full)
+
+    if bias is not None:
+        output.add_(bias)  # In-place add
+
     return output.reshape(out_shape)