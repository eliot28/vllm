--- conflicted
+++ resolved
@@ -45,6 +45,15 @@
     torch.set_default_dtype(old_dtype)
 
 
+@contextlib.contextmanager
+def _set_default_torch_dtype(dtype: torch.dtype):
+    """Sets the default torch dtype to the given dtype."""
+    old_dtype = torch.get_default_dtype()
+    torch.set_default_dtype(dtype)
+    yield
+    torch.set_default_dtype(old_dtype)
+
+
 def _get_model_architecture(config: PretrainedConfig) -> Type[nn.Module]:
     architectures = getattr(config, "architectures", [])
     for arch in architectures:
@@ -61,30 +70,6 @@
 
 def get_model(model_config: ModelConfig) -> nn.Module:
     model_class = _get_model_architecture(model_config.hf_config)
-<<<<<<< HEAD
-    torch.set_default_dtype(model_config.dtype)
-
-    # Create a model instance.
-    # The weights will be initialized as empty tensors.
-
-    if _supports_quantization(model_class):
-        model = model_class(model_config.hf_config,
-                            model_config.quantization_config)
-    else:
-        model = model_class(model_config.hf_config)
-
-    if model_config.use_dummy_weights:
-        model = model.cuda()
-        # NOTE(woosuk): For accurate performance evaluation, we assign
-        # random values to the weights.
-        initialize_dummy_weights(model)
-    else:
-        # Load the weights from the cached or downloaded files.
-        model.load_weights(model_config.model, model_config.download_dir,
-                           model_config.use_np_weights)
-        model = model.cuda()
-
-=======
     with _set_default_torch_dtype(model_config.dtype):
         # Create a model instance.
         # The weights will be initialized as empty tensors.
@@ -99,5 +84,4 @@
             model.load_weights(model_config.model, model_config.download_dir,
                                model_config.load_format)
             model = model.cuda()
->>>>>>> 0bb1e885
     return model.eval()