--- conflicted
+++ resolved
@@ -18,6 +18,7 @@
     "BaiChuanForCausalLM": BaiChuanForCausalLM,  # baichuan-7b
     "BaichuanForCausalLM": BaichuanForCausalLM,  # baichuan-13b
     "BloomForCausalLM": BloomForCausalLM,
+    "ChatGLMModel": ChatGLMForCausalLM,
     "FalconForCausalLM": FalconForCausalLM,
     "GPT2LMHeadModel": GPT2LMHeadModel,
     "GPTBigCodeForCausalLM": GPTBigCodeForCausalLM,
@@ -33,11 +34,7 @@
     "OPTForCausalLM": OPTForCausalLM,
     "QWenLMHeadModel": QWenLMHeadModel,
     "RWForCausalLM": FalconForCausalLM,
-<<<<<<< HEAD
-    "ChatGLMModel": ChatGLMForCausalLM
-=======
     "YiForCausalLM": YiForCausalLM,
->>>>>>> e7f579eb
 }
 
 # FIXME(woosuk): Remove this once all models support quantization.
