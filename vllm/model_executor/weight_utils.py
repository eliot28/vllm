--- conflicted
+++ resolved
@@ -78,10 +78,7 @@
                 yield name, param
             del state
             torch.cuda.empty_cache()
-<<<<<<< HEAD
-=======
 
->>>>>>> bf08401c
 
 def load_tensor_parallel_weights(
     param: torch.Tensor,
