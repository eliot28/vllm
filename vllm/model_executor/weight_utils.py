"""Utilities for downloading and initializing model weights."""
import filelock
import glob
import json
import os
from collections import defaultdict
from typing import Any, Iterator, List, Optional, Tuple

from huggingface_hub import snapshot_download
from safetensors.torch import load_file, save_file, safe_open
import numpy as np
import torch
from tqdm.auto import tqdm

from vllm.logger import init_logger
from vllm.model_executor.quantization_utils import get_quant_class
from vllm.model_executor.quantization_utils.base import QuantizationConfig

logger = init_logger(__name__)


class Disabledtqdm(tqdm):

    def __init__(self, *args, **kwargs):
        super().__init__(*args, **kwargs, disable=True)


def get_lock(model_name_or_path: str, cache_dir: Optional[str] = None):
    lock_dir = cache_dir if cache_dir is not None else "/tmp"
    lock_file_name = model_name_or_path.replace("/", "-") + ".lock"
    lock = filelock.FileLock(os.path.join(lock_dir, lock_file_name))
    return lock


def _shared_pointers(tensors):
    ptrs = defaultdict(list)
    for k, v in tensors.items():
        ptrs[v.data_ptr()].append(k)
    failing = []
    for _, names in ptrs.items():
        if len(names) > 1:
            failing.append(names)
    return failing


def convert_bin_to_safetensor_file(
    pt_filename: str,
    sf_filename: str,
) -> None:
    loaded = torch.load(pt_filename, map_location="cpu")
    if "state_dict" in loaded:
        loaded = loaded["state_dict"]
    shared = _shared_pointers(loaded)
    for shared_weights in shared:
        for name in shared_weights[1:]:
            loaded.pop(name)

    # For tensors to be contiguous
    loaded = {k: v.contiguous() for k, v in loaded.items()}

    dirname = os.path.dirname(sf_filename)
    os.makedirs(dirname, exist_ok=True)
    save_file(loaded, sf_filename, metadata={"format": "pt"})

    # check file size
    sf_size = os.stat(sf_filename).st_size
    pt_size = os.stat(pt_filename).st_size
    if (sf_size - pt_size) / pt_size > 0.01:
        raise RuntimeError(f"""The file size different is more than 1%:
         - {sf_filename}: {sf_size}
         - {pt_filename}: {pt_size}
         """)

    # check if the tensors are the same
    reloaded = load_file(sf_filename)
    for k in loaded:
        pt_tensor = loaded[k]
        sf_tensor = reloaded[k]
        if not torch.equal(pt_tensor, sf_tensor):
            raise RuntimeError(f"The output tensors do not match for key {k}")


# TODO(woosuk): Move this to other place.
def get_quant_config(
    quantization: str,
    model_name_or_path: str,
    cache_dir: Optional[str] = None,
) -> QuantizationConfig:
    is_local = os.path.isdir(model_name_or_path)
    if not is_local:
        # Download the config files.
        with get_lock(model_name_or_path, cache_dir):
            hf_folder = snapshot_download(model_name_or_path,
                                          allow_patterns="*.json",
                                          cache_dir=cache_dir,
                                          tqdm_class=Disabledtqdm)
    else:
        hf_folder = model_name_or_path
    config_files = glob.glob(os.path.join(hf_folder, "*.json"))

    quant_cls = get_quant_class(quantization)
    quant_config_files = [
        f for f in config_files if any(
            f.endswith(x) for x in quant_cls.get_config_filenames())
    ]
    if len(quant_config_files) == 0:
        raise ValueError(f"Cannot find the config file for {quantization}")
    if len(quant_config_files) > 1:
        raise ValueError(f"Found multiple config files for {quantization}: "
                         f"{quant_config_files}")

    quant_config_file = quant_config_files[0]
    with open(quant_config_file, "r") as f:
        config = json.load(f)
    return quant_cls.from_config(config)


def prepare_hf_model_weights(
    model_name_or_path: str,
    cache_dir: Optional[str] = None,
    use_safetensors: bool = False,
    fall_back_to_pt: bool = True,
):
    # Download model weights from huggingface.
    is_local = os.path.isdir(model_name_or_path)
    allow_patterns = "*.safetensors" if use_safetensors else "*.bin"
    if not is_local:
        # Use file lock to prevent multiple processes from
        # downloading the same model weights at the same time.
        model_path_temp = os.path.join(
            os.getenv("HOME"),
            ".cache/huggingface/hub",
            "models--" + model_name_or_path.replace("/", "--"),
            "snapshots/",
        )
        downloaded = False
        if os.path.exists(model_path_temp):
            temp_last_dir = os.listdir(model_path_temp)[-1]
            model_path_temp = os.path.join(model_path_temp, temp_last_dir)
<<<<<<< HEAD
            for temp in allow_patterns:
                base_pattern = os.path.join(model_path_temp, temp)
                files = glob.glob(base_pattern)
                if len(files) > 0:
                    downloaded = True
                    break
=======
            base_pattern = os.path.join(model_path_temp, "pytorch_model*.bin")
            files = glob.glob(base_pattern)
            if len(files) > 0:
                downloaded = True
>>>>>>> 25360ad7

        if downloaded:
           hf_folder = model_path_temp
        else:
            with get_lock(model_name_or_path, cache_dir):
                hf_folder = snapshot_download(model_name_or_path,
                                            allow_patterns=allow_patterns,
                                            cache_dir=cache_dir,
                                            tqdm_class=Disabledtqdm)
    else:
        hf_folder = model_name_or_path
    hf_weights_files = glob.glob(os.path.join(hf_folder, allow_patterns))
    if not use_safetensors:
        hf_weights_files = [
            x for x in hf_weights_files if not x.endswith("training_args.bin")
        ]

    if len(hf_weights_files) == 0 and use_safetensors and fall_back_to_pt:
        return prepare_hf_model_weights(model_name_or_path,
                                        cache_dir=cache_dir,
                                        use_safetensors=False,
                                        fall_back_to_pt=False)

    if len(hf_weights_files) == 0:
        raise RuntimeError(
            f"Cannot find any model weights with `{model_name_or_path}`")

    return hf_folder, hf_weights_files, use_safetensors


def hf_model_weights_iterator(
    model_name_or_path: str,
    cache_dir: Optional[str] = None,
    load_format: str = "auto",
    revision: Optional[str] = None,
) -> Iterator[Tuple[str, torch.Tensor]]:
    use_safetensors = False
    use_np_cache = False
    fall_back_to_pt = False
    if load_format == "auto":
        use_safetensors = True
        fall_back_to_pt = True
    elif load_format == "safetensors":
        use_safetensors = True
    elif load_format == "pt":
        pass
    elif load_format == "npcache":
        use_np_cache = True
    else:
        raise ValueError(f"Unknown load_format: {load_format}")

    hf_folder, hf_weights_files, use_safetensors = prepare_hf_model_weights(
        model_name_or_path,
        cache_dir=cache_dir,
        use_safetensors=use_safetensors,
        fall_back_to_pt=fall_back_to_pt,
        revision=revision)

    if use_np_cache:
        # Currently np_cache only support *.bin checkpoints
        assert use_safetensors is False

        # Convert the model weights from torch tensors to numpy arrays for
        # faster loading.
        np_folder = os.path.join(hf_folder, "np")
        os.makedirs(np_folder, exist_ok=True)
        weight_names_file = os.path.join(np_folder, "weight_names.json")
        # Use file lock to prevent multiple processes from
        # dumping the same model weights to numpy at the same time.
        with get_lock(model_name_or_path, cache_dir):
            if not os.path.exists(weight_names_file):
                weight_names = []
                for bin_file in hf_weights_files:
                    state = torch.load(bin_file, map_location="cpu")
                    for name, param in state.items():
                        param_path = os.path.join(np_folder, name)
                        with open(param_path, "wb") as f:
                            np.save(f, param.cpu().detach().numpy())
                        weight_names.append(name)
                with open(weight_names_file, "w") as f:
                    json.dump(weight_names, f)

        with open(weight_names_file, "r") as f:
            weight_names = json.load(f)

        for name in weight_names:
            param_path = os.path.join(np_folder, name)
            with open(param_path, "rb") as f:
                param = np.load(f)
            yield name, torch.from_numpy(param)
    elif use_safetensors:
        for st_file in hf_weights_files:
            with safe_open(st_file, framework="pt") as f:
                for name in f.keys():
                    param = f.get_slice(name)
                    yield name, param
    else:
        for bin_file in hf_weights_files:
            state = torch.load(bin_file, map_location="cpu")
            for name, param in state.items():
                yield name, param
            del state
            torch.cuda.empty_cache()


def convert_pyslice_to_tensor(x: Any) -> torch.Tensor:
    """convert PySafeSlice object from safetensors to torch.Tensor

    PySafeSlice object supports indexing, which is done before loading the
    actual tensor and can reduce the amount of memory being read into the
    memory. However, it does not support more advanced functionalities
    like `.view()` or `.t()`. Therefore, if we need to modify the loaded
    tensor with these more complicated operators, we need to convert to
    tensor first.
    """
    if not isinstance(x, torch.Tensor):
        x = x[:]
    return x


def load_padded_tensor_parallel_vocab(
    param: torch.Tensor,
    loaded_weight: Any,  # `torch.Tensor` or `PySafeSlice`
    tensor_model_parallel_rank: int,
) -> None:
    shard_size = param.shape[0]
    start_idx = tensor_model_parallel_rank * shard_size
    end_idx = (tensor_model_parallel_rank + 1) * shard_size
    loaded_weight = loaded_weight[start_idx:end_idx]
    loaded_weight = convert_pyslice_to_tensor(loaded_weight)
    param[:loaded_weight.shape[0]].copy_(loaded_weight)


def load_tensor_parallel_weights(
    param: torch.Tensor,
    loaded_weight: Any,  # `torch.Tensor` or `PySafeSlice`
    param_name: str,
    column_parallel_weight_names: List[str],
    row_parallel_weight_names: List[str],
    tensor_model_parallel_rank: int,
) -> None:
    for p in column_parallel_weight_names:
        if p in param_name:
            shard_size = param.shape[0]
            start_idx = tensor_model_parallel_rank * shard_size
            end_idx = (tensor_model_parallel_rank + 1) * shard_size
            loaded_weight = loaded_weight[start_idx:end_idx]
            break
    for p in row_parallel_weight_names:
        if p in param_name:
            shard_size = param.shape[1]
            start_idx = tensor_model_parallel_rank * shard_size
            end_idx = (tensor_model_parallel_rank + 1) * shard_size
            loaded_weight = loaded_weight[:, start_idx:end_idx]
            break

    loaded_weight = convert_pyslice_to_tensor(loaded_weight)
    assert param.shape == loaded_weight.shape, (
        f"{param_name} shape mismatch between model and checkpoint: "
        f"{param.shape} != {loaded_weight.shape}")
    param.data.copy_(loaded_weight)


def initialize_dummy_weights(
    model: torch.nn.Module,
    low: float = -1e-3,
    high: float = 1e-3,
) -> None:
    """Initialize model weights with random values.

    The model weights must be randomly initialized for accurate performance
    measurements. Additionally, the model weights should not cause NaNs in the
    forward pass. We empirically found that initializing the weights with
    values between -1e-3 and 1e-3 works well for most models.
    """
    for param in model.state_dict().values():
        param.data.uniform_(low, high)<|MERGE_RESOLUTION|>--- conflicted
+++ resolved
@@ -137,19 +137,12 @@
         if os.path.exists(model_path_temp):
             temp_last_dir = os.listdir(model_path_temp)[-1]
             model_path_temp = os.path.join(model_path_temp, temp_last_dir)
-<<<<<<< HEAD
             for temp in allow_patterns:
                 base_pattern = os.path.join(model_path_temp, temp)
                 files = glob.glob(base_pattern)
                 if len(files) > 0:
                     downloaded = True
                     break
-=======
-            base_pattern = os.path.join(model_path_temp, "pytorch_model*.bin")
-            files = glob.glob(base_pattern)
-            if len(files) > 0:
-                downloaded = True
->>>>>>> 25360ad7
 
         if downloaded:
            hf_folder = model_path_temp
