# coding=utf-8
# Adapted from
# https://github.com/huggingface/transformers/blob/v4.28.0/src/transformers/models/gpt2/modeling_gpt2.py
# Copyright 2023 The vLLM team.
# Copyright 2023 CTranslate2, and Michael Feil
# Copyright 2018 The OpenAI Team Authors and HuggingFace Inc. team.
# Copyright (c) 2018, NVIDIA CORPORATION.  All rights reserved.
#
# Licensed under the Apache License, Version 2.0 (the "License");
# you may not use this file except in compliance with the License.
# You may obtain a copy of the License at
#
#     http://www.apache.org/licenses/LICENSE-2.0
#
# Unless required by applicable law or agreed to in writing, software
# distributed under the License is distributed on an "AS IS" BASIS,
# WITHOUT WARRANTIES OR CONDITIONS OF ANY KIND, either express or implied.
# See the License for the specific language governing permissions and
# limitations under the License.
"""Inference-only GPTBigCode model compatible with HuggingFace weights."""
from typing import List, Optional

import torch
from torch import nn
from transformers import GPTBigCodeConfig

from vllm.attention import Attention, AttentionMetadata
from vllm.model_executor.layers.activation import get_act_fn
from vllm.model_executor.layers.linear import (ColumnParallelLinear,
                                               LinearMethodBase,
                                               QKVParallelLinear,
                                               RowParallelLinear)
from vllm.model_executor.layers.logits_processor import LogitsProcessor
from vllm.model_executor.layers.sampler import Sampler
from vllm.model_executor.layers.vocab_parallel_embedding import (
    VocabParallelEmbedding)
from vllm.model_executor.parallel_utils.parallel_state import (
    get_tensor_model_parallel_world_size)
from vllm.model_executor.sampling_metadata import SamplingMetadata
from vllm.model_executor.weight_utils import (default_weight_loader,
                                              hf_model_weights_iterator)
from vllm.sequence import SamplerOutput
from vllm.config import LoRAConfig


class GPTBigCodeAttention(nn.Module):

    def __init__(
        self,
        config: GPTBigCodeConfig,
        linear_method: Optional[LinearMethodBase] = None,
    ):
        super().__init__()
        self.hidden_size = config.hidden_size
        total_num_heads = config.num_attention_heads
        self.tensor_model_parallel_world_size = (
            get_tensor_model_parallel_world_size())
        assert total_num_heads % self.tensor_model_parallel_world_size == 0
        self.num_heads = (total_num_heads //
                          self.tensor_model_parallel_world_size)
        self.head_dim = self.hidden_size // total_num_heads
        self.scale = self.head_dim**-0.5

        self.multi_query = config.multi_query
        if self.multi_query:
            total_num_kv_heads = 1
            self.num_kv_heads = 1
        else:
            total_num_kv_heads = total_num_heads
            self.num_kv_heads = self.num_heads
        self.kv_dim = self.head_dim * self.num_kv_heads
        self.c_attn = QKVParallelLinear(
            self.hidden_size,
            self.head_dim,
            total_num_heads,
            total_num_kv_heads,
            bias=True,
            linear_method=linear_method,
        )

        self.c_proj = RowParallelLinear(
            self.hidden_size,
            self.hidden_size,
            bias=True,
            linear_method=linear_method,
        )
        self.attn = Attention(self.num_heads,
                              self.head_dim,
                              scale=self.scale,
                              num_kv_heads=self.num_kv_heads)

    def forward(
        self,
        hidden_states: torch.Tensor,
        kv_cache: torch.Tensor,
        attn_metadata: AttentionMetadata,
    ) -> torch.Tensor:
        qkv, _ = self.c_attn(hidden_states)
        q, k, v = qkv.split(
            [
                self.hidden_size // self.tensor_model_parallel_world_size,
                self.kv_dim, self.kv_dim
            ],
            dim=-1,
        )
        attn_output = self.attn(q, k, v, kv_cache, attn_metadata)
        attn_output, _ = self.c_proj(attn_output)
        return attn_output


class GPTBigMLP(nn.Module):

    def __init__(
        self,
        intermediate_size: int,
        config: GPTBigCodeConfig,
        linear_method: Optional[LinearMethodBase] = None,
    ):
        super().__init__()
        hidden_size = config.hidden_size
        self.c_fc = ColumnParallelLinear(
            hidden_size,
            intermediate_size,
            bias=True,
            linear_method=linear_method,
        )
        self.c_proj = RowParallelLinear(
            intermediate_size,
            hidden_size,
            bias=True,
            linear_method=linear_method,
        )
        quant_config = getattr(linear_method, "quant_config", None)
        self.act = get_act_fn(config.activation_function, quant_config,
                              intermediate_size)

    def forward(self, hidden_states: torch.Tensor) -> torch.Tensor:
        hidden_states, _ = self.c_fc(hidden_states)
        hidden_states = self.act(hidden_states)
        hidden_states, _ = self.c_proj(hidden_states)
        return hidden_states


class GPTBigCodeBlock(nn.Module):

    def __init__(
        self,
        config: GPTBigCodeConfig,
        linear_method: Optional[LinearMethodBase] = None,
    ):
        super().__init__()
        hidden_size = config.hidden_size
        inner_dim = (config.n_inner if config.n_inner is not None else 4 *
                     hidden_size)

        self.ln_1 = nn.LayerNorm(hidden_size, eps=config.layer_norm_epsilon)
        self.attn = GPTBigCodeAttention(config, linear_method)
        self.ln_2 = nn.LayerNorm(hidden_size, eps=config.layer_norm_epsilon)
        self.mlp = GPTBigMLP(inner_dim, config, linear_method)

    def forward(
        self,
        hidden_states: torch.Tensor,
        kv_cache: torch.Tensor,
        attn_metadata: AttentionMetadata,
    ) -> torch.Tensor:
        residual = hidden_states
        hidden_states = self.ln_1(hidden_states)
        attn_output = self.attn(
            hidden_states=hidden_states,
            kv_cache=kv_cache,
            attn_metadata=attn_metadata,
        )
        # residual connection
        hidden_states = attn_output + residual

        residual = hidden_states
        hidden_states = self.ln_2(hidden_states)
        feed_forward_hidden_states = self.mlp(hidden_states)
        # residual connection
        hidden_states = residual + feed_forward_hidden_states
        return hidden_states


class GPTBigCodeModel(nn.Module):

    def __init__(
        self,
        config: GPTBigCodeConfig,
        linear_method: Optional[LinearMethodBase] = None,
        lora_config:Optional[LoRAConfig] = None,
    ):
        super().__init__()
        self.config = config
        assert not config.add_cross_attention

        self.embed_dim = config.hidden_size
        lora_vocab = (lora_config.lora_extra_vocab_size * (lora_config.max_loras or 1)) if lora_config else 0
        self.vocab_size = config.vocab_size + lora_vocab
        self.wte = VocabParallelEmbedding(self.vocab_size, self.embed_dim, org_num_embeddings=config.vocab_size)
        self.max_position_embeddings = config.max_position_embeddings
        self.wpe = nn.Embedding(self.max_position_embeddings, self.embed_dim)
        self.h = nn.ModuleList([
            GPTBigCodeBlock(config, linear_method)
            for _ in range(config.num_hidden_layers)
        ])
        self.ln_f = nn.LayerNorm(self.embed_dim, eps=config.layer_norm_epsilon)

    def forward(
        self,
        input_ids: torch.Tensor,
        position_ids: torch.Tensor,
        kv_caches: List[torch.Tensor],
        attn_metadata: AttentionMetadata,
    ) -> torch.Tensor:
        inputs_embeds = self.wte(input_ids)
        position_embeds = self.wpe(position_ids)
        hidden_states = inputs_embeds + position_embeds

        for i in range(len(self.h)):
            layer = self.h[i]
            hidden_states = layer(hidden_states, kv_caches[i], attn_metadata)

        hidden_states = self.ln_f(hidden_states)
        return hidden_states


class GPTBigCodeForCausalLM(nn.Module):
    packed_modules_mapping = {
        "c_attn": [
            "c_attn"
        ]
    }

    supported_lora_modules = [
        "c_fc",  
        "c_proj",
        "wte",
        "lm_head",
        "c_attn",
    ]

    embedding_modules = {
        "wte": "input_embeddings",
        "lm_head": "output_embeddings",
    }

    embedding_padding_modules = []

    def __init__(
        self,
        config: GPTBigCodeConfig,
        linear_method: Optional[LinearMethodBase] = None,
        lora_config: Optional[LoRAConfig] = None,
    ):
        super().__init__()
        self.config = config
        self.linear_method = linear_method
        self.transformer = GPTBigCodeModel(config, linear_method, lora_config=lora_config)
        self.lm_head_weight = self.transformer.wte.weight
<<<<<<< HEAD
        self.unpadded_vocab_size = config.vocab_size
        if lora_config: 
            self.unpadded_vocab_size += lora_config.lora_extra_vocab_size
        self.sampler = Sampler(self.unpadded_vocab_size, config.vocab_size)
=======
        self.logits_processor = LogitsProcessor(config.vocab_size)
        self.sampler = Sampler()
>>>>>>> 9117f892

    def forward(
        self,
        input_ids: torch.Tensor,
        positions: torch.Tensor,
        kv_caches: List[torch.Tensor],
        attn_metadata: AttentionMetadata,
    ) -> torch.Tensor:
        hidden_states = self.transformer(input_ids, positions, kv_caches,
                                         attn_metadata)
        return hidden_states

    def compute_logits(self, hidden_states: torch.Tensor,
                       sampling_metadata: SamplingMetadata) -> torch.Tensor:
        logits = self.logits_processor(self.lm_head_weight, hidden_states,
                                       sampling_metadata)
        return logits

    def sample(
        self,
        logits: torch.Tensor,
        sampling_metadata: SamplingMetadata,
    ) -> Optional[SamplerOutput]:
        next_tokens = self.sampler(logits, sampling_metadata)
        return next_tokens

    def load_weights(self,
                     model_name_or_path: str,
                     cache_dir: Optional[str] = None,
                     load_format: str = "auto",
                     revision: Optional[str] = None):
        params_dict = dict(self.named_parameters(remove_duplicate=False))
        for name, loaded_weight in hf_model_weights_iterator(
                model_name_or_path, cache_dir, load_format, revision):
            if "lm_head.weight" in name:
                continue
            if ".attn.bias" in name:
                # Skip attention mask.
                # NOTE: "c_attn.bias" should not be skipped.
                continue
            param = params_dict[name]
            weight_loader = getattr(param, "weight_loader",
                                    default_weight_loader)
            weight_loader(param, loaded_weight)<|MERGE_RESOLUTION|>--- conflicted
+++ resolved
@@ -258,15 +258,11 @@
         self.linear_method = linear_method
         self.transformer = GPTBigCodeModel(config, linear_method, lora_config=lora_config)
         self.lm_head_weight = self.transformer.wte.weight
-<<<<<<< HEAD
         self.unpadded_vocab_size = config.vocab_size
         if lora_config: 
             self.unpadded_vocab_size += lora_config.lora_extra_vocab_size
+        self.logits_processor = LogitsProcessor(self.unpadded_vocab_size, config.vocab_size)
         self.sampler = Sampler(self.unpadded_vocab_size, config.vocab_size)
-=======
-        self.logits_processor = LogitsProcessor(config.vocab_size)
-        self.sampler = Sampler()
->>>>>>> 9117f892
 
     def forward(
         self,
