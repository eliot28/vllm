# coding=utf-8
# Adapted from
# https://github.com/huggingface/transformers/blob/v4.28.0/src/transformers/models/llama/modeling_llama.py
# Copyright 2023 The vLLM team.
# Copyright 2022 EleutherAI and the HuggingFace Inc. team. All rights reserved.
#
# This code is based on EleutherAI's GPT-NeoX library and the GPT-NeoX
# and OPT implementations in this library. It has been modified from its
# original forms to accommodate minor architectural differences compared
# to GPT-NeoX and OPT used by the Meta AI team that trained the model.
#
# Licensed under the Apache License, Version 2.0 (the "License");
# you may not use this file except in compliance with the License.
# You may obtain a copy of the License at
#
#     http://www.apache.org/licenses/LICENSE-2.0
#
# Unless required by applicable law or agreed to in writing, software
# distributed under the License is distributed on an "AS IS" BASIS,
# WITHOUT WARRANTIES OR CONDITIONS OF ANY KIND, either express or implied.
# See the License for the specific language governing permissions and
# limitations under the License.
"""Inference-only LLaMA model compatible with HuggingFace weights."""
from typing import Any, Dict, Iterable, List, Optional, Tuple, Union

import torch
from torch import nn
from transformers import LlamaConfig

from vllm.attention import Attention, AttentionMetadata
from vllm.config import CacheConfig, LoRAConfig
from vllm.distributed import (get_pp_group, get_tensor_model_parallel_rank,
                              get_tensor_model_parallel_world_size)
from vllm.model_executor.layers.activation import SiluAndMul
from vllm.model_executor.layers.layernorm import RMSNorm
from vllm.model_executor.layers.linear import (MergedColumnParallelLinear,
                                               QKVParallelLinear,
                                               RowParallelLinear)
from vllm.model_executor.layers.logits_processor import LogitsProcessor
from vllm.model_executor.layers.quantization.base_config import (
    QuantizationConfig)
from vllm.model_executor.layers.quantization.compressed_tensors.utils import (
    get_compressed_tensors_cache_scale)
from vllm.model_executor.layers.rotary_embedding import get_rope
from vllm.model_executor.layers.sampler import Sampler
from vllm.model_executor.layers.vocab_parallel_embedding import (
    DEFAULT_VOCAB_PADDING_SIZE, ParallelLMHead, VocabParallelEmbedding)
from vllm.model_executor.model_loader.weight_utils import (
    default_weight_loader, kv_cache_scales_loader, maybe_remap_kv_scale_name)
from vllm.model_executor.sampling_metadata import SamplingMetadata
from vllm.sequence import IntermediateTensors, SamplerOutput
from vllm.utils import is_hip

from .interfaces import SupportsLoRA
from .utils import PPMissingLayer, is_pp_missing_parameter, make_layers, get_inputs_embeds


class LlamaMLP(nn.Module):

    def __init__(
        self,
        hidden_size: int,
        intermediate_size: int,
        hidden_act: str,
        quant_config: Optional[QuantizationConfig] = None,
        bias: bool = False,
        prefix: str = "",
    ) -> None:
        super().__init__()
        self.gate_up_proj = MergedColumnParallelLinear(
            input_size=hidden_size,
            output_sizes=[intermediate_size] * 2,
            bias=bias,
            quant_config=quant_config,
            prefix=f"{prefix}.gate_up_proj")
        self.down_proj = RowParallelLinear(input_size=intermediate_size,
                                           output_size=hidden_size,
                                           bias=bias,
                                           quant_config=quant_config,
                                           prefix=f"{prefix}.down_proj")
        if hidden_act != "silu":
            raise ValueError(f"Unsupported activation: {hidden_act}. "
                             "Only silu is supported for now.")
        self.act_fn = SiluAndMul()

    def forward(self, x):
        gate_up, _ = self.gate_up_proj(x)
        x = self.act_fn(gate_up)
        x, _ = self.down_proj(x)
        return x


class LlamaAttention(nn.Module):

    def __init__(
        self,
        config: LlamaConfig,
        hidden_size: int,
        num_heads: int,
        num_kv_heads: int,
        rope_theta: float = 10000,
        rope_scaling: Optional[Dict[str, Any]] = None,
        max_position_embeddings: int = 8192,
        quant_config: Optional[QuantizationConfig] = None,
        bias: bool = False,
        cache_config: Optional[CacheConfig] = None,
        prefix: str = "",
    ) -> None:
        super().__init__()
        self.hidden_size = hidden_size
        tp_size = get_tensor_model_parallel_world_size()
        self.total_num_heads = num_heads
        assert self.total_num_heads % tp_size == 0
        self.num_heads = self.total_num_heads // tp_size
        self.total_num_kv_heads = num_kv_heads
        if self.total_num_kv_heads >= tp_size:
            # Number of KV heads is greater than TP size, so we partition
            # the KV heads across multiple tensor parallel GPUs.
            assert self.total_num_kv_heads % tp_size == 0
        else:
            # Number of KV heads is less than TP size, so we replicate
            # the KV heads across multiple tensor parallel GPUs.
            assert tp_size % self.total_num_kv_heads == 0
        self.num_kv_heads = max(1, self.total_num_kv_heads // tp_size)
        # MistralConfig has an optional head_dim introduced by Mistral-Nemo
        self.head_dim = getattr(config, "head_dim",
                                self.hidden_size // self.total_num_heads)
        self.q_size = self.num_heads * self.head_dim
        self.kv_size = self.num_kv_heads * self.head_dim
        self.scaling = self.head_dim**-0.5
        self.rope_theta = rope_theta
        self.max_position_embeddings = max_position_embeddings

        self.qkv_proj = QKVParallelLinear(
            hidden_size=hidden_size,
            head_size=self.head_dim,
            total_num_heads=self.total_num_heads,
            total_num_kv_heads=self.total_num_kv_heads,
            bias=bias,
            quant_config=quant_config,
            prefix=f"{prefix}.qkv_proj",
        )
        self.o_proj = RowParallelLinear(
            input_size=self.total_num_heads * self.head_dim,
            output_size=hidden_size,
            bias=bias,
            quant_config=quant_config,
            prefix=f"{prefix}.o_proj",
        )

        self.rotary_emb = get_rope(
            self.head_dim,
            rotary_dim=self.head_dim,
            max_position=max_position_embeddings,
            base=rope_theta,
            rope_scaling=rope_scaling,
        )
        self.attn = Attention(self.num_heads,
                              self.head_dim,
                              self.scaling,
                              num_kv_heads=self.num_kv_heads,
                              cache_config=cache_config,
                              quant_config=quant_config)

    def forward(
        self,
        positions: torch.Tensor,
        hidden_states: torch.Tensor,
        kv_cache: torch.Tensor,
        attn_metadata: AttentionMetadata,
    ) -> torch.Tensor:
        qkv, _ = self.qkv_proj(hidden_states)
        q, k, v = qkv.split([self.q_size, self.kv_size, self.kv_size], dim=-1)
        q, k = self.rotary_emb(positions, q, k)
        attn_output = self.attn(q, k, v, kv_cache, attn_metadata)
        output, _ = self.o_proj(attn_output)
        return output


class LlamaDecoderLayer(nn.Module):

    def __init__(
        self,
        config: LlamaConfig,
        cache_config: Optional[CacheConfig] = None,
        quant_config: Optional[QuantizationConfig] = None,
        prefix: str = "",
    ) -> None:
        super().__init__()
        self.hidden_size = config.hidden_size
        rope_theta = getattr(config, "rope_theta", 10000)
        rope_scaling = getattr(config, "rope_scaling", None)
        if rope_scaling is not None and getattr(
                config, "original_max_position_embeddings", None):
            rope_scaling["original_max_position_embeddings"] = (
                config.original_max_position_embeddings)
        max_position_embeddings = getattr(config, "max_position_embeddings",
                                          8192)
        # Support abacusai/Smaug-72B-v0.1 with attention_bias
        # Support internlm/internlm-7b with bias
        attention_bias = getattr(config, "attention_bias", False) or getattr(
            config, "bias", False)
        self.self_attn = LlamaAttention(
            config=config,
            hidden_size=self.hidden_size,
            num_heads=config.num_attention_heads,
            num_kv_heads=getattr(config, "num_key_value_heads",
                                 config.num_attention_heads),
            rope_theta=rope_theta,
            rope_scaling=rope_scaling,
            max_position_embeddings=max_position_embeddings,
            quant_config=quant_config,
            bias=attention_bias,
            cache_config=cache_config,
            prefix=f"{prefix}.self_attn",
        )
        self.mlp = LlamaMLP(
            hidden_size=self.hidden_size,
            intermediate_size=config.intermediate_size,
            hidden_act=config.hidden_act,
            quant_config=quant_config,
            bias=getattr(config, "mlp_bias", False),
            prefix=f"{prefix}.mlp",
        )
        self.input_layernorm = RMSNorm(config.hidden_size,
                                       eps=config.rms_norm_eps)
        self.post_attention_layernorm = RMSNorm(config.hidden_size,
                                                eps=config.rms_norm_eps)

    def forward(
        self,
        positions: torch.Tensor,
        hidden_states: torch.Tensor,
        kv_cache: torch.Tensor,
        attn_metadata: AttentionMetadata,
        residual: Optional[torch.Tensor],
    ) -> Tuple[torch.Tensor, torch.Tensor]:
        # Self Attention
        if residual is None:
            residual = hidden_states
            hidden_states = self.input_layernorm(hidden_states)
        else:
            hidden_states, residual = self.input_layernorm(
                hidden_states, residual)
        hidden_states = self.self_attn(
            positions=positions,
            hidden_states=hidden_states,
            kv_cache=kv_cache,
            attn_metadata=attn_metadata,
        )

        # Fully Connected
        hidden_states, residual = self.post_attention_layernorm(
            hidden_states, residual)
        hidden_states = self.mlp(hidden_states)
        return hidden_states, residual


class LlamaModel(nn.Module):

    def __init__(
        self,
        config: LlamaConfig,
        cache_config: Optional[CacheConfig] = None,
        quant_config: Optional[QuantizationConfig] = None,
        lora_config: Optional[LoRAConfig] = None,
        prefix: str = "",
    ) -> None:
        super().__init__()
        self.config = config
        self.padding_idx = config.pad_token_id
        lora_vocab = (lora_config.lora_extra_vocab_size *
                      (lora_config.max_loras or 1)) if lora_config else 0
        self.vocab_size = config.vocab_size + lora_vocab
        self.org_vocab_size = config.vocab_size
        if get_pp_group().is_first_rank or (config.tie_word_embeddings
                                            and get_pp_group().is_last_rank):
            self.embed_tokens = VocabParallelEmbedding(
                self.vocab_size,
                config.hidden_size,
                org_num_embeddings=config.vocab_size,
            )
        else:
            self.embed_tokens = PPMissingLayer()
        self.start_layer, self.end_layer, self.layers = make_layers(
            config.num_hidden_layers,
            lambda prefix: LlamaDecoderLayer(config=config,
                                             cache_config=cache_config,
                                             quant_config=quant_config,
                                             prefix=prefix),
            prefix=f"{prefix}.layers")
        if get_pp_group().is_last_rank:
            self.norm = RMSNorm(config.hidden_size, eps=config.rms_norm_eps)
        else:
            self.norm = PPMissingLayer()

    def get_input_embeddings(self, input_ids: torch.Tensor) -> torch.Tensor:
        return self.embed_tokens(input_ids)

    def forward(
        self,
        input_ids: Optional[torch.Tensor],
        positions: torch.Tensor,
        kv_caches: List[torch.Tensor],
        attn_metadata: AttentionMetadata,
        intermediate_tensors: Optional[IntermediateTensors],
        inputs_embeds: Optional[torch.Tensor] = None,
        inputs_embeds_masks: Optional[torch.Tensor] = None,
    ) -> Union[torch.Tensor, IntermediateTensors]:
        if get_pp_group().is_first_rank:
            hidden_states = get_inputs_embeds(input_ids,
                                              self.get_input_embeddings,
                                              inputs_embeds,
                                              inputs_embeds_masks)
            residual = None
        else:
            assert intermediate_tensors is not None
            hidden_states = intermediate_tensors["hidden_states"]
            residual = intermediate_tensors["residual"]

        for i in range(self.start_layer, self.end_layer):
            layer = self.layers[i]
            hidden_states, residual = layer(
                positions,
                hidden_states,
                kv_caches[i - self.start_layer],
                attn_metadata,
                residual,
            )

        if not get_pp_group().is_last_rank:
            return IntermediateTensors({
                "hidden_states": hidden_states,
                "residual": residual
            })

        hidden_states, _ = self.norm(hidden_states, residual)
        return hidden_states


class LlamaForCausalLM(nn.Module, SupportsLoRA):
    packed_modules_mapping = {
        "qkv_proj": [
            "q_proj",
            "k_proj",
            "v_proj",
        ],
        "gate_up_proj": [
            "gate_proj",
            "up_proj",
        ],
    }

    # LoRA specific attributes
    supported_lora_modules = [
        "qkv_proj", "o_proj", "gate_up_proj", "down_proj", "embed_tokens",
        "lm_head"
    ]
    embedding_modules = {
        "embed_tokens": "input_embeddings",
        "lm_head": "output_embeddings",
    }
    embedding_padding_modules = ["lm_head"]
    bitsandbytes_stacked_params_mapping = {
        # shard_name, weight_name, index
        "q_proj": ("qkv_proj", 0),
        "k_proj": ("qkv_proj", 1),
        "v_proj": ("qkv_proj", 2),
        "gate_proj": ("gate_up_proj", 0),
        "up_proj": ("gate_up_proj", 1),
    }

    def __init__(
        self,
        config: LlamaConfig,
        cache_config: Optional[CacheConfig] = None,
        quant_config: Optional[QuantizationConfig] = None,
        lora_config: Optional[LoRAConfig] = None,
    ) -> None:
        super().__init__()

        self.config = config
        self.lora_config = lora_config

        self.model = LlamaModel(config,
                                cache_config,
                                quant_config,
                                lora_config=lora_config,
                                prefix="model")
        if get_pp_group().is_last_rank:
            self.unpadded_vocab_size = config.vocab_size
            if lora_config:
                self.unpadded_vocab_size += lora_config.lora_extra_vocab_size
            self.lm_head = ParallelLMHead(
                self.unpadded_vocab_size,
                config.hidden_size,
                org_num_embeddings=config.vocab_size,
                padding_size=DEFAULT_VOCAB_PADDING_SIZE
                # We need bigger padding if using lora for kernel
                # compatibility
                if not lora_config else lora_config.lora_vocab_padding_size,
                quant_config=quant_config,
            )
            if config.tie_word_embeddings:
                self.lm_head.weight = self.model.embed_tokens.weight

            logit_scale = getattr(config, "logit_scale", 1.0)
            self.logits_processor = LogitsProcessor(self.unpadded_vocab_size,
                                                    config.vocab_size,
                                                    logit_scale)
            self.sampler = Sampler()
        else:
            self.lm_head = PPMissingLayer()

    def forward(
        self,
        input_ids: torch.Tensor,
        positions: torch.Tensor,
        kv_caches: List[torch.Tensor],
        attn_metadata: AttentionMetadata,
        intermediate_tensors: Optional[IntermediateTensors] = None,
<<<<<<< HEAD
        inputs_embeds: Optional[torch.Tensor] = None,
        inputs_embeds_masks: Optional[torch.Tensor] = None,
    ) -> Union[torch.Tensor, IntermediateTensors]:
        model_output = self.model(input_ids, positions, kv_caches,
                                  attn_metadata, intermediate_tensors,
                                  inputs_embeds, inputs_embeds_masks)
=======
        input_embeds: Optional[torch.Tensor] = None
    ) -> Union[torch.Tensor, IntermediateTensors]:
        model_output = self.model(input_ids, positions, kv_caches,
                                  attn_metadata, intermediate_tensors,
                                  input_embeds)
>>>>>>> fad5576c
        return model_output

    def compute_logits(self, hidden_states: torch.Tensor,
                       sampling_metadata: SamplingMetadata) -> torch.Tensor:
        logits = self.logits_processor(self.lm_head, hidden_states,
                                       sampling_metadata)
        return logits

    def sample(
        self,
        logits: torch.Tensor,
        sampling_metadata: SamplingMetadata,
    ) -> Optional[SamplerOutput]:
        next_tokens = self.sampler(logits, sampling_metadata)
        return next_tokens

    def make_empty_intermediate_tensors(
            self, batch_size: int, dtype: torch.dtype,
            device: torch.device) -> IntermediateTensors:
        return IntermediateTensors({
            "hidden_states":
            torch.zeros((batch_size, self.config.hidden_size),
                        dtype=dtype,
                        device=device),
            "residual":
            torch.zeros((batch_size, self.config.hidden_size),
                        dtype=dtype,
                        device=device),
        })

    def load_weights(self, weights: Iterable[Tuple[str, torch.Tensor]]):
        stacked_params_mapping = [
            # (param_name, shard_name, shard_id)
            (".qkv_proj", ".q_proj", "q"),
            (".qkv_proj", ".k_proj", "k"),
            (".qkv_proj", ".v_proj", "v"),
            (".gate_up_proj", ".gate_proj", 0),
            (".gate_up_proj", ".up_proj", 1),
        ]
        params_dict = dict(self.named_parameters())
        for name, loaded_weight in weights:
            if "rotary_emb.inv_freq" in name:
                continue
            if ("rotary_emb.cos_cached" in name
                    or "rotary_emb.sin_cached" in name):
                # Models trained using ColossalAI may include these tensors in
                # the checkpoint. Skip them.
                continue
            if scale_name := get_compressed_tensors_cache_scale(name):
                # Loading kv cache scales for compressed-tensors quantization
                param = params_dict[scale_name]
                weight_loader = getattr(param, "weight_loader",
                                        default_weight_loader)
                loaded_weight = loaded_weight[0]
                weight_loader(param, loaded_weight)
                continue
            for (param_name, weight_name, shard_id) in stacked_params_mapping:
                if weight_name not in name:
                    continue
                name = name.replace(weight_name, param_name)
                # Skip loading extra bias for GPTQ models.
                if name.endswith(".bias") and name not in params_dict:
                    continue

                if is_pp_missing_parameter(name, self):
                    continue

                param = params_dict[name]
                weight_loader = param.weight_loader
                weight_loader(param, loaded_weight, shard_id)

                break
            else:
                # Skip loading extra bias for GPTQ models.
                if name.endswith(".bias") and name not in params_dict:
                    continue
                # Remapping the name of FP8 kv-scale.
                name = maybe_remap_kv_scale_name(name, params_dict)
                if name is None:
                    continue

                if is_pp_missing_parameter(name, self):
                    continue

                param = params_dict[name]
                weight_loader = getattr(param, "weight_loader",
                                        default_weight_loader)
                weight_loader(param, loaded_weight)

    # If this function is called, it should always initialize KV cache scale
    # factors (or else raise an exception). Thus, handled exceptions should
    # make sure to leave KV cache scale factors in a known good (dummy) state
    def load_kv_cache_scales(self, quantization_param_path: str) -> None:
        tp_size = get_tensor_model_parallel_world_size()
        tp_rank = get_tensor_model_parallel_rank()
        for layer_idx, scaling_factor in kv_cache_scales_loader(
                quantization_param_path, tp_rank, tp_size,
                self.config.num_hidden_layers,
                self.config.__class__.model_type):
            if not isinstance(self.model.layers[layer_idx], nn.Identity):
                layer_self_attn = self.model.layers[layer_idx].self_attn

            if is_hip():
                # The scaling factor convention we are assuming is
                # quantized_value * scaling_factor ~= true_value
                # which is consistent with the practice of setting
                # scaling_factor = tensor_amax / FPtype_max
                scaling_factor *= 2
            if hasattr(layer_self_attn, "kv_scale"):
                layer_self_attn.attn._kv_scale = scaling_factor
            else:
                raise RuntimeError("Self attention has no KV cache scaling "
                                   "factor attribute!")<|MERGE_RESOLUTION|>--- conflicted
+++ resolved
@@ -419,20 +419,12 @@
         kv_caches: List[torch.Tensor],
         attn_metadata: AttentionMetadata,
         intermediate_tensors: Optional[IntermediateTensors] = None,
-<<<<<<< HEAD
         inputs_embeds: Optional[torch.Tensor] = None,
         inputs_embeds_masks: Optional[torch.Tensor] = None,
     ) -> Union[torch.Tensor, IntermediateTensors]:
         model_output = self.model(input_ids, positions, kv_caches,
                                   attn_metadata, intermediate_tensors,
                                   inputs_embeds, inputs_embeds_masks)
-=======
-        input_embeds: Optional[torch.Tensor] = None
-    ) -> Union[torch.Tensor, IntermediateTensors]:
-        model_output = self.model(input_ids, positions, kv_caches,
-                                  attn_metadata, intermediate_tensors,
-                                  input_embeds)
->>>>>>> fad5576c
         return model_output
 
     def compute_logits(self, hidden_states: torch.Tensor,
