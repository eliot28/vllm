--- conflicted
+++ resolved
@@ -51,7 +51,8 @@
 from vllm.sequence import IntermediateTensors, SamplerOutput
 from vllm.utils import is_hip, print_warning_once
 
-<<<<<<< HEAD
+from .interfaces import SupportsLoRA
+
 _GGUF_KEYS_MAPPING = {
     "token_embd": "model.embed_tokens",
     "blk": "model.layers",
@@ -68,9 +69,6 @@
     "output.qweight_type": "lm_head.qweight_type",
     "output_norm": "model.norm",
 }
-=======
-from .interfaces import SupportsLoRA
->>>>>>> d18bab35
 
 
 class LlamaMLP(nn.Module):
@@ -327,7 +325,6 @@
             self.vocab_size,
             config.hidden_size,
             org_num_embeddings=config.vocab_size,
-            quant_config=quant_config,
         )
         self.start_layer, self.end_layer = get_pp_indices(
             config.num_hidden_layers,
@@ -448,12 +445,8 @@
             # We need bigger padding if using lora for kernel
             # compatibility
             if not lora_config else lora_config.lora_vocab_padding_size,
-<<<<<<< HEAD
-            quant_config=quant_config)
-=======
             quant_config=quant_config,
         )
->>>>>>> d18bab35
         if config.tie_word_embeddings:
             self.lm_head.weight = self.model.embed_tokens.weight
 
@@ -476,12 +469,7 @@
 
     def compute_logits(self, hidden_states: torch.Tensor,
                        sampling_metadata: SamplingMetadata) -> torch.Tensor:
-<<<<<<< HEAD
-        lm_head_weight = self.lm_head.get_weight()
-        logits = self.logits_processor(lm_head_weight, hidden_states,
-=======
         logits = self.logits_processor(self.lm_head, hidden_states,
->>>>>>> d18bab35
                                        sampling_metadata)
         return logits
 
