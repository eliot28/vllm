--- conflicted
+++ resolved
@@ -48,6 +48,7 @@
                                               kv_cache_scales_loader)
 from vllm.sequence import SamplerOutput
 from vllm.config import LoRAConfig
+from vllm.utils import is_hip
 from vllm.utils import is_hip
 
 KVCache = Tuple[torch.Tensor, torch.Tensor]
@@ -365,7 +366,6 @@
     # If this function is called, it should always initialize KV cache scale
     # factors (or else raise an exception). Thus, handled exceptions should
     # make sure to leave KV cache scale factors in a known good (dummy) state
-<<<<<<< HEAD
     def load_kv_cache_scales(self, scales_path: str) -> None:
         tp_size = get_tensor_model_parallel_world_size()
         tp_rank = get_tensor_model_parallel_rank()
@@ -373,14 +373,6 @@
                                            scales_path, tp_rank, tp_size,
                                            self.config.num_hidden_layers,
                                            self.config.__class__.model_type):
-=======
-    def load_kv_cache_scales(self, filename: str) -> None:
-        tp_size = get_tensor_model_parallel_world_size()
-        tp_rank = get_tensor_model_parallel_rank()
-        for layer_idx, scaling_factor in kv_cache_scales_loader(
-                                            filename, tp_rank, tp_size,
-                                            self.model.config.num_hidden_layers):
->>>>>>> 12f76508
             layer_paged_attn = self.model.layers[layer_idx].self_attn.attn
             if is_hip():
                 # The scaling factor convention we are assuming is
