from vllm.model_executor.models.aquila import AquilaForCausalLM
from vllm.model_executor.models.baichuan import (BaiChuanForCausalLM,
                                                 BaichuanForCausalLM)
from vllm.model_executor.models.bloom import BloomForCausalLM
from vllm.model_executor.models.falcon import FalconForCausalLM
from vllm.model_executor.models.gpt2 import GPT2LMHeadModel
from vllm.model_executor.models.gpt_bigcode import GPTBigCodeForCausalLM
from vllm.model_executor.models.gpt_j import GPTJForCausalLM
from vllm.model_executor.models.gpt_neox import GPTNeoXForCausalLM
from vllm.model_executor.models.internlm import InternLMForCausalLM
from vllm.model_executor.models.llama import LlamaForCausalLM
from vllm.model_executor.models.mistral import MistralForCausalLM
from vllm.model_executor.models.mpt import MPTForCausalLM
from vllm.model_executor.models.opt import OPTForCausalLM
from vllm.model_executor.models.qwen import QWenLMHeadModel
from vllm.model_executor.models.chatglm import ChatGLMForCausalLM

__all__ = [
    "AquilaForCausalLM",
    "BaiChuanForCausalLM",
    "BaichuanForCausalLM",
    "BloomForCausalLM",
    "FalconForCausalLM",
    "GPT2LMHeadModel",
    "GPTBigCodeForCausalLM",
    "GPTJForCausalLM",
    "GPTNeoXForCausalLM",
    "InternLMForCausalLM",
    "LlamaForCausalLM",
    "MPTForCausalLM",
    "OPTForCausalLM",
    "QWenLMHeadModel",
<<<<<<< HEAD
    "MistralForCausalLM",
=======
    "ChatGLMForCausalLM",
>>>>>>> 0c713258
]<|MERGE_RESOLUTION|>--- conflicted
+++ resolved
@@ -20,6 +20,7 @@
     "BaiChuanForCausalLM",
     "BaichuanForCausalLM",
     "BloomForCausalLM",
+    "ChatGLMForCausalLM",
     "FalconForCausalLM",
     "GPT2LMHeadModel",
     "GPTBigCodeForCausalLM",
@@ -30,9 +31,5 @@
     "MPTForCausalLM",
     "OPTForCausalLM",
     "QWenLMHeadModel",
-<<<<<<< HEAD
     "MistralForCausalLM",
-=======
-    "ChatGLMForCausalLM",
->>>>>>> 0c713258
 ]