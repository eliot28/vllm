# coding=utf-8
# Adapted from
# https://github.com/huggingface/transformers/blob/v4.28.0/src/transformers/models/bloom/modeling_bloom.py
# Copyright 2023 The CacheFlow team.
# Copyright 2022 HuggingFace Inc. team and BigScience workshop.
#
# Licensed under the Apache License, Version 2.0 (the "License");
# you may not use this file except in compliance with the License.
# You may obtain a copy of the License at
#
#     http://www.apache.org/licenses/LICENSE-2.0
#
# Unless required by applicable law or agreed to in writing, software
# distributed under the License is distributed on an "AS IS" BASIS,
# WITHOUT WARRANTIES OR CONDITIONS OF ANY KIND, either express or implied.
# See the License for the specific language governing permissions and
# limitations under the License.
"""Inference-only BLOOM model compatible with HuggingFace weights.

The input of the model is flattened to a 1D tensor of tokens. The model uses
InputMetadata to extract the original 2D shape of the input.
"""
import math
from typing import List, Optional, Tuple

import torch
from torch import nn
from transformers import BloomConfig

from vllm.model_executor.input_metadata import InputMetadata
from vllm.model_executor.layers.activation import get_act_fn
from vllm.model_executor.layers.attention import PagedAttentionWithALiBi
from vllm.model_executor.layers.linear import (ColumnParallelLinear,
                                               LinearMethodBase,
                                               QKVParallelLinear,
                                               RowParallelLinear)
from vllm.model_executor.layers.sampler import Sampler
<<<<<<< HEAD
from vllm.model_executor.layers.quantized_linear import ParallelLinear
from vllm.model_executor.quantization_utils import QuantizationConfig
from vllm.model_executor.weight_utils import (hf_model_weights_iterator,
                                              load_tensor_parallel_weights,
                                              convert_pyslice_to_tensor,
                                              get_parallel_weight)
from vllm.model_executor.parallel_utils.parallel_state import (
    get_tensor_model_parallel_rank, get_tensor_model_parallel_world_size)
from vllm.model_executor.parallel_utils.layers import VocabParallelEmbedding
=======
from vllm.model_executor.layers.vocab_parallel_embedding import (
    VocabParallelEmbedding)
from vllm.model_executor.parallel_utils.parallel_state import (
    get_tensor_model_parallel_rank, get_tensor_model_parallel_world_size)
from vllm.model_executor.weight_utils import (default_weight_loader,
                                              hf_model_weights_iterator)
>>>>>>> 37c1e3c2
from vllm.sequence import SamplerOutput

KVCache = Tuple[torch.Tensor, torch.Tensor]


def _get_alibi_slopes(total_num_heads: int) -> torch.Tensor:
    closest_power_of_2 = 2**math.floor(math.log2(total_num_heads))
    base = torch.tensor(
        2**(-(2**-(math.log2(closest_power_of_2) - 3))),
        dtype=torch.float32,
    )
    powers = torch.arange(1, 1 + closest_power_of_2, dtype=torch.int32)
    slopes = torch.pow(base, powers)

    if closest_power_of_2 != total_num_heads:
        extra_base = torch.tensor(
            2**(-(2**-(math.log2(2 * closest_power_of_2) - 3))),
            dtype=torch.float32,
        )
        num_remaining_heads = min(closest_power_of_2,
                                  total_num_heads - closest_power_of_2)
        extra_powers = torch.arange(start=1,
                                    end=1 + 2 * num_remaining_heads,
                                    step=2,
                                    dtype=torch.int32)
        slopes = torch.cat(
            [slopes, torch.pow(extra_base, extra_powers)], dim=0)
    return slopes


class BloomAttention(nn.Module):

    def __init__(
        self,
        config: BloomConfig,
<<<<<<< HEAD
        quant_config: Optional[QuantizationConfig] = None,
=======
        linear_method: Optional[LinearMethodBase] = None,
>>>>>>> 37c1e3c2
    ):
        super().__init__()
        self.hidden_size = config.hidden_size
        self.total_num_heads = config.n_head
        self.head_dim = self.hidden_size // self.total_num_heads
        assert self.head_dim * self.total_num_heads == self.hidden_size

        tp_world_size = get_tensor_model_parallel_world_size()
        assert self.total_num_heads % tp_world_size == 0
        self.num_heads = self.total_num_heads // tp_world_size

<<<<<<< HEAD
        self.query_key_value = ParallelLinear.column(
=======
        self.query_key_value = QKVParallelLinear(
>>>>>>> 37c1e3c2
            self.hidden_size,
            self.head_dim,
            self.total_num_heads,
            bias=True,
<<<<<<< HEAD
            gather_output=False,
            quant_config=quant_config,
=======
            linear_method=linear_method,
>>>>>>> 37c1e3c2
        )
        self.dense = ParallelLinear.row(
            self.hidden_size,
            self.hidden_size,
            bias=True,
<<<<<<< HEAD
            input_is_parallel=True,
            quant_config=quant_config,
=======
            linear_method=linear_method,
>>>>>>> 37c1e3c2
        )

        # Create the alibi slopes and slice them.
        tp_rank = get_tensor_model_parallel_rank()
        head_start = tp_rank * self.num_heads
        head_end = (tp_rank + 1) * self.num_heads
        alibi_slopes = _get_alibi_slopes(self.total_num_heads)
        alibi_slopes = alibi_slopes[head_start:head_end].tolist()

        scaling = self.head_dim**-0.5
        self.attn = PagedAttentionWithALiBi(self.num_heads, self.head_dim,
                                            scaling, alibi_slopes)

    def forward(
        self,
        position_ids: torch.Tensor,
        hidden_states: torch.Tensor,
        kv_cache: KVCache,
        input_metadata: InputMetadata,
        cache_event: Optional[torch.cuda.Event],
    ) -> torch.Tensor:
        del position_ids  # Unused.
        qkv, _ = self.query_key_value(hidden_states)
        q, k, v = qkv.chunk(chunks=3, dim=-1)
        k_cache, v_cache = kv_cache
        attn_output = self.attn(q, k, v, k_cache, v_cache, input_metadata,
                                cache_event)
        output, _ = self.dense(attn_output)
        return output


class BloomMLP(nn.Module):

    def __init__(
        self,
        config: BloomConfig,
<<<<<<< HEAD
        quant_config: Optional[QuantizationConfig] = None,
=======
        linear_method: Optional[LinearMethodBase] = None,
>>>>>>> 37c1e3c2
    ):
        super().__init__()
        hidden_size = config.hidden_size
        self.dense_h_to_4h = ParallelLinear.column(
            hidden_size,
            4 * hidden_size,
<<<<<<< HEAD
            gather_output=False,
            quant_config=quant_config,
        )
        self.act = get_act_fn("gelu")
        self.dense_4h_to_h = ParallelLinear.row(
            4 * hidden_size,
            hidden_size,
            input_is_parallel=True,
            quant_config=quant_config,
=======
            linear_method=linear_method,
        )
        quant_config = getattr(linear_method, "quant_config", None)
        self.gelu_impl = get_act_fn("gelu", quant_config, 4 * hidden_size)
        self.dense_4h_to_h = RowParallelLinear(
            4 * hidden_size,
            hidden_size,
            linear_method=linear_method,
>>>>>>> 37c1e3c2
        )

    def forward(self, x: torch.Tensor) -> torch.Tensor:
        x, _ = self.dense_h_to_4h(x)
        x = self.gelu_impl(x)
        x, _ = self.dense_4h_to_h(x)
        return x


class BloomBlock(nn.Module):

<<<<<<< HEAD
    def __init__(self,
                 config: BloomConfig,
                 quant_config: Optional[QuantizationConfig] = None):
=======
    def __init__(
        self,
        config: BloomConfig,
        linear_method: Optional[LinearMethodBase] = None,
    ):
>>>>>>> 37c1e3c2
        super().__init__()
        hidden_size = config.hidden_size

        self.input_layernorm = nn.LayerNorm(hidden_size,
                                            eps=config.layer_norm_epsilon)
<<<<<<< HEAD
        self.self_attention = BloomAttention(config, quant_config)
        self.post_attention_layernorm = nn.LayerNorm(
            hidden_size, eps=config.layer_norm_epsilon)
        self.mlp = BloomMLP(config, quant_config)
=======
        self.self_attention = BloomAttention(config, linear_method)
        self.post_attention_layernorm = nn.LayerNorm(
            hidden_size, eps=config.layer_norm_epsilon)
        self.mlp = BloomMLP(config, linear_method)
>>>>>>> 37c1e3c2
        self.apply_residual_connection_post_layernorm = (
            config.apply_residual_connection_post_layernorm)

    def forward(
        self,
        position_ids: torch.Tensor,
        hidden_states: torch.Tensor,
        kv_cache: KVCache,
        input_metadata: InputMetadata,
        cache_event: Optional[torch.cuda.Event],
    ) -> torch.Tensor:
        # Layer norm at the beginning of the transformer layer.
        layernorm_output = self.input_layernorm(hidden_states)

        # Layer norm post the self attention.
        if self.apply_residual_connection_post_layernorm:
            residual = layernorm_output
        else:
            residual = hidden_states

        # Self attention.
        attention_output = self.self_attention(
            position_ids=position_ids,
            hidden_states=layernorm_output,
            kv_cache=kv_cache,
            input_metadata=input_metadata,
            cache_event=cache_event,
        )
        attention_output = attention_output + residual
        layernorm_output = self.post_attention_layernorm(attention_output)

        # Get residual
        if self.apply_residual_connection_post_layernorm:
            residual = layernorm_output
        else:
            residual = attention_output

        # MLP.
        output = self.mlp(layernorm_output) + residual
        return output


class BloomModel(nn.Module):

<<<<<<< HEAD
    def __init__(self,
                 config: BloomConfig,
                 quant_config: Optional[QuantizationConfig] = None):
=======
    def __init__(
        self,
        config: BloomConfig,
        linear_method: Optional[LinearMethodBase] = None,
    ):
>>>>>>> 37c1e3c2
        super().__init__()
        self.embed_dim = config.hidden_size

        # Embedding + LN Embedding
        self.word_embeddings = VocabParallelEmbedding(
            config.vocab_size,
            self.embed_dim,
        )
        self.word_embeddings_layernorm = nn.LayerNorm(
            self.embed_dim, eps=config.layer_norm_epsilon)

        # Transformer blocks
        self.h = nn.ModuleList([
<<<<<<< HEAD
            BloomBlock(config, quant_config)
=======
            BloomBlock(config, linear_method)
>>>>>>> 37c1e3c2
            for _ in range(config.num_hidden_layers)
        ])

        # Final Layer Norm
        self.ln_f = nn.LayerNorm(self.embed_dim, eps=config.layer_norm_epsilon)

    def forward(
        self,
        input_ids: torch.Tensor,
        position_ids: torch.Tensor,
        kv_caches: List[KVCache],
        input_metadata: InputMetadata,
        cache_events: Optional[List[torch.cuda.Event]],
    ) -> torch.Tensor:
        hidden_states = self.word_embeddings(input_ids)
        hidden_states = self.word_embeddings_layernorm(hidden_states)
        for i in range(len(self.h)):
            if cache_events is None:
                cache_event = None
            else:
                cache_event = cache_events[i]
            layer = self.h[i]
            hidden_states = layer(
                position_ids,
                hidden_states,
                kv_caches[i],
                input_metadata,
                cache_event,
            )
        hidden_states = self.ln_f(hidden_states)
        return hidden_states


class BloomForCausalLM(nn.Module):

<<<<<<< HEAD
    def __init__(self,
                 config: BloomConfig,
                 quant_config: Optional[QuantizationConfig] = None):
        super().__init__()
        self.config = config
        self.quant_config = quant_config
        self.transformer = BloomModel(config, quant_config)
        # TODO(zhuohan): create a new weight after implementing pipeline
        #                parallelism
=======
    def __init__(
        self,
        config: BloomConfig,
        linear_method: Optional[LinearMethodBase] = None,
    ):
        super().__init__()
        self.config = config
        self.linear_method = linear_method
        self.transformer = BloomModel(config, linear_method)
>>>>>>> 37c1e3c2
        self.lm_head_weight = self.transformer.word_embeddings.weight
        self.sampler = Sampler(config.vocab_size)

    def forward(
        self,
        input_ids: torch.Tensor,
        positions: torch.Tensor,
        kv_caches: List[KVCache],
        input_metadata: InputMetadata,
        cache_events: Optional[List[torch.cuda.Event]],
    ) -> SamplerOutput:
        hidden_states = self.transformer(input_ids, positions, kv_caches,
                                         input_metadata, cache_events)
        next_tokens = self.sampler(self.lm_head_weight, hidden_states,
                                   input_metadata)
        return next_tokens

<<<<<<< HEAD
    column_parallel_layers = ["dense_h_to_4h"]
    row_parallel_layers = ["dense", "dense_4h_to_h"]
    parallel_vocab_layers = ["word_embeddings", "lm_head"]

=======
>>>>>>> 37c1e3c2
    def load_weights(self,
                     model_name_or_path: str,
                     cache_dir: Optional[str] = None,
                     load_format: str = "auto",
                     revision: Optional[str] = None):
<<<<<<< HEAD
        column_parallel_weights, row_parallel_weights = get_parallel_weight(
            self)
        column_weight_suffixes = (
            self.quant_config.get_col_parallel_tensor_names()
        ) if self.quant_config is not None else ["weight", "bias"]

        tp_world_size = get_tensor_model_parallel_world_size()
        tp_rank = get_tensor_model_parallel_rank()
        state_dict = self.state_dict()

=======
        params_dict = dict(self.named_parameters(remove_duplicate=False))
>>>>>>> 37c1e3c2
        for name, loaded_weight in hf_model_weights_iterator(
                model_name_or_path, cache_dir, load_format, revision):
            is_transposed = False
            if self.quant_config is not None:
                is_transposed = self.quant_config.is_transposed(name)
            if is_transposed:
                loaded_weight = convert_pyslice_to_tensor(loaded_weight)
                loaded_weight = loaded_weight.T

            if name == "lm_head.weight":
<<<<<<< HEAD
                # If lm_head is provided, use it instead.
                param = self.lm_head_weight
            else:
                if not name.startswith("transformer."):
                    name = "transformer." + name
                if name not in state_dict:
                    continue
                param = state_dict[name]
                if is_transposed:
                    param = param.T

            if "query_key_value" in name and any(
                    name.endswith(suffix)
                    for suffix in column_weight_suffixes):
                # NOTE(woosuk): BLOOM's fused QKV has the shape of
                # [num_heads * 3 * head_size, hidden_size], while the
                # required shape is [3 * num_heads * head_size, hidden_size].
                # Thus, we need weight conversion.
                shard_size = param.shape[0]
                start = shard_size * tp_rank
                end = shard_size * (tp_rank + 1)

                loaded_weight = loaded_weight[start:end]

                num_heads = self.config.num_attention_heads // tp_world_size
                weight_shape = loaded_weight.shape

                loaded_weight = loaded_weight.view(num_heads, 3, -1,
                                                   *weight_shape[1:])
                loaded_weight = loaded_weight.transpose(0, 1)
                loaded_weight = loaded_weight.reshape(-1, *weight_shape[1:])

            load_tensor_parallel_weights(param, loaded_weight, name,
                                         column_parallel_weights,
                                         row_parallel_weights, tp_rank)
=======
                continue
            if not name.startswith("transformer."):
                name = "transformer." + name
            param = params_dict[name]

            if "query_key_value" in name:
                # NOTE: BLOOM's fused QKV's output_dim has the shape of
                # (num_heads * 3 * head_size), while the
                # required shape is (3 * num_heads * head_size).
                # Thus, we need weight conversion.
                output_dim = getattr(param, "output_dim", None)
                num_heads = self.config.num_attention_heads
                if output_dim is not None:
                    loaded_weight_shape = loaded_weight.shape
                    loaded_weight = loaded_weight.view(
                        loaded_weight_shape[:output_dim] + (num_heads, 3, -1) +
                        loaded_weight_shape[output_dim + 1:])
                    loaded_weight = loaded_weight.transpose(
                        output_dim, output_dim + 1)
                    loaded_weight = loaded_weight.reshape(loaded_weight_shape)

            weight_loader = getattr(param, "weight_loader",
                                    default_weight_loader)
            weight_loader(param, loaded_weight)
>>>>>>> 37c1e3c2
<|MERGE_RESOLUTION|>--- conflicted
+++ resolved
@@ -35,24 +35,12 @@
                                                QKVParallelLinear,
                                                RowParallelLinear)
 from vllm.model_executor.layers.sampler import Sampler
-<<<<<<< HEAD
-from vllm.model_executor.layers.quantized_linear import ParallelLinear
-from vllm.model_executor.quantization_utils import QuantizationConfig
-from vllm.model_executor.weight_utils import (hf_model_weights_iterator,
-                                              load_tensor_parallel_weights,
-                                              convert_pyslice_to_tensor,
-                                              get_parallel_weight)
-from vllm.model_executor.parallel_utils.parallel_state import (
-    get_tensor_model_parallel_rank, get_tensor_model_parallel_world_size)
-from vllm.model_executor.parallel_utils.layers import VocabParallelEmbedding
-=======
 from vllm.model_executor.layers.vocab_parallel_embedding import (
     VocabParallelEmbedding)
 from vllm.model_executor.parallel_utils.parallel_state import (
     get_tensor_model_parallel_rank, get_tensor_model_parallel_world_size)
 from vllm.model_executor.weight_utils import (default_weight_loader,
                                               hf_model_weights_iterator)
->>>>>>> 37c1e3c2
 from vllm.sequence import SamplerOutput
 
 KVCache = Tuple[torch.Tensor, torch.Tensor]
@@ -88,11 +76,7 @@
     def __init__(
         self,
         config: BloomConfig,
-<<<<<<< HEAD
-        quant_config: Optional[QuantizationConfig] = None,
-=======
-        linear_method: Optional[LinearMethodBase] = None,
->>>>>>> 37c1e3c2
+        linear_method: Optional[LinearMethodBase] = None,
     ):
         super().__init__()
         self.hidden_size = config.hidden_size
@@ -104,32 +88,18 @@
         assert self.total_num_heads % tp_world_size == 0
         self.num_heads = self.total_num_heads // tp_world_size
 
-<<<<<<< HEAD
-        self.query_key_value = ParallelLinear.column(
-=======
         self.query_key_value = QKVParallelLinear(
->>>>>>> 37c1e3c2
             self.hidden_size,
             self.head_dim,
             self.total_num_heads,
             bias=True,
-<<<<<<< HEAD
-            gather_output=False,
-            quant_config=quant_config,
-=======
             linear_method=linear_method,
->>>>>>> 37c1e3c2
-        )
-        self.dense = ParallelLinear.row(
+        )
+        self.dense = RowParallelLinear(
             self.hidden_size,
             self.hidden_size,
             bias=True,
-<<<<<<< HEAD
-            input_is_parallel=True,
-            quant_config=quant_config,
-=======
             linear_method=linear_method,
->>>>>>> 37c1e3c2
         )
 
         # Create the alibi slopes and slice them.
@@ -166,28 +136,13 @@
     def __init__(
         self,
         config: BloomConfig,
-<<<<<<< HEAD
-        quant_config: Optional[QuantizationConfig] = None,
-=======
-        linear_method: Optional[LinearMethodBase] = None,
->>>>>>> 37c1e3c2
+        linear_method: Optional[LinearMethodBase] = None,
     ):
         super().__init__()
         hidden_size = config.hidden_size
-        self.dense_h_to_4h = ParallelLinear.column(
+        self.dense_h_to_4h = ColumnParallelLinear(
             hidden_size,
             4 * hidden_size,
-<<<<<<< HEAD
-            gather_output=False,
-            quant_config=quant_config,
-        )
-        self.act = get_act_fn("gelu")
-        self.dense_4h_to_h = ParallelLinear.row(
-            4 * hidden_size,
-            hidden_size,
-            input_is_parallel=True,
-            quant_config=quant_config,
-=======
             linear_method=linear_method,
         )
         quant_config = getattr(linear_method, "quant_config", None)
@@ -196,7 +151,6 @@
             4 * hidden_size,
             hidden_size,
             linear_method=linear_method,
->>>>>>> 37c1e3c2
         )
 
     def forward(self, x: torch.Tensor) -> torch.Tensor:
@@ -208,33 +162,20 @@
 
 class BloomBlock(nn.Module):
 
-<<<<<<< HEAD
-    def __init__(self,
-                 config: BloomConfig,
-                 quant_config: Optional[QuantizationConfig] = None):
-=======
-    def __init__(
-        self,
-        config: BloomConfig,
-        linear_method: Optional[LinearMethodBase] = None,
-    ):
->>>>>>> 37c1e3c2
+    def __init__(
+        self,
+        config: BloomConfig,
+        linear_method: Optional[LinearMethodBase] = None,
+    ):
         super().__init__()
         hidden_size = config.hidden_size
 
         self.input_layernorm = nn.LayerNorm(hidden_size,
                                             eps=config.layer_norm_epsilon)
-<<<<<<< HEAD
-        self.self_attention = BloomAttention(config, quant_config)
-        self.post_attention_layernorm = nn.LayerNorm(
-            hidden_size, eps=config.layer_norm_epsilon)
-        self.mlp = BloomMLP(config, quant_config)
-=======
         self.self_attention = BloomAttention(config, linear_method)
         self.post_attention_layernorm = nn.LayerNorm(
             hidden_size, eps=config.layer_norm_epsilon)
         self.mlp = BloomMLP(config, linear_method)
->>>>>>> 37c1e3c2
         self.apply_residual_connection_post_layernorm = (
             config.apply_residual_connection_post_layernorm)
 
@@ -279,17 +220,11 @@
 
 class BloomModel(nn.Module):
 
-<<<<<<< HEAD
-    def __init__(self,
-                 config: BloomConfig,
-                 quant_config: Optional[QuantizationConfig] = None):
-=======
-    def __init__(
-        self,
-        config: BloomConfig,
-        linear_method: Optional[LinearMethodBase] = None,
-    ):
->>>>>>> 37c1e3c2
+    def __init__(
+        self,
+        config: BloomConfig,
+        linear_method: Optional[LinearMethodBase] = None,
+    ):
         super().__init__()
         self.embed_dim = config.hidden_size
 
@@ -303,11 +238,7 @@
 
         # Transformer blocks
         self.h = nn.ModuleList([
-<<<<<<< HEAD
-            BloomBlock(config, quant_config)
-=======
             BloomBlock(config, linear_method)
->>>>>>> 37c1e3c2
             for _ in range(config.num_hidden_layers)
         ])
 
@@ -343,17 +274,6 @@
 
 class BloomForCausalLM(nn.Module):
 
-<<<<<<< HEAD
-    def __init__(self,
-                 config: BloomConfig,
-                 quant_config: Optional[QuantizationConfig] = None):
-        super().__init__()
-        self.config = config
-        self.quant_config = quant_config
-        self.transformer = BloomModel(config, quant_config)
-        # TODO(zhuohan): create a new weight after implementing pipeline
-        #                parallelism
-=======
     def __init__(
         self,
         config: BloomConfig,
@@ -363,7 +283,6 @@
         self.config = config
         self.linear_method = linear_method
         self.transformer = BloomModel(config, linear_method)
->>>>>>> 37c1e3c2
         self.lm_head_weight = self.transformer.word_embeddings.weight
         self.sampler = Sampler(config.vocab_size)
 
@@ -381,79 +300,15 @@
                                    input_metadata)
         return next_tokens
 
-<<<<<<< HEAD
-    column_parallel_layers = ["dense_h_to_4h"]
-    row_parallel_layers = ["dense", "dense_4h_to_h"]
-    parallel_vocab_layers = ["word_embeddings", "lm_head"]
-
-=======
->>>>>>> 37c1e3c2
     def load_weights(self,
                      model_name_or_path: str,
                      cache_dir: Optional[str] = None,
                      load_format: str = "auto",
                      revision: Optional[str] = None):
-<<<<<<< HEAD
-        column_parallel_weights, row_parallel_weights = get_parallel_weight(
-            self)
-        column_weight_suffixes = (
-            self.quant_config.get_col_parallel_tensor_names()
-        ) if self.quant_config is not None else ["weight", "bias"]
-
-        tp_world_size = get_tensor_model_parallel_world_size()
-        tp_rank = get_tensor_model_parallel_rank()
-        state_dict = self.state_dict()
-
-=======
         params_dict = dict(self.named_parameters(remove_duplicate=False))
->>>>>>> 37c1e3c2
         for name, loaded_weight in hf_model_weights_iterator(
                 model_name_or_path, cache_dir, load_format, revision):
-            is_transposed = False
-            if self.quant_config is not None:
-                is_transposed = self.quant_config.is_transposed(name)
-            if is_transposed:
-                loaded_weight = convert_pyslice_to_tensor(loaded_weight)
-                loaded_weight = loaded_weight.T
-
             if name == "lm_head.weight":
-<<<<<<< HEAD
-                # If lm_head is provided, use it instead.
-                param = self.lm_head_weight
-            else:
-                if not name.startswith("transformer."):
-                    name = "transformer." + name
-                if name not in state_dict:
-                    continue
-                param = state_dict[name]
-                if is_transposed:
-                    param = param.T
-
-            if "query_key_value" in name and any(
-                    name.endswith(suffix)
-                    for suffix in column_weight_suffixes):
-                # NOTE(woosuk): BLOOM's fused QKV has the shape of
-                # [num_heads * 3 * head_size, hidden_size], while the
-                # required shape is [3 * num_heads * head_size, hidden_size].
-                # Thus, we need weight conversion.
-                shard_size = param.shape[0]
-                start = shard_size * tp_rank
-                end = shard_size * (tp_rank + 1)
-
-                loaded_weight = loaded_weight[start:end]
-
-                num_heads = self.config.num_attention_heads // tp_world_size
-                weight_shape = loaded_weight.shape
-
-                loaded_weight = loaded_weight.view(num_heads, 3, -1,
-                                                   *weight_shape[1:])
-                loaded_weight = loaded_weight.transpose(0, 1)
-                loaded_weight = loaded_weight.reshape(-1, *weight_shape[1:])
-
-            load_tensor_parallel_weights(param, loaded_weight, name,
-                                         column_parallel_weights,
-                                         row_parallel_weights, tp_rank)
-=======
                 continue
             if not name.startswith("transformer."):
                 name = "transformer." + name
@@ -477,5 +332,4 @@
 
             weight_loader = getattr(param, "weight_loader",
                                     default_weight_loader)
-            weight_loader(param, loaded_weight)
->>>>>>> 37c1e3c2
+            weight_loader(param, loaded_weight)