"""Minimal implementation of CLIPVisionModel intended to be only used 
within a vision language model."""
<<<<<<< HEAD
from array import array
from typing import Optional
=======
from typing import Iterable, Optional, Tuple
>>>>>>> baa24025

import torch
import torch.nn as nn
from PIL import Image
from transformers import CLIPVisionConfig
from transformers.models.clip.modeling_clip import CLIPAttention

from vllm.config import ModelConfig
from vllm.inputs import LLMInputs
from vllm.model_executor.layers.activation import get_act_fn
from vllm.model_executor.layers.linear import (ColumnParallelLinear,
                                               RowParallelLinear)
from vllm.model_executor.layers.quantization import QuantizationConfig
from vllm.model_executor.model_loader.weight_utils import default_weight_loader
from vllm.multimodal.image import (cached_get_tokenizer,
                                   repeat_and_pad_image_tokens)
from vllm.sequence import SequenceData


def get_clip_patch_grid_length(*, image_size: int, patch_size: int) -> int:
    assert image_size % patch_size == 0
    return image_size // patch_size


def get_clip_num_patches(*, image_size: int, patch_size: int) -> int:
    grid_length = get_clip_patch_grid_length(image_size=image_size,
                                             patch_size=patch_size)
    return grid_length * grid_length


def get_clip_image_feature_size(hf_config: CLIPVisionConfig) -> int:
    return get_clip_num_patches(image_size=hf_config.image_size,
                                patch_size=hf_config.patch_size) + 1


def get_max_clip_image_tokens(hf_config: CLIPVisionConfig) -> int:
    return get_clip_image_feature_size(hf_config)


def dummy_seq_data_for_clip(
    hf_config: CLIPVisionConfig,
    seq_len: int,
    *,
    image_token_id: int,
    image_feature_size_override: Optional[int] = None,
):
    if image_feature_size_override is None:
        image_feature_size = get_clip_image_feature_size(hf_config)
    else:
        image_feature_size = image_feature_size_override

    token_ids = array("I", [image_token_id]) * image_feature_size
    token_ids += array("I", [0]) * (seq_len - image_feature_size)
    return SequenceData(token_ids)


def dummy_image_for_clip(
    hf_config: CLIPVisionConfig,
    *,
    image_width_override: Optional[int] = None,
    image_height_override: Optional[int] = None,
):
    width = height = hf_config.image_size
    if image_width_override is not None:
        width = image_width_override
    if image_height_override is not None:
        height = image_height_override

    image = Image.new("RGB", (width, height), color=0)
    return {"image": image}


def input_processor_for_clip(
    model_config: ModelConfig,
    hf_config: CLIPVisionConfig,
    llm_inputs: LLMInputs,
    *,
    image_token_id: int,
    image_feature_size_override: Optional[int] = None,
):
    multi_modal_data = llm_inputs.get("multi_modal_data")
    if multi_modal_data is None or "image" not in multi_modal_data:
        return llm_inputs

    tokenizer = cached_get_tokenizer(model_config.tokenizer)

    if image_feature_size_override is None:
        image_feature_size = get_clip_image_feature_size(hf_config)
    else:
        image_feature_size = image_feature_size_override

    new_prompt, new_token_ids = repeat_and_pad_image_tokens(
        tokenizer,
        llm_inputs.get("prompt"),
        llm_inputs["prompt_token_ids"],
        image_token_id=image_token_id,
        repeat_count=image_feature_size,
    )

    # NOTE: Create a defensive copy of the original inputs
    return LLMInputs(prompt_token_ids=new_token_ids,
                     prompt=new_prompt,
                     multi_modal_data=multi_modal_data)


# Adapted from https://github.com/huggingface/transformers/blob/v4.39.0/src/transformers/models/clip/modeling_clip.py#L164 # noqa
class CLIPVisionEmbeddings(nn.Module):

    def __init__(self, config: CLIPVisionConfig):
        super().__init__()
        self.config = config
        self.embed_dim = config.hidden_size
        self.image_size = config.image_size
        self.patch_size = config.patch_size

        self.class_embedding = nn.Parameter(torch.randn(self.embed_dim))

        self.patch_embedding = nn.Conv2d(
            in_channels=config.num_channels,
            out_channels=self.embed_dim,
            kernel_size=self.patch_size,
            stride=self.patch_size,
            bias=False,
        )

        self.num_patches = get_clip_num_patches(image_size=self.image_size,
                                                patch_size=self.patch_size)
        self.num_positions = self.num_patches + 1
        self.position_embedding = nn.Embedding(self.num_positions,
                                               self.embed_dim)
        self.register_buffer("position_ids",
                             torch.arange(self.num_positions).expand((1, -1)),
                             persistent=False)

    def forward(self, pixel_values: torch.Tensor) -> torch.Tensor:
        batch_size = pixel_values.shape[0]
        target_dtype = self.patch_embedding.weight.dtype
        patch_embeds = self.patch_embedding(pixel_values.to(
            dtype=target_dtype))  # shape = [*, width, grid, grid]
        patch_embeds = patch_embeds.flatten(2).transpose(1, 2)

        class_embeds = self.class_embedding.expand(batch_size, 1, -1)
        embeddings = torch.cat([class_embeds, patch_embeds], dim=1)
        embeddings = embeddings + self.position_embedding(self.position_ids)

        return embeddings


class CLIPMLP(nn.Module):

    def __init__(self,
                 config: CLIPVisionConfig,
                 quant_config: Optional[QuantizationConfig] = None):
        super().__init__()
        self.config = config
        self.activation_fn = get_act_fn(config.hidden_act)
        self.fc1 = ColumnParallelLinear(config.hidden_size,
                                        config.intermediate_size,
                                        bias=True,
                                        quant_config=quant_config)
        self.fc2 = RowParallelLinear(config.intermediate_size,
                                     config.hidden_size,
                                     bias=True,
                                     quant_config=quant_config)

    def forward(self, hidden_states: torch.Tensor) -> torch.Tensor:
        hidden_states, _ = self.fc1(hidden_states)
        hidden_states = self.activation_fn(hidden_states)
        hidden_states, _ = self.fc2(hidden_states)

        return hidden_states


class CLIPEncoderLayer(nn.Module):

    def __init__(self,
                 config: CLIPVisionConfig,
                 quant_config: Optional[QuantizationConfig] = None):
        super().__init__()

        self.self_attn = CLIPAttention(config)
        self.layer_norm1 = nn.LayerNorm(config.hidden_size,
                                        eps=config.layer_norm_eps)
        self.mlp = CLIPMLP(config, quant_config=quant_config)
        self.layer_norm2 = nn.LayerNorm(config.hidden_size,
                                        eps=config.layer_norm_eps)

    def forward(self, hidden_states: torch.Tensor) -> torch.Tensor:

        residual = hidden_states

        hidden_states = self.layer_norm1(hidden_states)
        hidden_states, _ = self.self_attn(hidden_states=hidden_states)
        hidden_states = residual + hidden_states

        residual = hidden_states
        hidden_states = self.layer_norm2(hidden_states)
        hidden_states = self.mlp(hidden_states)
        hidden_states = residual + hidden_states

        return hidden_states


class CLIPEncoder(nn.Module):
    """
    Transformer encoder consisting of `config.num_hidden_layers` self 
    attention layers. Each layer is a [`CLIPEncoderLayer`].

    Args:
        config: CLIPConfig
    """

    def __init__(self,
                 config: CLIPVisionConfig,
                 quant_config: Optional[QuantizationConfig] = None,
                 num_hidden_layers_override: Optional[int] = None):
        super().__init__()
        self.config = config

        if num_hidden_layers_override is None:
            num_hidden_layers = config.num_hidden_layers
        else:
            num_hidden_layers = num_hidden_layers_override
        self.layers = nn.ModuleList([
            CLIPEncoderLayer(config=config, quant_config=quant_config)
            for _ in range(num_hidden_layers)
        ])

    def forward(self, inputs_embeds: torch.Tensor):

        hidden_states = inputs_embeds
        for encoder_layer in self.layers:
            hidden_states = encoder_layer(hidden_states)

        return hidden_states


class CLIPVisionTransformer(nn.Module):

    def __init__(self,
                 config: CLIPVisionConfig,
                 quant_config: Optional[QuantizationConfig] = None,
                 num_hidden_layers_override: Optional[int] = None):
        super().__init__()
        self.config = config
        embed_dim = config.hidden_size

        self.embeddings = CLIPVisionEmbeddings(config)

        # NOTE: This typo of "layrnorm" is not fixed on purpose to match
        # the original transformers code and name of the model weights.
        self.pre_layrnorm = nn.LayerNorm(embed_dim, eps=config.layer_norm_eps)
        self.encoder = CLIPEncoder(
            config=config,
            quant_config=quant_config,
            num_hidden_layers_override=num_hidden_layers_override)

    def forward(
        self,
        pixel_values: torch.Tensor,
    ) -> torch.Tensor:

        hidden_states = self.embeddings(pixel_values)
        hidden_states = self.pre_layrnorm(hidden_states)
        hidden_states = self.encoder(inputs_embeds=hidden_states)

        return hidden_states


class CLIPVisionModel(nn.Module):

    config_class = CLIPVisionConfig
    main_input_name = "pixel_values"

    def __init__(self,
                 config: CLIPVisionConfig,
                 quant_config: Optional[QuantizationConfig] = None,
                 num_hidden_layers_override: Optional[int] = None):
        super().__init__()
        self.vision_model = CLIPVisionTransformer(
            config=config,
            quant_config=quant_config,
            num_hidden_layers_override=num_hidden_layers_override)

    def forward(self, pixel_values: Optional[torch.Tensor] = None):

        return self.vision_model(pixel_values=pixel_values)

    @property
    def device(self):
        return next(self.parameters()).device

    def load_weights(self, weights: Iterable[Tuple[str, torch.Tensor]]):
        params_dict = dict(self.named_parameters())
        layer_count = len(self.vision_model.encoder.layers)

        for name, loaded_weight in weights:
            # post_layernorm is not needed in CLIPVisionModel
            if "vision_model.post_layernorm" in name:
                continue
            # omit layers when num_hidden_layers_override is set
            if "vision_model.encoder.layers." in name:
                layer_idx = int(name.split(".")[3])
                if layer_idx >= layer_count:
                    continue

            param = params_dict[name]
            weight_loader = getattr(param, "weight_loader",
                                    default_weight_loader)
            weight_loader(param, loaded_weight)<|MERGE_RESOLUTION|>--- conflicted
+++ resolved
@@ -1,11 +1,7 @@
 """Minimal implementation of CLIPVisionModel intended to be only used 
 within a vision language model."""
-<<<<<<< HEAD
 from array import array
-from typing import Optional
-=======
 from typing import Iterable, Optional, Tuple
->>>>>>> baa24025
 
 import torch
 import torch.nn as nn
