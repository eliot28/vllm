--- conflicted
+++ resolved
@@ -28,14 +28,9 @@
 
 from .clip import (dummy_image_for_clip, dummy_seq_data_for_clip,
                    get_clip_num_patches)
-<<<<<<< HEAD
 from .interfaces import SupportsMultiModal
-from .utils import merge_vision_embeddings
-=======
-from .interfaces import SupportsVision
 from .utils import (filter_weights, init_vllm_registered_model,
                     merge_vision_embeddings)
->>>>>>> 1f26efbb
 
 IMG_START = '<img>'
 IMG_END = '</img>'
