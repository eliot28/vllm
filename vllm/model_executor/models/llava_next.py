--- conflicted
+++ resolved
@@ -19,12 +19,8 @@
 from vllm.model_executor.model_loader.weight_utils import default_weight_loader
 from vllm.model_executor.sampling_metadata import SamplingMetadata
 from vllm.multimodal import MULTIMODAL_REGISTRY
-<<<<<<< HEAD
 from vllm.sequence import IntermediateTensors
-=======
-from vllm.sequence import IntermediateTensors, SamplerOutput
 from vllm.utils import is_list_of
->>>>>>> bc6e42a9
 
 from .clip import (CLIPVisionModel, dummy_image_for_clip,
                    dummy_seq_data_for_clip, get_clip_image_feature_size,
