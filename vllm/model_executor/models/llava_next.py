from typing import (Dict, Iterable, List, Literal, Optional, Tuple, TypedDict,
                    Union)

import torch
import torch.nn as nn
from transformers import CLIPVisionConfig, LlavaNextConfig
from transformers.models.llava_next.modeling_llava_next import (
    get_anyres_image_grid_shape, unpad_image)
from typing_extensions import NotRequired

from vllm.attention import AttentionMetadata
from vllm.config import CacheConfig, VisionLanguageConfig
from vllm.inputs import INPUT_REGISTRY, InputContext
from vllm.logger import init_logger
from vllm.model_executor.layers.logits_processor import LogitsProcessor
from vllm.model_executor.layers.quantization.base_config import (
    QuantizationConfig)
from vllm.model_executor.layers.sampler import Sampler
from vllm.model_executor.layers.vocab_parallel_embedding import ParallelLMHead
from vllm.model_executor.model_loader.weight_utils import default_weight_loader
from vllm.model_executor.models.clip import CLIPVisionModel
from vllm.model_executor.models.llama import LlamaModel
from vllm.model_executor.sampling_metadata import SamplingMetadata
from vllm.multimodal import MULTIMODAL_REGISTRY, MultiModalData
from vllm.multimodal.image import ImagePixelData
from vllm.sequence import SamplerOutput

<<<<<<< HEAD
from .clip import (dummy_feature_data_for_clip, dummy_pixel_data_for_clip,
                   dummy_seq_data_for_clip, get_clip_patch_grid_length)
=======
from .interfaces import SupportsVision
>>>>>>> 2061f0b8
from .llava import LlavaMultiModalProjector, merge_vision_embeddings

logger = init_logger(__name__)

_KEYS_TO_MODIFY_MAPPING = {
    "language_model.lm_head": "lm_head",
    "language_model.model": "language_model",
}


class LlavaNextImagePixelInputs(TypedDict):
    type: Literal["pixel_values"]
    data: torch.Tensor
    """Shape: (batch_size, 1 + num_patches, num_channels, height, width)"""

    image_sizes: NotRequired[torch.Tensor]
    """Shape: (batch_size, 2)"""


class LlavaNextImageFeatureInputs(TypedDict):
    type: Literal["image_features"]
    data: torch.Tensor
    """Shape: (batch_size, 1 + num_patches, image_feature_size, hidden_size)"""

    image_sizes: NotRequired[torch.Tensor]
    """Shape: (batch_size, 2)"""


LlavaNextImageInputs = Union[LlavaNextImagePixelInputs,
                             LlavaNextImageFeatureInputs]


def _get_llava_next_num_unpadded_features(
    height: int,
    width: int,
    npatches: int,
    num_patch_height: int,
    num_patch_width: int,
) -> Tuple[int, int]:
    # Taken from: https://github.com/huggingface/text-generation-inference/blob/799a193b109662743bed1b18a09af1fdcd508c8b/server/text_generation_server/models/vlm_causal_lm.py#L111
    current_height = npatches * num_patch_height
    current_width = npatches * num_patch_width

    aspect_ratio: float = width / height
    current_aspect_ratio: float = current_width / current_height
    if aspect_ratio > current_aspect_ratio:
        new_height = (height * current_width) // width
        current_height = new_height
    else:
        new_width = (width * current_height) // height
        current_width = new_width

    unpadded_features = current_height * current_width
    newline_features = current_height
    return (unpadded_features, newline_features)


def _get_llava_next_image_feature_size(
    hf_config: LlavaNextConfig,
    *,
    input_height: int,
    input_width: int,
) -> int:
    vision_config = hf_config.vision_config

    if isinstance(vision_config, CLIPVisionConfig):
        num_patches = get_clip_patch_grid_length(
            image_size=vision_config.image_size,
            patch_size=vision_config.patch_size,
        )
        base_feature_size = num_patches * num_patches

        num_patch_height, num_patch_width = get_anyres_image_grid_shape(
            image_size=(input_height, input_width),
            grid_pinpoints=hf_config.image_grid_pinpoints,
            patch_size=vision_config.image_size,
        )

        (
            unpadded_feature_size,
            newline_feature_size,
        ) = _get_llava_next_num_unpadded_features(input_height, input_width,
                                                  num_patches,
                                                  num_patch_height,
                                                  num_patch_width)

        return unpadded_feature_size + newline_feature_size + base_feature_size

    msg = f"Unsupported vision config: {type(vision_config)}"
    raise NotImplementedError(msg)


def dummy_data_for_llava_next(ctx: InputContext, seq_len: int):
    multimodal_config = ctx.get_multimodal_config()
    hf_config = ctx.get_hf_config(LlavaNextConfig)
    vision_config = hf_config.vision_config

    #TODO: change the logic for dummy data to support dynamic shape
    _, _, dummy_height, dummy_width = multimodal_config.image_input_shape
    image_feature_size = _get_llava_next_image_feature_size(
        hf_config, input_height=dummy_height, input_width=dummy_width)

    if isinstance(vision_config, CLIPVisionConfig):
        seq_data = dummy_seq_data_for_clip(
            vision_config,
            seq_len,
            image_token_id=hf_config.image_token_index,
            image_feature_size_override=image_feature_size,
        )

        image_input_type = multimodal_config.image_input_type
        ImageInputType = VisionLanguageConfig.ImageInputType
        mm_data: MultiModalData
        if image_input_type == ImageInputType.PIXEL_VALUES:
            mm_data = dummy_pixel_data_for_clip(
                vision_config,
                image_width_override=dummy_width,
                image_height_override=dummy_height,
            )
        elif image_input_type == ImageInputType.IMAGE_FEATURES:
            mm_data = dummy_feature_data_for_clip(
                vision_config,
                image_feature_size_override=image_feature_size,
            )

        return seq_data, mm_data

    msg = f"Unsupported vision config: {type(vision_config)}"
    raise NotImplementedError(msg)


def _pixel_mapper(ctx: InputContext,
                  data: ImagePixelData) -> Dict[str, torch.Tensor]:
    image = data.image

    if isinstance(image, torch.Tensor):
        pixel_values = image.to(ctx.model_config.dtype)
        batch_size, _, _, h, w = pixel_values.shape
        image_sizes = torch.tensor([(w, h) for _ in range(batch_size)])

        return {"pixel_values": pixel_values, "image_sizes": image_sizes}

    # Temporary patch before dynamic number of image tokens is supported
    _, _, h, w = ctx.get_multimodal_config().image_input_shape
    if (w, h) != (image.width, image.height):
        logger.warning(
            "Dynamic image shape is currently not supported. "
            "Resizing input image to (%d, %d).", w, h)

        data.image = image.resize((w, h))

    return MULTIMODAL_REGISTRY._get_plugin_for_data_type(ImagePixelData) \
        ._default_input_mapper(ctx, data)


<<<<<<< HEAD
@MULTIMODAL_REGISTRY.register_image_feature_input_mapper()
@MULTIMODAL_REGISTRY.register_image_pixel_input_mapper(_pixel_mapper)
@INPUT_REGISTRY.register_dummy_data(dummy_data_for_llava_next)
class LlavaNextForConditionalGeneration(VisionLanguageModelBase):
=======
@MULTIMODAL_REGISTRY.register_image_pixel_input(_image_pixel_processor)
@MULTIMODAL_REGISTRY.register_dummy_data(_get_dummy_image_data)
class LlavaNextForConditionalGeneration(nn.Module, SupportsVision):

    supports_vision = True
>>>>>>> 2061f0b8

    def __init__(self,
                 config: LlavaNextConfig,
                 vlm_config: VisionLanguageConfig,
                 cache_config: Optional[CacheConfig] = None,
                 quant_config: Optional[QuantizationConfig] = None) -> None:
        super().__init__()

        self.config = config
        self.vlm_config = vlm_config

        if self.vlm_config.image_input_type == (
                VisionLanguageConfig.ImageInputType.PIXEL_VALUES):
            self.vision_tower = CLIPVisionModel(config=config.vision_config)
        else:
            raise TypeError("Image features are not supported by LLaVA-NeXT")

        self.multi_modal_projector = LlavaMultiModalProjector(
            vision_hidden_size=config.vision_config.hidden_size,
            text_hidden_size=config.text_config.hidden_size,
            projector_hidden_act=config.projector_hidden_act)

        self.quant_config = quant_config
        self.language_model = LlamaModel(config.text_config, cache_config,
                                         quant_config)
        self.unpadded_vocab_size = config.text_config.vocab_size
        self.lm_head = ParallelLMHead(
            self.unpadded_vocab_size,
            config.text_config.hidden_size,
            org_num_embeddings=self.language_model.org_vocab_size)
        logit_scale = getattr(config, "logit_scale", 1.0)
        self.logits_processor = LogitsProcessor(self.unpadded_vocab_size,
                                                config.vocab_size, logit_scale)
        self.sampler = Sampler()

        self.image_newline = nn.Parameter(
            torch.empty(config.text_config.hidden_size))

    def _validate_image_pixels(self, data: torch.Tensor) -> torch.Tensor:
        _, num_channels, _, _ = self.vlm_config.image_input_shape

        # Note that this is different from that of vLLM vision_language_config
        # since the image is resized by the HuggingFace preprocessor
        height = width = self.config.vision_config.image_size

        if list(data.shape[2:]) != [num_channels, height, width]:
            raise ValueError(
                f"The expected image tensor shape is batch dimension plus "
                f"num_patches plus {[num_channels, height, width]}. "
                f"You supplied {data.shape}. "
                f"If you are using vLLM's entrypoint, make sure your "
                f"supplied image input is consistent with "
                f"image_input_shape in engine args.")

        return data

    def _validate_image_sizes(self, data: torch.Tensor) -> torch.Tensor:
        if list(data.shape[1:]) != [2]:
            raise ValueError(
                f"The expected image sizes shape is batch dimension plus "
                f"{[2]}. You supplied {data.shape}.")

        return data

    def _parse_and_validate_image_input(
            self, **kwargs: object) -> Optional[LlavaNextImageInputs]:
        pixel_values = kwargs.pop("pixel_values", None)
        image_sizes = kwargs.pop("image_sizes", None)
        image_features = kwargs.pop("image_features", None)

        expected_input_type = self.vlm_config.image_input_type
        ImageInputType = VisionLanguageConfig.ImageInputType

        if expected_input_type == ImageInputType.PIXEL_VALUES:
            if image_features is not None:
                raise ValueError(
                    "Expected pixel values but got image features")
            if pixel_values is None:
                return None

            if not isinstance(pixel_values, torch.Tensor):
                raise ValueError("Incorrect type of pixel values. "
                                 f"Got type: {type(pixel_values)}")

            if not isinstance(image_sizes, torch.Tensor):
                raise ValueError("Incorrect type of image sizes. "
                                 f"Got type: {type(image_sizes)}")

            return LlavaNextImagePixelInputs(
                type="pixel_values",
                data=self._validate_image_pixels(pixel_values),
                image_sizes=self._validate_image_sizes(image_sizes),
            )

        assert expected_input_type != ImageInputType.IMAGE_FEATURES, (
            "Failed to validate this at initialization time")

        return None

    def _select_image_features(self, image_features: torch.Tensor, *,
                               strategy: str) -> torch.Tensor:
        # Copied from https://github.com/huggingface/transformers/blob/39c3c0a72af6fbda5614dde02ff236069bb79827/src/transformers/models/llava/modeling_llava.py#L421  # noqa
        if strategy == "default":
            return image_features[:, 1:]
        elif strategy == "full":
            return image_features

        raise ValueError(f"Unexpected select feature strategy: {strategy}")

    def _image_pixels_to_features(self, vision_tower: CLIPVisionModel,
                                  pixel_values: torch.Tensor) -> torch.Tensor:

        # NOTE: we skip the step to select the vision feature layer since
        # this is already done inside the vision tower
        image_features = vision_tower(pixel_values.to(vision_tower.device),
                                      self.config.vision_feature_layer)

        return self._select_image_features(
            image_features,
            strategy=self.config.vision_feature_select_strategy,
        )

    def _merge_image_patch_embeddings(self, image_size: torch.Tensor,
                                      patch_embeddings: torch.Tensor, *,
                                      strategy: str) -> torch.Tensor:
        # Based on: https://github.com/haotian-liu/LLaVA/blob/main/llava/model/llava_arch.py
        if strategy == "flat":
            return patch_embeddings.flatten(0, 1)

        if strategy.startswith("spatial"):
            orig_width, orig_height = image_size
            height = width = self.config.vision_config.image_size \
                // self.config.vision_config.patch_size

            base_patch_embeds = patch_embeddings[0]
            if height * width != base_patch_embeds.shape[0]:
                raise ValueError(
                    "The number of patches is not consistent with the "
                    "image size.")

            if patch_embeddings.shape[0] > 1:
                other_patch_embeds = patch_embeddings[1:]

                # image_aspect_ratio == "anyres"
                num_patch_width, num_patch_height = get_anyres_image_grid_shape(
                    (orig_width, orig_height),
                    self.config.image_grid_pinpoints,
                    self.config.vision_config.image_size,
                )
                other_patch_embeds = other_patch_embeds \
                    .view(num_patch_width, num_patch_height, height, width, -1)

                if "unpad" in strategy:
                    other_patch_embeds = other_patch_embeds \
                        .permute(4, 0, 2, 1, 3).contiguous() \
                        .flatten(1, 2).flatten(2, 3)
                    other_patch_embeds = unpad_image(other_patch_embeds,
                                                     image_size)
                    other_patch_embeds = torch.cat((
                        other_patch_embeds,
                        self.image_newline[:, None, None] \
                            .expand(*other_patch_embeds.shape[:-1], 1) \
                            .to(other_patch_embeds.device),
                    ), dim=-1)
                    other_patch_embeds = other_patch_embeds \
                        .flatten(1, 2).transpose(0, 1)
                else:
                    other_patch_embeds = other_patch_embeds \
                        .permute(0, 2, 1, 3, 4).contiguous() \
                        .flatten(0, 3)

                merged_patch_embeddings = torch.cat(
                    (base_patch_embeds, other_patch_embeds), dim=0)
            else:
                if "unpad" in strategy:
                    merged_patch_embeddings = torch.cat(
                        (base_patch_embeds,
                         self.image_newline[None] \
                            .to(base_patch_embeds.device)
                    ), dim=0)
                else:
                    merged_patch_embeddings = base_patch_embeds

            return merged_patch_embeddings

        raise ValueError(f"Unexpected patch merge strategy: {strategy}")

    def _process_image_pixels(
            self, inputs: LlavaNextImagePixelInputs) -> torch.Tensor:
        assert self.vision_tower is not None

        pixel_values = inputs["data"]

        b, num_patches, c, h, w = pixel_values.shape
        stacked_pixel_values = pixel_values.view(b * num_patches, c, h, w)

        stacked_image_features = self._image_pixels_to_features(
            self.vision_tower, stacked_pixel_values)

        return stacked_image_features.view(b, num_patches,
                                           *stacked_image_features.shape[-2:])

    def _process_image_input(
            self, image_input: LlavaNextImageInputs) -> torch.Tensor:
        if image_input["type"] == "pixel_values":
            assert self.vision_tower is not None
            image_features = self._process_image_pixels(image_input)
        else:
            image_features = image_input["data"]

        patch_embeddings = self.multi_modal_projector(image_features)

        image_sizes = image_input.get("image_sizes")
        if image_sizes is None:
            batch_size = image_input["data"].shape[0]
            vision_config = self.config.vision_config
            default_width = default_height = vision_config.image_size
            image_sizes = torch.as_tensor([[default_width, default_height]
                                           for _ in range(batch_size)])

        merged_patch_embeddings = [
            self._merge_image_patch_embeddings(image_sizes[i],
                                               patch_features,
                                               strategy="spatial_unpad")
            for i, patch_features in enumerate(patch_embeddings)
        ]

        return torch.stack(merged_patch_embeddings, dim=0)

    def forward(
        self,
        input_ids: torch.Tensor,
        positions: torch.Tensor,
        kv_caches: List[torch.Tensor],
        attn_metadata: AttentionMetadata,
        **kwargs: object,
    ) -> SamplerOutput:
        """Run forward pass for LlaVA-NeXT.

        One key thing to understand is the `input_ids` already accounts for the
        positions of the to-be-inserted image embeddings.
        Concretely, consider a text prompt:
        "<image>\nUSER: What's the content of the image?\nASSISTANT:".
        Tokenizer outputs:
        [1, 32000, 29871, 13, 11889, 29901, 1724, 29915, 29879, 278,
        2793, 310, 278, 1967, 29973, 13, 22933, 9047, 13566, 29901].
        The to-be-inserted image has a size of 576 (24 * 24) along the context
        length dimension.
        `input_ids` is thus [1, 32000, ..., 32000, 29871, 13, 11889, 29901,
        1724, 29915, 29879, 278, 2793, 310, 278, 1967, 29973, 13, 22933,
        9047, 13566, 29901].
        There will be 576 `32000` in the `input_ids`.
        (32000 is the token id for `<image>`.)

        This way, the `positions` and `attn_metadata` are consistent
        with the `input_ids`.

        Args:
            input_ids: Flattened (concatenated) input_ids corresponding to a
                batch.
            pixel_values: The pixels in each grid patch for each input image.
                Expects a batch with shape `[1, num_patches, 3, 336, 336]`.
            image_sizes: The original `(width, height)` for each input image.
                Expects a batch with shape `[1, 2]`.

        See also:
            Each input maps to huggingface implementation, as follows:

            - `pixel_values`: https://github.com/huggingface/transformers/blob/v4.41.1/src/transformers/models/llava_next/modeling_llava_next.py#L690
            - `image_sizes`: https://github.com/huggingface/transformers/blob/v4.41.1/src/transformers/models/llava_next/modeling_llava_next.py#L691
        """
        image_input = self._parse_and_validate_image_input(**kwargs)

        if image_input is not None:
            vision_embeddings = self._process_image_input(image_input)
            inputs_embeds = self.language_model.get_input_embeddings(input_ids)

            inputs_embeds = merge_vision_embeddings(
                input_ids, inputs_embeds, vision_embeddings,
                self.vlm_config.image_token_id)

            input_ids = None
        else:
            inputs_embeds = None

        hidden_states = self.language_model(input_ids,
                                            positions,
                                            kv_caches,
                                            attn_metadata,
                                            inputs_embeds=inputs_embeds)

        return hidden_states

    def compute_logits(self, hidden_states: torch.Tensor,
                       sampling_metadata: SamplingMetadata) -> torch.Tensor:
        logits = self.logits_processor(self.lm_head.weight, hidden_states,
                                       sampling_metadata)
        return logits

    def sample(
        self,
        logits: torch.Tensor,
        sampling_metadata: SamplingMetadata,
    ) -> Optional[SamplerOutput]:
        next_tokens = self.sampler(logits, sampling_metadata)
        return next_tokens

    def load_weights(self, weights: Iterable[Tuple[str, torch.Tensor]]):
        # only doing this for language model part for now.
        stacked_params_mapping = [
            # (param_name, shard_name, shard_id)
            ("qkv_proj", "q_proj", "q"),
            ("qkv_proj", "k_proj", "k"),
            ("qkv_proj", "v_proj", "v"),
            ("gate_up_proj", "gate_proj", 0),
            ("gate_up_proj", "up_proj", 1),
        ]
        params_dict = dict(self.named_parameters())
        for name, loaded_weight in weights:
            if "rotary_emb.inv_freq" in name:
                continue
            # post_layernorm is not needed in CLIPVisionModel
            if "vision_model.post_layernorm" in name:
                continue
            for key_to_modify, new_key in _KEYS_TO_MODIFY_MAPPING.items():
                if key_to_modify in name:
                    name = name.replace(key_to_modify, new_key)
            use_default_weight_loading = False
            if "vision" in name:
                if self.vision_tower is not None:
                    # We only do sharding for language model and
                    # not vision model for now.
                    use_default_weight_loading = True
            else:
                for (param_name, weight_name,
                     shard_id) in stacked_params_mapping:
                    if weight_name not in name:
                        continue
                    param = params_dict[name.replace(weight_name, param_name)]
                    weight_loader = param.weight_loader
                    weight_loader(param, loaded_weight, shard_id)
                    break
                else:
                    use_default_weight_loading = True
            if use_default_weight_loading:
                param = params_dict[name]
                weight_loader = getattr(param, "weight_loader",
                                        default_weight_loader)
                weight_loader(param, loaded_weight)<|MERGE_RESOLUTION|>--- conflicted
+++ resolved
@@ -25,12 +25,9 @@
 from vllm.multimodal.image import ImagePixelData
 from vllm.sequence import SamplerOutput
 
-<<<<<<< HEAD
 from .clip import (dummy_feature_data_for_clip, dummy_pixel_data_for_clip,
                    dummy_seq_data_for_clip, get_clip_patch_grid_length)
-=======
 from .interfaces import SupportsVision
->>>>>>> 2061f0b8
 from .llava import LlavaMultiModalProjector, merge_vision_embeddings
 
 logger = init_logger(__name__)
@@ -186,18 +183,12 @@
         ._default_input_mapper(ctx, data)
 
 
-<<<<<<< HEAD
 @MULTIMODAL_REGISTRY.register_image_feature_input_mapper()
 @MULTIMODAL_REGISTRY.register_image_pixel_input_mapper(_pixel_mapper)
 @INPUT_REGISTRY.register_dummy_data(dummy_data_for_llava_next)
-class LlavaNextForConditionalGeneration(VisionLanguageModelBase):
-=======
-@MULTIMODAL_REGISTRY.register_image_pixel_input(_image_pixel_processor)
-@MULTIMODAL_REGISTRY.register_dummy_data(_get_dummy_image_data)
 class LlavaNextForConditionalGeneration(nn.Module, SupportsVision):
 
     supports_vision = True
->>>>>>> 2061f0b8
 
     def __init__(self,
                  config: LlavaNextConfig,
