<<<<<<< HEAD
from typing import Iterable, List, Literal, Mapping, Optional, Tuple, TypedDict
=======
from typing import Iterable, List, Literal, Optional, Tuple, TypedDict, Union
>>>>>>> e6e42e4b

import torch
from torch import nn
from transformers import PaliGemmaConfig

from vllm.attention import AttentionMetadata
from vllm.config import CacheConfig, MultiModalConfig
from vllm.inputs import INPUT_REGISTRY, InputContext, LLMInputs
from vllm.logger import init_logger
from vllm.model_executor.layers.logits_processor import LogitsProcessor
from vllm.model_executor.layers.quantization import QuantizationConfig
from vllm.model_executor.layers.sampler import Sampler
from vllm.model_executor.model_loader.weight_utils import default_weight_loader
from vllm.model_executor.models.gemma import GemmaModel
from vllm.model_executor.sampling_metadata import SamplingMetadata
from vllm.multimodal import MULTIMODAL_REGISTRY
from vllm.multimodal.image import cached_get_tokenizer
from vllm.sequence import IntermediateTensors, SamplerOutput

from .interfaces import SupportsMultiModal
from .siglip import (SiglipVisionModel, dummy_image_for_siglip,
                     dummy_seq_data_for_siglip, get_max_siglip_image_tokens)
from .utils import merge_vision_embeddings

logger = init_logger(__name__)

_KEYS_TO_MODIFY_MAPPING = {
    "language_model.model": "language_model",
}


class PaliGemmaImagePixelInputs(TypedDict):
    type: Literal["pixel_values"]
    data: torch.Tensor
    """Shape: (batch_size, num_channels, height, width)"""


class PaliGemmaImageEmbeddingInputs(TypedDict):
    type: Literal["image_embeds"]
    data: torch.Tensor
    """Shape: `(batch_size, image_feature_size, hidden_size)`

    `hidden_size` must match the hidden size of language model backbone.
    """


PaliGemmaImageInputs = Union[PaliGemmaImagePixelInputs,
                             PaliGemmaImageEmbeddingInputs]


def get_max_paligemma_image_tokens(ctx: InputContext):
    hf_config = ctx.get_hf_config(PaliGemmaConfig)
    vision_config = hf_config.vision_config

    return get_max_siglip_image_tokens(vision_config)


def dummy_data_for_paligemma(ctx: InputContext, seq_len: int,
                             mm_counts: Mapping[str, int]):
    hf_config = ctx.get_hf_config(PaliGemmaConfig)
    vision_config = hf_config.vision_config
    num_images = mm_counts["image"]

    seq_data = dummy_seq_data_for_siglip(
        vision_config,
        seq_len,
        num_images,
        image_token_id=hf_config.image_token_index,
    )

    mm_data = dummy_image_for_siglip(vision_config, num_images)
    return seq_data, mm_data


def input_processor_for_paligemma(ctx: InputContext, llm_inputs: LLMInputs):

    """
    The correct prompt format needs to be:
    '<image>' * image_feature_size + '<bos>' + prompt + '\n'

    See https://github.com/huggingface/transformers/blob/25245ec26dc29bcf6102e1b4ddd0dfd02e720cf5/src/transformers/models/paligemma/processing_paligemma.py#L55
    """ # noqa

    multi_modal_data = llm_inputs.get("multi_modal_data")
    if multi_modal_data is None or "image" not in multi_modal_data:
        return llm_inputs

    model_config = ctx.model_config
    hf_config = ctx.get_hf_config(PaliGemmaConfig)

    tokenizer = cached_get_tokenizer(model_config.tokenizer)
    image_feature_size = hf_config.text_config.num_image_tokens
    image_token_str = tokenizer.decode(hf_config.image_token_index)
    bos_token = tokenizer.decode(hf_config.bos_token_id)
    image_token_str_pad = image_token_str * image_feature_size
    image_token_ids_pad = [hf_config.image_token_index] * image_feature_size

    orig_prompt = llm_inputs.get("prompt")
    orig_prompt_ids = llm_inputs.get("prompt_token_ids")

    if orig_prompt is not None and image_token_str in orig_prompt:
        logger.warning(
            "The image token '%s' was detected in the prompt and "
            "will be removed. Please follow the proper prompt format"
            " documented on HuggingFace.", image_token_str)
        orig_prompt = orig_prompt.replace(image_token_str, "")
        orig_prompt_ids.remove(hf_config.image_token_index)

    new_prompt = f"{image_token_str_pad}{bos_token}{orig_prompt}\n"
    new_token_ids = image_token_ids_pad + orig_prompt_ids + [108]  #newline

    # NOTE: Create a defensive copy of the original inputs
    return LLMInputs(prompt_token_ids=new_token_ids,
                     prompt=new_prompt,
                     multi_modal_data=multi_modal_data)


class PaliGemmaMultiModalProjector(nn.Module):

    def __init__(self, vision_hidden_size: int, projection_dim: int):
        super().__init__()

        self.linear = nn.Linear(vision_hidden_size, projection_dim, bias=True)

    def forward(self, image_features: torch.Tensor) -> torch.Tensor:
        hidden_states = self.linear(image_features)
        return hidden_states


@MULTIMODAL_REGISTRY.register_image_input_mapper()
@MULTIMODAL_REGISTRY.register_max_image_tokens(get_max_paligemma_image_tokens)
@INPUT_REGISTRY.register_dummy_data(dummy_data_for_paligemma)
@INPUT_REGISTRY.register_input_processor(input_processor_for_paligemma)
class PaliGemmaForConditionalGeneration(nn.Module, SupportsMultiModal):

    def __init__(self,
                 config: PaliGemmaConfig,
                 multimodal_config: MultiModalConfig,
                 cache_config: Optional[CacheConfig] = None,
                 quant_config: Optional[QuantizationConfig] = None) -> None:
        super().__init__()

        self.config = config
        self.multimodal_config = multimodal_config

        # TODO(ywang96): Port over SiglipVisionModel & TP
        self.vision_tower = SiglipVisionModel(config.vision_config)
        self.multi_modal_projector = PaliGemmaMultiModalProjector(
            vision_hidden_size=config.vision_config.hidden_size,
            projection_dim=config.vision_config.projection_dim)

        self.quant_config = quant_config
        self.language_model = GemmaModel(config.text_config, cache_config,
                                         quant_config)
        self.unpadded_vocab_size = config.text_config.vocab_size
        logit_scale = getattr(config, "logit_scale", 1.0)
        self.logits_processor = LogitsProcessor(self.unpadded_vocab_size,
                                                config.vocab_size, logit_scale)
        self.sampler = Sampler()

    def _validate_pixel_values(self, data: torch.Tensor) -> torch.Tensor:
        h = w = self.config.vision_config.image_size
        expected_dims = (3, h, w)
        actual_dims = tuple(data.shape[1:])

        if actual_dims != expected_dims:
            expected_expr = ("batch_size", *map(str, expected_dims))
            raise ValueError(
                f"The expected shape of pixel values is {expected_expr}. "
                f"You supplied {tuple(data.shape)}.")

        return data

    def _parse_and_validate_image_input(
            self, **kwargs: object) -> Optional[PaliGemmaImageInputs]:
        pixel_values = kwargs.pop("pixel_values", None)
        image_embeds = kwargs.pop("image_embeds", None)

        if pixel_values is None and image_embeds is None:
            return None

        if pixel_values is not None:
            if not isinstance(pixel_values, torch.Tensor):
                raise ValueError("Incorrect type of pixel values. "
                                 f"Got type: {type(pixel_values)}")
            return PaliGemmaImagePixelInputs(
                type="pixel_values",
                data=self._validate_pixel_values(pixel_values),
            )

        if image_embeds is not None:
            if not isinstance(image_embeds, torch.Tensor):
                raise ValueError("Incorrect type of image embeddings. "
                                 f"Got type: {type(image_embeds)}")
            return PaliGemmaImageEmbeddingInputs(
                type="image_embeds",
                data=image_embeds,
            )

        raise AssertionError("This line should be unreachable.")

    def _image_pixels_to_features(
        self,
        vision_tower: SiglipVisionModel,
        pixel_values: torch.Tensor,
    ) -> torch.Tensor:

        target_dtype = vision_tower.get_input_embeddings().weight.dtype
        image_features = vision_tower(pixel_values.to(dtype=target_dtype))

        return image_features

    def _process_image_input(
        self,
        image_input: PaliGemmaImageInputs,
    ) -> torch.Tensor:

        if image_input["type"] == "image_embeds":
            return image_input["data"]

        assert self.vision_tower is not None
        pixel_values = image_input["data"]
        image_features = self._image_pixels_to_features(
            self.vision_tower,
            pixel_values,
        )

<<<<<<< HEAD
    def _process_image_input(
        self,
        image_input: PaliGemmaImageInputs,
    ) -> torch.Tensor:

        assert self.vision_tower is not None
        image_features = self._process_image_pixels(image_input)

=======
>>>>>>> e6e42e4b
        return self.multi_modal_projector(image_features)

    def forward(self,
                input_ids: torch.Tensor,
                positions: torch.Tensor,
                kv_caches: List[torch.Tensor],
                attn_metadata: AttentionMetadata,
                intermediate_tensors: Optional[IntermediateTensors] = None,
                **kwargs: object) -> SamplerOutput:

        parsed_image_input = self._parse_and_validate_image_input(**kwargs)

        if parsed_image_input is not None:
            vision_embeddings = self._process_image_input(parsed_image_input)
            # https://github.com/huggingface/transformers/blob/main/src/transformers/models/paligemma/modeling_paligemma.py#L294 # noqa
            vision_embeddings = vision_embeddings * (self.config.hidden_size**
                                                     -0.5)

            inputs_embeds = self.language_model.get_input_embeddings(input_ids)

            inputs_embeds = merge_vision_embeddings(
                input_ids, inputs_embeds, vision_embeddings,
                self.config.image_token_index)

            input_ids = None
        else:
            inputs_embeds = None

        hidden_states = self.language_model(input_ids,
                                            positions,
                                            kv_caches,
                                            attn_metadata,
                                            None,
                                            inputs_embeds=inputs_embeds)

        return hidden_states

    # Copied from vllm/model_executor/models/gemma.py
    def compute_logits(self, hidden_states: torch.Tensor,
                       sampling_metadata: SamplingMetadata) -> torch.Tensor:
        logits = self.logits_processor(self.language_model.embed_tokens,
                                       hidden_states, sampling_metadata)
        return logits

    # Copied from vllm/model_executor/models/gemma.py
    def sample(
        self,
        logits: torch.Tensor,
        sampling_metadata: SamplingMetadata,
    ) -> Optional[SamplerOutput]:
        next_tokens = self.sampler(logits, sampling_metadata)
        return next_tokens

    # Adapted from vllm/model_executor/models/gemma.py
    def load_weights(self, weights: Iterable[Tuple[str, torch.Tensor]]):
        stacked_params_mapping = [
            # (param_name, shard_name, shard_id)
            ("qkv_proj", "q_proj", "q"),
            ("qkv_proj", "k_proj", "k"),
            ("qkv_proj", "v_proj", "v"),
            ("gate_up_proj", "gate_proj", 0),
            ("gate_up_proj", "up_proj", 1),
        ]
        params_dict = dict(self.named_parameters())
        loaded_params = set()
        for name, loaded_weight in weights:
            for key_to_modify, new_key in _KEYS_TO_MODIFY_MAPPING.items():
                if key_to_modify in name:
                    name = name.replace(key_to_modify, new_key)
            use_default_weight_loading = False
            if "vision" in name:
                if self.vision_tower is not None:
                    # We only do sharding for language model and
                    # not vision model for now.
                    use_default_weight_loading = True
            else:
                for (param_name, shard_name,
                     shard_id) in stacked_params_mapping:
                    if shard_name not in name:
                        continue
                    name = name.replace(shard_name, param_name)
                    # Skip loading extra bias for GPTQ models.
                    if name.endswith(".bias") and name not in params_dict:
                        continue
                    param = params_dict[name]
                    weight_loader = param.weight_loader
                    weight_loader(param, loaded_weight, shard_id)
                    break
                else:
                    # lm_head is not used in vllm as it is tied with
                    # embed_token. To prevent errors, skip loading
                    # lm_head.weight.
                    if "lm_head.weight" in name:
                        continue
                    # Skip loading extra bias for GPTQ models.
                    if name.endswith(".bias") and name not in params_dict:
                        continue
                    use_default_weight_loading = True

            if use_default_weight_loading:
                param = params_dict[name]
                weight_loader = getattr(param, "weight_loader",
                                        default_weight_loader)
                weight_loader(param, loaded_weight)

            loaded_params.add(name)

        unloaded_params = params_dict.keys() - loaded_params
        if unloaded_params:
            logger.warning(
                "Some weights are not initialized from checkpoints: %s",
                unloaded_params)<|MERGE_RESOLUTION|>--- conflicted
+++ resolved
@@ -1,8 +1,5 @@
-<<<<<<< HEAD
-from typing import Iterable, List, Literal, Mapping, Optional, Tuple, TypedDict
-=======
-from typing import Iterable, List, Literal, Optional, Tuple, TypedDict, Union
->>>>>>> e6e42e4b
+from typing import (Iterable, List, Literal, Mapping, Optional, Tuple,
+                    TypedDict, Union)
 
 import torch
 from torch import nn
@@ -230,17 +227,6 @@
             pixel_values,
         )
 
-<<<<<<< HEAD
-    def _process_image_input(
-        self,
-        image_input: PaliGemmaImageInputs,
-    ) -> torch.Tensor:
-
-        assert self.vision_tower is not None
-        image_features = self._process_image_pixels(image_input)
-
-=======
->>>>>>> e6e42e4b
         return self.multi_modal_projector(image_features)
 
     def forward(self,
