<<<<<<< HEAD
from typing import Iterable, List, Literal, Optional, Tuple, TypedDict, Union
=======
from typing import (Iterable, List, Literal, Mapping, Optional, Tuple,
                    TypedDict, Union)
>>>>>>> 2188a60c

import torch
from torch import nn
from transformers import PaliGemmaConfig

from vllm.attention import AttentionMetadata
from vllm.config import CacheConfig, MultiModalConfig
from vllm.inputs import INPUT_REGISTRY, InputContext, LLMInputs
from vllm.logger import init_logger
from vllm.model_executor.layers.logits_processor import LogitsProcessor
from vllm.model_executor.layers.quantization import QuantizationConfig
from vllm.model_executor.layers.sampler import Sampler, SamplerOutput
from vllm.model_executor.model_loader.weight_utils import default_weight_loader
from vllm.model_executor.models.gemma import GemmaModel
from vllm.model_executor.sampling_metadata import SamplingMetadata
from vllm.multimodal import MULTIMODAL_REGISTRY
from vllm.multimodal.utils import cached_get_tokenizer
from vllm.sequence import IntermediateTensors

from .interfaces import SupportsMultiModal
from .siglip import (SiglipVisionModel, dummy_image_for_siglip,
                     dummy_seq_data_for_siglip, get_max_siglip_image_tokens)
<<<<<<< HEAD
from .utils import is_pp_missing_parameter, merge_vision_embeddings
=======
from .utils import merge_multimodal_embeddings
>>>>>>> 2188a60c

logger = init_logger(__name__)

_KEYS_TO_MODIFY_MAPPING = {
    "language_model.model": "language_model",
}


class PaliGemmaImagePixelInputs(TypedDict):
    type: Literal["pixel_values"]
    data: torch.Tensor
    """Shape: `(batch_size * num_images, num_channels, height, width)`"""


class PaliGemmaImageEmbeddingInputs(TypedDict):
    type: Literal["image_embeds"]
    data: torch.Tensor
    """Shape: `(batch_size * num_images, image_feature_size, hidden_size)`

    `hidden_size` must match the hidden size of language model backbone.
    """


PaliGemmaImageInputs = Union[PaliGemmaImagePixelInputs,
                             PaliGemmaImageEmbeddingInputs]


def get_max_paligemma_image_tokens(ctx: InputContext):
    hf_config = ctx.get_hf_config(PaliGemmaConfig)
    vision_config = hf_config.vision_config

    return get_max_siglip_image_tokens(vision_config)


def dummy_data_for_paligemma(ctx: InputContext, seq_len: int,
                             mm_counts: Mapping[str, int]):
    hf_config = ctx.get_hf_config(PaliGemmaConfig)
    vision_config = hf_config.vision_config
    num_images = mm_counts["image"]

    seq_data = dummy_seq_data_for_siglip(
        vision_config,
        seq_len,
        num_images,
        image_token_id=hf_config.image_token_index,
    )

    mm_data = dummy_image_for_siglip(vision_config, num_images)
    return seq_data, mm_data


def input_processor_for_paligemma(ctx: InputContext, llm_inputs: LLMInputs):

    """
    The correct prompt format needs to be:
    '<image>' * image_feature_size + '<bos>' + prompt + '\n'

    See https://github.com/huggingface/transformers/blob/25245ec26dc29bcf6102e1b4ddd0dfd02e720cf5/src/transformers/models/paligemma/processing_paligemma.py#L55
    """ # noqa

    multi_modal_data = llm_inputs.get("multi_modal_data")
    if multi_modal_data is None or "image" not in multi_modal_data:
        return llm_inputs

    model_config = ctx.model_config
    hf_config = ctx.get_hf_config(PaliGemmaConfig)

    tokenizer = cached_get_tokenizer(model_config.tokenizer)
    image_feature_size = hf_config.text_config.num_image_tokens
    image_token_str = tokenizer.decode(hf_config.image_token_index)
    bos_token = tokenizer.decode(hf_config.bos_token_id)
    image_token_str_pad = image_token_str * image_feature_size
    image_token_ids_pad = [hf_config.image_token_index] * image_feature_size

    orig_prompt = llm_inputs.get("prompt")
    orig_prompt_ids = llm_inputs.get("prompt_token_ids")

    if orig_prompt is not None and image_token_str in orig_prompt:
        logger.warning(
            "The image token '%s' was detected in the prompt and "
            "will be removed. Please follow the proper prompt format"
            " documented on HuggingFace.", image_token_str)
        orig_prompt = orig_prompt.replace(image_token_str, "")
        orig_prompt_ids.remove(hf_config.image_token_index)

    new_prompt = f"{image_token_str_pad}{bos_token}{orig_prompt}\n"
    new_token_ids = image_token_ids_pad + orig_prompt_ids + [108]  #newline

    # NOTE: Create a defensive copy of the original inputs
    return LLMInputs(prompt_token_ids=new_token_ids,
                     prompt=new_prompt,
                     multi_modal_data=multi_modal_data)


class PaliGemmaMultiModalProjector(nn.Module):

    def __init__(self, vision_hidden_size: int, projection_dim: int):
        super().__init__()

        self.linear = nn.Linear(vision_hidden_size, projection_dim, bias=True)

    def forward(self, image_features: torch.Tensor) -> torch.Tensor:
        hidden_states = self.linear(image_features)
        return hidden_states


@MULTIMODAL_REGISTRY.register_image_input_mapper()
@MULTIMODAL_REGISTRY.register_max_image_tokens(get_max_paligemma_image_tokens)
@INPUT_REGISTRY.register_dummy_data(dummy_data_for_paligemma)
@INPUT_REGISTRY.register_input_processor(input_processor_for_paligemma)
class PaliGemmaForConditionalGeneration(nn.Module, SupportsMultiModal):

    def __init__(self,
                 config: PaliGemmaConfig,
                 multimodal_config: MultiModalConfig,
                 cache_config: Optional[CacheConfig] = None,
                 quant_config: Optional[QuantizationConfig] = None) -> None:
        super().__init__()

        self.config = config
        self.multimodal_config = multimodal_config

        self.vision_tower = SiglipVisionModel(config.vision_config)
        self.multi_modal_projector = PaliGemmaMultiModalProjector(
            vision_hidden_size=config.vision_config.hidden_size,
            projection_dim=config.vision_config.projection_dim)

        self.quant_config = quant_config
        self.language_model = GemmaModel(config.text_config, cache_config,
                                         quant_config)
        self.unpadded_vocab_size = config.text_config.vocab_size
        logit_scale = getattr(config, "logit_scale", 1.0)
        self.logits_processor = LogitsProcessor(self.unpadded_vocab_size,
                                                config.vocab_size, logit_scale)
        self.sampler = Sampler()
        self.make_empty_intermediate_tensors = (
            self.language_model.make_empty_intermediate_tensors)

    def _validate_pixel_values(self, data: torch.Tensor) -> torch.Tensor:
        h = w = self.config.vision_config.image_size
        expected_dims = (3, h, w)
        actual_dims = tuple(data.shape[1:])

        if actual_dims != expected_dims:
            expected_expr = ("batch_size", *map(str, expected_dims))
            raise ValueError(
                f"The expected shape of pixel values is {expected_expr}. "
                f"You supplied {tuple(data.shape)}.")

        return data

    def _parse_and_validate_image_input(
            self, **kwargs: object) -> Optional[PaliGemmaImageInputs]:
        pixel_values = kwargs.pop("pixel_values", None)
        image_embeds = kwargs.pop("image_embeds", None)

        if pixel_values is None and image_embeds is None:
            return None

        if pixel_values is not None:
            if not isinstance(pixel_values, torch.Tensor):
                raise ValueError("Incorrect type of pixel values. "
                                 f"Got type: {type(pixel_values)}")

            # Remove the N dimension until multiple images are supported.
            pixel_values = pixel_values.squeeze(1)

            return PaliGemmaImagePixelInputs(
                type="pixel_values",
                data=self._validate_pixel_values(pixel_values),
            )

        if image_embeds is not None:
            if not isinstance(image_embeds, torch.Tensor):
                raise ValueError("Incorrect type of image embeddings. "
                                 f"Got type: {type(image_embeds)}")

            # Remove the N dimension until multiple images are supported.
            image_embeds = image_embeds.squeeze(1)

            return PaliGemmaImageEmbeddingInputs(
                type="image_embeds",
                data=image_embeds,
            )

        raise AssertionError("This line should be unreachable.")

    def _image_pixels_to_features(
        self,
        vision_tower: SiglipVisionModel,
        pixel_values: torch.Tensor,
    ) -> torch.Tensor:

        target_dtype = vision_tower.get_input_embeddings().weight.dtype
        image_features = vision_tower(pixel_values.to(dtype=target_dtype))

        return image_features

    def _process_image_input(
        self,
        image_input: PaliGemmaImageInputs,
    ) -> torch.Tensor:

        if image_input["type"] == "image_embeds":
            return image_input["data"]

        assert self.vision_tower is not None
        pixel_values = image_input["data"]
        image_features = self._image_pixels_to_features(
            self.vision_tower,
            pixel_values,
        )

        return self.multi_modal_projector(image_features)

    def forward(self,
                input_ids: torch.Tensor,
                positions: torch.Tensor,
                kv_caches: List[torch.Tensor],
                attn_metadata: AttentionMetadata,
                intermediate_tensors: Optional[IntermediateTensors] = None,
                **kwargs: object) -> Union[SamplerOutput, IntermediateTensors]:

        parsed_image_input = self._parse_and_validate_image_input(**kwargs)

        if parsed_image_input is not None:
            vision_embeddings = self._process_image_input(parsed_image_input)
            # https://github.com/huggingface/transformers/blob/main/src/transformers/models/paligemma/modeling_paligemma.py#L294 # noqa
            vision_embeddings = vision_embeddings * (self.config.hidden_size**
                                                     -0.5)

            inputs_embeds = self.language_model.get_input_embeddings(input_ids)

            inputs_embeds = merge_multimodal_embeddings(
                input_ids, inputs_embeds, vision_embeddings,
                self.config.image_token_index)

            input_ids = None
        else:
            inputs_embeds = None

        hidden_states = self.language_model(input_ids,
                                            positions,
                                            kv_caches,
                                            attn_metadata,
                                            intermediate_tensors,
                                            inputs_embeds=inputs_embeds)

        return hidden_states

    # Copied from vllm/model_executor/models/gemma.py
    def compute_logits(
        self,
        hidden_states: torch.Tensor,
        sampling_metadata: SamplingMetadata,
    ) -> Optional[torch.Tensor]:
        logits = self.logits_processor(self.language_model.embed_tokens,
                                       hidden_states, sampling_metadata)
        return logits

    # Copied from vllm/model_executor/models/gemma.py
    def sample(
        self,
        logits: torch.Tensor,
        sampling_metadata: SamplingMetadata,
    ) -> Optional[SamplerOutput]:
        next_tokens = self.sampler(logits, sampling_metadata)
        return next_tokens

    # Adapted from vllm/model_executor/models/gemma.py
    def load_weights(self, weights: Iterable[Tuple[str, torch.Tensor]]):
        stacked_params_mapping = [
            # (param_name, shard_name, shard_id)
            ("qkv_proj", "q_proj", "q"),
            ("qkv_proj", "k_proj", "k"),
            ("qkv_proj", "v_proj", "v"),
            ("gate_up_proj", "gate_proj", 0),
            ("gate_up_proj", "up_proj", 1),
        ]
        params_dict = dict(self.named_parameters())
        loaded_params = set()
        for name, loaded_weight in weights:
            for key_to_modify, new_key in _KEYS_TO_MODIFY_MAPPING.items():
                if key_to_modify in name:
                    name = name.replace(key_to_modify, new_key)
            use_default_weight_loading = False
            if "vision" not in name or self.vision_tower.shard_weight:
                for (param_name, shard_name,
                     shard_id) in stacked_params_mapping:
                    if shard_name not in name:
                        continue
                    name = name.replace(shard_name, param_name)
                    # Skip loading extra bias for GPTQ models.
                    if name.endswith(".bias") and name not in params_dict:
                        continue
                    if is_pp_missing_parameter(name, self):
                        continue
                    param = params_dict[name]
                    weight_loader = param.weight_loader
                    weight_loader(param, loaded_weight, shard_id)
                    break
                else:
                    # lm_head is not used in vllm as it is tied with
                    # embed_token. To prevent errors, skip loading
                    # lm_head.weight.
                    if "lm_head.weight" in name:
                        continue
                    # Skip loading extra bias for GPTQ models.
                    if name.endswith(".bias") and name not in params_dict:
                        continue
                    use_default_weight_loading = True
            else:
                use_default_weight_loading = True

            if use_default_weight_loading:
                if is_pp_missing_parameter(name, self):
                    continue
                param = params_dict[name]
                weight_loader = getattr(param, "weight_loader",
                                        default_weight_loader)
                weight_loader(param, loaded_weight)

            loaded_params.add(name)

        unloaded_params = params_dict.keys() - loaded_params
        if unloaded_params:
            logger.warning(
                "Some weights are not initialized from checkpoints: %s",
                unloaded_params)<|MERGE_RESOLUTION|>--- conflicted
+++ resolved
@@ -1,9 +1,5 @@
-<<<<<<< HEAD
-from typing import Iterable, List, Literal, Optional, Tuple, TypedDict, Union
-=======
 from typing import (Iterable, List, Literal, Mapping, Optional, Tuple,
                     TypedDict, Union)
->>>>>>> 2188a60c
 
 import torch
 from torch import nn
@@ -26,11 +22,7 @@
 from .interfaces import SupportsMultiModal
 from .siglip import (SiglipVisionModel, dummy_image_for_siglip,
                      dummy_seq_data_for_siglip, get_max_siglip_image_tokens)
-<<<<<<< HEAD
-from .utils import is_pp_missing_parameter, merge_vision_embeddings
-=======
-from .utils import merge_multimodal_embeddings
->>>>>>> 2188a60c
+from .utils import is_pp_missing_parameter, merge_multimodal_embeddings
 
 logger = init_logger(__name__)
 
