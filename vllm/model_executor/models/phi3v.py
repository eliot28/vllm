# coding=utf-8
# Copyright 2024 The vLLM team.
# Copyright 2024 Microsoft and the HuggingFace Inc. team. All rights reserved.
#
# Licensed under the Apache License, Version 2.0 (the "License");
# you may not use this file except in compliance with the License.
# You may obtain a copy of the License at
#
#     http://www.apache.org/licenses/LICENSE-2.0
#
# Unless required by applicable law or agreed to in writing, software
# distributed under the License is distributed on an "AS IS" BASIS,
# WITHOUT WARRANTIES OR CONDITIONS OF ANY KIND, either express or implied.
# See the License for the specific language governing permissions and
# limitations under the License.
from typing import Dict, Iterable, List, Literal, Optional, Tuple, TypedDict

import numpy as np
import torch
import torch.nn as nn
from PIL import Image
from transformers import CLIPVisionConfig, PretrainedConfig

from vllm.attention import AttentionMetadata
from vllm.config import CacheConfig, VisionLanguageConfig
from vllm.inputs import INPUT_REGISTRY, InputContext
from vllm.logger import init_logger
from vllm.model_executor.layers.logits_processor import LogitsProcessor
from vllm.model_executor.layers.quantization.base_config import (
    QuantizationConfig)
from vllm.model_executor.layers.sampler import Sampler
from vllm.model_executor.layers.vocab_parallel_embedding import ParallelLMHead
from vllm.model_executor.model_loader.weight_utils import default_weight_loader
from vllm.model_executor.models.clip import CLIPVisionModel
from vllm.model_executor.models.llama import LlamaModel
from vllm.model_executor.sampling_metadata import SamplingMetadata
from vllm.multimodal import MULTIMODAL_REGISTRY
from vllm.multimodal.image import ImagePixelData
from vllm.sequence import SamplerOutput

<<<<<<< HEAD
from .clip import dummy_pixel_data_for_clip, dummy_seq_data_for_clip
=======
>>>>>>> f136da15
from .interfaces import SupportsVision

logger = init_logger(__name__)

_KEYS_TO_MODIFY_MAPPING = {
    "model.vision_embed_tokens": "vision_embed_tokens",
}

CLIP_VIT_LARGE_PATCH14_336_CONFIG = CLIPVisionConfig(dropout=0.0,
                                                     hidden_act="quick_gelu",
                                                     hidden_size=1024,
                                                     image_size=336,
                                                     intermediate_size=4096,
                                                     num_attention_heads=16,
                                                     num_channels=3,
                                                     num_hidden_layers=24,
                                                     patch_size=14,
                                                     projection_dim=768)


class Phi3ImageEmbeddingBase(nn.Module):

    def __init__(self, wte=None) -> None:
        super().__init__()
        self.wte = wte
        self.layer_idx: int
        self.type_feature: str
        self.img_processor: CLIPVisionModel

    def get_img_features(self,
                         img_embeds: torch.FloatTensor) -> torch.FloatTensor:
        LAYER_IDX = self.layer_idx
        TYPE_FEATURE = self.type_feature

        # NOTE: we skip the step to select the vision feature layer since
        # this is already done inside the img_processor
        img_feature = self.img_processor(img_embeds,
                                         vision_feature_layer=LAYER_IDX)

        if TYPE_FEATURE == "patch":
            patch_feature = img_feature[:, 1:]
            return patch_feature

        if TYPE_FEATURE == "cls_patch":
            return img_feature

        raise NotImplementedError


# adapted from https://huggingface.co/microsoft/Phi-3-vision-128k-instruct/blob/main/image_embedding_phi3_v.py
class Phi3HDImageEmbedding(Phi3ImageEmbeddingBase):
    """Phi3 Image embedding with HD transform."""

    def __init__(self,
                 vision_language_config: VisionLanguageConfig,
                 config: PretrainedConfig,
                 wte=None) -> None:
        super().__init__(wte)

        self.image_token_id = vision_language_config.image_token_id
        # n_embed or hidden_size
        hidden_size = config.n_embd if hasattr(
            config, 'n_embd') else config.hidden_size

        clip_config = CLIP_VIT_LARGE_PATCH14_336_CONFIG
        self.img_processor = CLIPVisionModel(clip_config)
        image_dim_out = config.img_processor['image_dim_out']
        self.num_img_tokens = config.img_processor['num_img_tokens']

        self.image_dim_out = image_dim_out

        # global_gn and sub_gn for hd transform, serves as line separator
        self.use_hd_transform = config.embd_layer.get('use_hd_transform',
                                                      False)
        self.with_learnable_separator = config.embd_layer.get(
            'with_learnable_separator', False)
        self.hd_transform_order = config.embd_layer.get(
            'hd_transform_order', 'glb_sub')
        # with_hd_transform and with_learnable_separator should have same value
        assert self.use_hd_transform and self.with_learnable_separator

        # 1024 * 4, merge spatial to channel dimension
        self.glb_GN = nn.Parameter(torch.empty([1, 1, self.image_dim_out * 4]))
        self.sub_GN = nn.Parameter(
            torch.empty([1, 1, 1, self.image_dim_out * 4]))

        dim_projection = hidden_size
        depth = 2
        layers = [nn.Linear(image_dim_out * 4, dim_projection)]
        for _ in range(1, depth):
            layers.extend(
                [nn.GELU(),
                 nn.Linear(dim_projection, dim_projection)])
        self.img_projection = nn.Sequential(*layers)

        self.vocab_size = config.vocab_size

        self.layer_idx = config.img_processor.get('layer_idx', -2)
        self.type_feature = config.img_processor.get('type_feature', 'patch')

    def forward(self, input_ids: torch.LongTensor,
                pixel_values: torch.FloatTensor,
                image_sizes: torch.Tensor) -> torch.FloatTensor:
        """process and merge text embeddings with image embeddings."""

        # (batch_size, max_num_crops, 3, height, width)
        img_embeds = pixel_values

        # (batch_size, 2)
        img_sizes = image_sizes

        input_shape = input_ids.size()
        input_ids = input_ids.view(-1, input_shape[-1])

        positions = torch.nonzero(input_ids == self.image_token_id)

        select = False

        target_device = self.img_projection[0].bias.device
        target_dtype = self.img_projection[0].bias.dtype

        if len(positions.tolist()) > 0:
            # if self.use_hd_transform and img_sizes:
            # img_embeds: (num_images, max_num_crops, 3, H, W)
            # img_sizes: (num_images, 2).view(1, -1)

            bs = img_embeds.shape[0]
            # Nx(HW)xC
            img_features = self.get_img_features(img_embeds.flatten(0, 1))
            base_feat_height = base_feat_width = int(
                img_features.shape[1]**0.5)

            # bs x max_num_crops x (24x24) x C
            img_features = img_features.view(
                bs, -1, base_feat_height * base_feat_width, self.image_dim_out)
            C = self.image_dim_out
            H = base_feat_height

            output_imgs = []
            output_len = []

            for _bs in range(bs):
                h, w = img_sizes[_bs]
                h = h // 336
                w = w // 336
                B_ = h * w

                # 1 x (24x24) x 1024
                global_img_feature = img_features[_bs, :1]

                # 1 x 12 x 12 x 4096
                glb_img = global_img_feature \
                    .reshape(1, H // 2, 2, H // 2, 2,C) \
                    .permute(0, 1, 3, 2, 4, 5) \
                    .reshape(1, H // 2, H // 2, 4 * C)
                temp_glb_GN = self.sub_GN.repeat(1, H // 2, 1, 1)

                # 1 x 156 x 4096
                glb_img = torch.cat([glb_img, temp_glb_GN],
                                    dim=2).reshape(1, -1, 4 * C)

                # (max_num_crops-1) x (12x12) x C
                sub_img = img_features[_bs, 1:]
                # 16x574x1024
                # get rid of padding sub_img
                sub_img = sub_img[:B_]

                sub_img = sub_img.reshape(B_, H // 2, 2, H // 2, 2, C) \
                    .permute(0, 1, 3, 2, 4, 5).reshape(B_, -1, 4 * C)
                sub_img = sub_img.reshape(1, h, w, 12, 12, -1) \
                    .permute(0, 1, 3, 2, 4, 5) \
                    .reshape(1, h * 12, w * 12, 4 * C)
                temp_sub_GN = self.sub_GN.repeat(1, h * 12, 1, 1)
                sub_img = torch.cat([sub_img, temp_sub_GN],
                                    dim=2).reshape(1, -1, 4 * C)
                # (1, num_img_tokens, 1024*4)

                # glb + sub
                if self.hd_transform_order == 'glb_sub':
                    output_imgs.append(
                        torch.cat([glb_img, self.glb_GN, sub_img], dim=1))
                elif self.hd_transform_order == 'sub_glb':
                    output_imgs.append(
                        torch.cat([sub_img, self.glb_GN, glb_img], dim=1))

                temp_len = int((h * w + 1) * 144 + 1 + (h + 1) * 12)
                output_len.append(temp_len)

            num_img_tokens = output_len
            img_set_tensor = []
            for _output_img in output_imgs:
                img_feature_proj = self.img_projection(
                    _output_img.to(target_device, target_dtype))
                img_set_tensor.append(img_feature_proj)
            select = True

        input_ids.clamp_min_(0).clamp_max_(self.vocab_size)

        hidden_states = self.wte(input_ids)

        if select:
            idx = 0
            for i, cnt in enumerate(num_img_tokens):
                hidden_states[positions[idx, 0],
                              positions[idx, 1]:positions[idx, 1] +
                              cnt] = (img_set_tensor[i].to(
                                  hidden_states.device, hidden_states.dtype))
                idx += cnt

        return hidden_states.squeeze(0)


class Phi3VImagePixelInputs(TypedDict):
    type: Literal["pixel_values"]
    data: torch.Tensor
    """Shape: (batch_size, 1 + num_patches, num_channels, height, width)"""

    image_sizes: torch.Tensor
    """Shape: (batch_size, 2)"""


def _get_phi3v_image_feature_size(
    *,
    input_height: int,
    input_width: int,
) -> int:
    h, w = input_height, input_width

    # https://huggingface.co/microsoft/Phi-3-vision-128k-instruct/blob/main/image_processing_phi3_v.py#L178
    return (h // 336 * w // 336 + 1) * 144 + 1 + (h // 336 + 1) * 12


def dummy_data_for_phi3v(ctx: InputContext, seq_len: int):
    multimodal_config = ctx.get_multimodal_config()

    #TODO: change the logic for dummy data to support dynamic shape
    _, _, dummy_height, dummy_width = multimodal_config.image_input_shape
    image_feature_size = _get_phi3v_image_feature_size(
        input_height=dummy_height,
        input_width=dummy_width,
    )

    seq_data = dummy_seq_data_for_clip(
        CLIP_VIT_LARGE_PATCH14_336_CONFIG,
        seq_len,
        image_token_id=32044,
        image_feature_size_override=image_feature_size,
    )
    mm_data = dummy_pixel_data_for_clip(
        CLIP_VIT_LARGE_PATCH14_336_CONFIG,
        image_width_override=dummy_width,
        image_height_override=dummy_height,
    )

    return seq_data, mm_data


# Based on https://huggingface.co/microsoft/Phi-3-vision-128k-instruct/blob/main/image_processing_phi3_v.py
def _calc_padded_size(*, width: int, height: int, padding_unit: int = 336):
    target_height = int(np.ceil(height / padding_unit) * padding_unit)
    top_padding = int((target_height - height) / 2)
    bottom_padding = target_height - height - top_padding
    padded_width = width
    padded_height = height + top_padding + bottom_padding
    return padded_width, padded_height


# Based on https://huggingface.co/microsoft/Phi-3-vision-128k-instruct/blob/main/image_processing_phi3_v.py
def _calc_hd_transform_size(*, width: int, height: int, hd_num: int = 16):
    transposed = False
    if width < height:
        width, height = height, width
        transposed = True

    ratio = width / height
    scale = 1
    while scale * np.ceil(scale / ratio) <= hd_num:
        scale += 1
    scale -= 1

    new_width = int(scale * 336)
    new_height = int(new_width / ratio)

    padded_width, padded_height = _calc_padded_size(width=new_width,
                                                    height=new_height)

    if transposed:
        padded_width, padded_height = padded_height, padded_width

    return padded_width, padded_height


def _image_processor(ctx: InputContext,
                     data: ImagePixelData) -> Dict[str, torch.Tensor]:
    image = data.image

    if isinstance(image, Image.Image):
        # Temporary patch before dynamic number of image tokens is supported
        _, _, h, w = ctx.get_multimodal_config().image_input_shape
        if (w, h) != _calc_hd_transform_size(width=image.width,
                                             height=image.height):
            logger.warning(
                "Dynamic image shape is currently not supported. "
                "Resizing input image to (%d, %d).", w, h)

            data.image = image.resize((w, h))

    return MULTIMODAL_REGISTRY._get_plugin_for_data_type(ImagePixelData) \
            ._default_input_mapper(ctx, data)


<<<<<<< HEAD
@MULTIMODAL_REGISTRY.register_image_pixel_input_mapper(_image_processor)
@INPUT_REGISTRY.register_dummy_data(dummy_data_for_phi3v)
class Phi3VForCausalLM(nn.Module, SupportsVision):

    supports_vision = True
=======
@MULTIMODAL_REGISTRY.register_image_pixel_input(_image_processor)
@MULTIMODAL_REGISTRY.register_dummy_data(get_dummy_image_data)
class Phi3VForCausalLM(nn.Module, SupportsVision):
>>>>>>> f136da15

    def __init__(self,
                 config: PretrainedConfig,
                 vlm_config: VisionLanguageConfig,
                 cache_config: Optional[CacheConfig] = None,
                 quant_config: Optional[QuantizationConfig] = None) -> None:
        super().__init__()

        self.config = config
        self.vlm_config = vlm_config

        self.model = LlamaModel(config, cache_config, quant_config)
        self.vision_embed_tokens = Phi3HDImageEmbedding(
            vlm_config, config, self.model.embed_tokens)
        self.lm_head = ParallelLMHead(config.vocab_size, config.hidden_size)
        self.logits_processor = LogitsProcessor(config.vocab_size)
        self.sampler = Sampler()

    def _parse_and_validate_image_input(
            self, **kwargs: object) -> Optional[Phi3VImagePixelInputs]:
        pixel_values = kwargs.pop("pixel_values", None)
        image_sizes = kwargs.pop("image_sizes", None)

        expected_input_type = self.vlm_config.image_input_type
        ImageInputType = VisionLanguageConfig.ImageInputType

        if expected_input_type != ImageInputType.PIXEL_VALUES:
            raise ValueError(
                f"Unexpected image input type: {expected_input_type}."
                "Phi3v only support pixel_values input currently.")

        if pixel_values is not None and image_sizes is not None:
            return Phi3VImagePixelInputs(type="pixel_values",
                                         data=pixel_values,
                                         image_sizes=image_sizes)

        return None

    def forward(self, input_ids: torch.Tensor, positions: torch.Tensor,
                kv_caches: List[torch.Tensor],
                attn_metadata: AttentionMetadata, **kwargs: object):
        image_input = self._parse_and_validate_image_input(**kwargs)

        if image_input is not None:
            inputs_embeds = self.vision_embed_tokens(
                input_ids, image_input["data"], image_input["image_sizes"])

            input_ids = None
        else:
            inputs_embeds = None

        hidden_states = self.model(input_ids,
                                   positions,
                                   kv_caches,
                                   attn_metadata,
                                   inputs_embeds=inputs_embeds)

        return hidden_states

    def compute_logits(self, hidden_states: torch.Tensor,
                       sampling_metadata: SamplingMetadata) -> torch.Tensor:
        logits = self.logits_processor(self.lm_head.weight, hidden_states,
                                       sampling_metadata)
        return logits

    def sample(
        self,
        logits: torch.Tensor,
        sampling_metadata: SamplingMetadata,
    ) -> Optional[SamplerOutput]:
        next_tokens = self.sampler(logits, sampling_metadata)
        return next_tokens

    def load_weights(self, weights: Iterable[Tuple[str, torch.Tensor]]):
        stacked_params_mapping = [
            # (param_name, shard_name, shard_id)
            (".qkv_proj", ".q_proj", "q"),
            (".qkv_proj", ".k_proj", "k"),
            (".qkv_proj", ".v_proj", "v"),
            (".gate_up_proj", ".gate_proj", 0),
            (".gate_up_proj", ".up_proj", 1),
        ]
        params_dict = dict(self.named_parameters())
        for name, loaded_weight in weights:
            if "rotary_emb.inv_freq" in name:
                continue
            # post_layernorm is not needed in CLIPVisionModel
            if "vision_model.post_layernorm" in name:
                continue
            for key_to_modify, new_key in _KEYS_TO_MODIFY_MAPPING.items():
                if key_to_modify in name:
                    name = name.replace(key_to_modify, new_key)
            for (param_name, weight_name, shard_id) in stacked_params_mapping:
                # We only do sharding for language model
                # and not vision model for now.
                if "vision_embed_tokens" in name and self.vision_embed_tokens:
                    continue
                if weight_name not in name:
                    continue
                param = params_dict[name.replace(weight_name, param_name)]
                weight_loader = param.weight_loader
                weight_loader(param, loaded_weight, shard_id)
                break
            else:
                # Skip loading extra bias for GPTQ models.
                if name.endswith(".bias") and name not in params_dict:
                    continue
                param = params_dict[name]
                weight_loader = getattr(param, "weight_loader",
                                        default_weight_loader)
                weight_loader(param, loaded_weight)<|MERGE_RESOLUTION|>--- conflicted
+++ resolved
@@ -38,10 +38,7 @@
 from vllm.multimodal.image import ImagePixelData
 from vllm.sequence import SamplerOutput
 
-<<<<<<< HEAD
 from .clip import dummy_pixel_data_for_clip, dummy_seq_data_for_clip
-=======
->>>>>>> f136da15
 from .interfaces import SupportsVision
 
 logger = init_logger(__name__)
@@ -353,17 +350,9 @@
             ._default_input_mapper(ctx, data)
 
 
-<<<<<<< HEAD
 @MULTIMODAL_REGISTRY.register_image_pixel_input_mapper(_image_processor)
 @INPUT_REGISTRY.register_dummy_data(dummy_data_for_phi3v)
 class Phi3VForCausalLM(nn.Module, SupportsVision):
-
-    supports_vision = True
-=======
-@MULTIMODAL_REGISTRY.register_image_pixel_input(_image_processor)
-@MULTIMODAL_REGISTRY.register_dummy_data(get_dummy_image_data)
-class Phi3VForCausalLM(nn.Module, SupportsVision):
->>>>>>> f136da15
 
     def __init__(self,
                  config: PretrainedConfig,
