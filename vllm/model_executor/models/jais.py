--- conflicted
+++ resolved
@@ -43,12 +43,8 @@
 from vllm.sequence import IntermediateTensors
 from vllm.transformers_utils.configs import JAISConfig
 
-<<<<<<< HEAD
 from .utils import (is_pp_missing_parameter,
                     make_empty_intermediate_tensors_factory, make_layers)
-=======
-from .utils import is_pp_missing_parameter, make_layers
->>>>>>> 2188a60c
 
 
 class SwiGLUActivation(nn.Module):
@@ -239,12 +235,6 @@
             self.embeddings_scale = config.embeddings_scale
         else:
             self.embeddings_scale = config.mup_embeddings_scale
-<<<<<<< HEAD
-        self, start_layer, self.end_layer, self.h = make_layers(
-            config.num_hidden_layers,
-            lambda prefix: JAISBlock(config, cache_config, quant_config),
-            prefix=f"{prefix}.h")
-=======
 
         self.start_layer, self.end_layer, self.h = make_layers(
             config.num_hidden_layers,
@@ -254,19 +244,12 @@
             prefix=f"{prefix}.h",
         )
 
->>>>>>> 2188a60c
         self.ln_f = nn.LayerNorm(self.embed_dim, eps=config.layer_norm_epsilon)
         self.make_empty_intermediate_tensors = (
             make_empty_intermediate_tensors_factory(["hidden_states"],
                                                     config.n_embd))
 
     def forward(
-<<<<<<< HEAD
-        self, input_ids: torch.Tensor, position_ids: torch.Tensor,
-        kv_caches: List[torch.Tensor], attn_metadata: AttentionMetadata,
-        intermediate_tensors: IntermediateTensors
-    ) -> Union[torch.Tensor, IntermediateTensors]:
-=======
         self,
         input_ids: torch.Tensor,
         position_ids: torch.Tensor,
@@ -274,7 +257,6 @@
         attn_metadata: AttentionMetadata,
         intermediate_tensors: Optional[IntermediateTensors] = None,
     ) -> Union[IntermediateTensors, torch.Tensor]:
->>>>>>> 2188a60c
         if get_pp_group().is_first_rank:
             inputs_embeds = self.wte(input_ids)
             if self.wpe is not None:
@@ -285,10 +267,7 @@
             hidden_states *= torch.tensor(float(self.embeddings_scale),
                                           dtype=hidden_states.dtype)
         else:
-<<<<<<< HEAD
-=======
             assert intermediate_tensors is not None
->>>>>>> 2188a60c
             hidden_states = intermediate_tensors["hidden_states"]
 
         for i in range(self.start_layer, self.end_layer):
@@ -296,15 +275,10 @@
             hidden_states = layer(hidden_states,
                                   kv_caches[i - self.start_layer],
                                   attn_metadata)
-<<<<<<< HEAD
-=======
 
         if not get_pp_group().is_last_rank:
             return IntermediateTensors({"hidden_states": hidden_states})
->>>>>>> 2188a60c
-
-        if not get_pp_group().is_last_rank:
-            return IntermediateTensors({"hidden_states": hidden_states})
+
         hidden_states = self.ln_f(hidden_states)
         return hidden_states
 
@@ -344,11 +318,7 @@
         kv_caches: List[torch.Tensor],
         attn_metadata: AttentionMetadata,
         intermediate_tensors: Optional[IntermediateTensors] = None,
-<<<<<<< HEAD
-    ) -> Union[torch.Tensor, IntermediateTensors]:
-=======
     ) -> Union[IntermediateTensors, torch.Tensor]:
->>>>>>> 2188a60c
         hidden_states = self.transformer(input_ids, positions, kv_caches,
                                          attn_metadata, intermediate_tensors)
         return hidden_states
@@ -361,16 +331,6 @@
         logits = self.logits_processor(self.lm_head, hidden_states,
                                        sampling_metadata)
         return logits
-
-    def make_empty_intermediate_tensors(
-            self, batch_size: int, dtype: torch.dtype,
-            device: torch.device) -> IntermediateTensors:
-        return IntermediateTensors({
-            "hidden_states":
-            torch.zeros((batch_size, self.config.hidden_size),
-                        dtype=dtype,
-                        device=device),
-        })
 
     def sample(
         self,
@@ -395,15 +355,10 @@
                 continue
             if not name.startswith("transformer."):
                 name = "transformer." + name
-<<<<<<< HEAD
+
             if is_pp_missing_parameter(name, self):
                 continue
-=======
-
-            if is_pp_missing_parameter(name, self):
-                continue
-
->>>>>>> 2188a60c
+
             param = params_dict[name]
             # The HF's GPT-2 implementation uses Conv1D instead of Linear.
             # Because of this, we need to transpose the weights.
