# coding=utf-8
# Adapted from
# https://github.com/huggingface/transformers/blob/v4.28.0/src/transformers/models/gpt2/modeling_gpt2.py
# Copyright 2023 The vLLM team.
# Copyright 2018 The OpenAI Team Authors and HuggingFace Inc. team.
# Copyright (c) 2018, NVIDIA CORPORATION.  All rights reserved.
#
# Licensed under the Apache License, Version 2.0 (the "License");
# you may not use this file except in compliance with the License.
# You may obtain a copy of the License at
#
#     http://www.apache.org/licenses/LICENSE-2.0
#
# Unless required by applicable law or agreed to in writing, software
# distributed under the License is distributed on an "AS IS" BASIS,
# WITHOUT WARRANTIES OR CONDITIONS OF ANY KIND, either express or implied.
# See the License for the specific language governing permissions and
# limitations under the License.
"""Inference-only GPT-2 model compatible with HuggingFace weights."""
from typing import List, Optional, Tuple

import torch
from torch import nn
from transformers import GPT2Config

from vllm.model_executor.input_metadata import InputMetadata
from vllm.model_executor.layers.activation import get_act_fn
from vllm.model_executor.layers.attention import PagedAttention
from vllm.model_executor.layers.linear import (ColumnParallelLinear,
                                               LinearMethodBase,
                                               QKVParallelLinear,
                                               RowParallelLinear)
from vllm.model_executor.layers.sampler import Sampler
from vllm.model_executor.layers.vocab_parallel_embedding import (
    VocabParallelEmbedding)
from vllm.model_executor.parallel_utils.parallel_state import (
    get_tensor_model_parallel_world_size)
from vllm.model_executor.sampling_metadata import SamplingMetadata
from vllm.model_executor.weight_utils import (default_weight_loader,
                                              hf_model_weights_iterator)
from vllm.sequence import SamplerOutput

KVCache = Tuple[torch.Tensor, torch.Tensor]


class GPT2Attention(nn.Module):

    def __init__(
        self,
        config: GPT2Config,
        linear_method: Optional[LinearMethodBase] = None,
    ):
        super().__init__()
        self.hidden_size = config.hidden_size
        total_num_heads = config.num_attention_heads
        tensor_model_parallel_world_size = (
            get_tensor_model_parallel_world_size())
        assert total_num_heads % tensor_model_parallel_world_size == 0
        self.num_heads = total_num_heads // tensor_model_parallel_world_size
        self.head_dim = self.hidden_size // total_num_heads
        self.scale = self.head_dim**-0.5

        self.c_attn = QKVParallelLinear(
            self.hidden_size,
            self.head_dim,
            total_num_heads,
            bias=True,
            linear_method=linear_method,
        )
        self.c_proj = RowParallelLinear(
            self.hidden_size,
            self.hidden_size,
            bias=True,
            linear_method=linear_method,
        )
        self.attn = PagedAttention(self.num_heads,
                                   self.head_dim,
                                   scale=self.scale)

    def forward(
        self,
        hidden_states: torch.Tensor,
        kv_cache: KVCache,
        input_metadata: InputMetadata,
        cache_event: Optional[torch.cuda.Event],
    ) -> torch.Tensor:
        qkv, _ = self.c_attn(hidden_states)
        q, k, v = qkv.chunk(chunks=3, dim=-1)
        key_cache, value_cache = kv_cache
        attn_output = self.attn(q, k, v, key_cache, value_cache,
                                input_metadata, cache_event)
        attn_output, _ = self.c_proj(attn_output)
        return attn_output


class GPT2MLP(nn.Module):

    def __init__(
        self,
        intermediate_size: int,
        config: GPT2Config,
        linear_method: Optional[LinearMethodBase] = None,
    ):
        super().__init__()
        hidden_size = config.hidden_size
        self.c_fc = ColumnParallelLinear(
            hidden_size,
            intermediate_size,
            bias=True,
            linear_method=linear_method,
        )
        self.c_proj = RowParallelLinear(
            intermediate_size,
            hidden_size,
            bias=True,
            linear_method=linear_method,
        )
        quant_config = getattr(linear_method, "quant_config", None)
        self.act = get_act_fn(config.activation_function, quant_config,
                              intermediate_size)

    def forward(self, hidden_states: torch.Tensor) -> torch.Tensor:
        hidden_states, _ = self.c_fc(hidden_states)
        hidden_states = self.act(hidden_states)
        hidden_states, _ = self.c_proj(hidden_states)
        return hidden_states


class GPT2Block(nn.Module):

    def __init__(
        self,
        config: GPT2Config,
        linear_method: Optional[LinearMethodBase] = None,
    ):
        super().__init__()
        hidden_size = config.hidden_size
        inner_dim = (config.n_inner if config.n_inner is not None else 4 *
                     hidden_size)

        self.ln_1 = nn.LayerNorm(hidden_size, eps=config.layer_norm_epsilon)
        self.attn = GPT2Attention(config, linear_method)
        self.ln_2 = nn.LayerNorm(hidden_size, eps=config.layer_norm_epsilon)
        self.mlp = GPT2MLP(inner_dim, config, linear_method)

    def forward(
        self,
        hidden_states: torch.Tensor,
        kv_cache: KVCache,
        input_metadata: InputMetadata,
        cache_event: Optional[torch.cuda.Event],
    ) -> torch.Tensor:
        residual = hidden_states
        hidden_states = self.ln_1(hidden_states)
        attn_output = self.attn(
            hidden_states=hidden_states,
            kv_cache=kv_cache,
            input_metadata=input_metadata,
            cache_event=cache_event,
        )
        # residual connection
        hidden_states = attn_output + residual

        residual = hidden_states
        hidden_states = self.ln_2(hidden_states)
        feed_forward_hidden_states = self.mlp(hidden_states)
        # residual connection
        hidden_states = residual + feed_forward_hidden_states
        return hidden_states


class GPT2Model(nn.Module):

    def __init__(
        self,
        config: GPT2Config,
        linear_method: Optional[LinearMethodBase] = None,
    ):
        super().__init__()
        self.config = config
        assert not config.add_cross_attention
        assert not config.scale_attn_by_inverse_layer_idx
        assert not config.reorder_and_upcast_attn
        self.embed_dim = config.hidden_size
        self.wte = VocabParallelEmbedding(config.vocab_size, self.embed_dim)
        self.wpe = nn.Embedding(config.max_position_embeddings, self.embed_dim)
        self.h = nn.ModuleList([
            GPT2Block(config, linear_method)
            for _ in range(config.num_hidden_layers)
        ])
        self.ln_f = nn.LayerNorm(self.embed_dim, eps=config.layer_norm_epsilon)

    def forward(
        self,
        input_ids: torch.Tensor,
        position_ids: torch.Tensor,
        kv_caches: List[KVCache],
        input_metadata: InputMetadata,
        cache_events: Optional[List[torch.cuda.Event]],
        inputs_embeds: torch.Tensor,
    ) -> torch.Tensor:
        inputs_embeds = self.wte(input_ids) + inputs_embeds
        position_embeds = self.wpe(position_ids)
        hidden_states = inputs_embeds + position_embeds

        for i in range(len(self.h)):
            cache_event = None if cache_events is None else cache_events[i]
            layer = self.h[i]
            hidden_states = layer(hidden_states, kv_caches[i], input_metadata,
                                  cache_event)

        hidden_states = self.ln_f(hidden_states)
        return hidden_states


class GPT2LMHeadModel(nn.Module):

    def __init__(
        self,
        config: GPT2Config,
        linear_method: Optional[LinearMethodBase] = None,
    ):
        super().__init__()
        self.config = config
        self.linear_method = linear_method
        self.transformer = GPT2Model(config, linear_method)
        self.lm_head_weight = self.transformer.wte.weight
        self.sampler = Sampler(config.vocab_size)

    def forward(
        self,
        input_ids: torch.Tensor,
        positions: torch.Tensor,
        kv_caches: List[KVCache],
        input_metadata: InputMetadata,
        cache_events: Optional[List[torch.cuda.Event]],
<<<<<<< HEAD
        inputs_embeds: torch.Tensor,
    ) -> SamplerOutput:
        hidden_states = self.transformer(input_ids, positions, kv_caches,
                                         input_metadata, cache_events,
                                         inputs_embeds)
=======
    ) -> torch.Tensor:
        hidden_states = self.transformer(input_ids, positions, kv_caches,
                                         input_metadata, cache_events)
        return hidden_states

    def sample(
        self,
        hidden_states: torch.Tensor,
        sampling_metadata: SamplingMetadata,
    ) -> SamplerOutput:
>>>>>>> 60dc62dc
        next_tokens = self.sampler(self.lm_head_weight, hidden_states,
                                   sampling_metadata)
        return next_tokens

    def load_weights(self,
                     model_name_or_path: str,
                     cache_dir: Optional[str] = None,
                     load_format: str = "auto",
                     revision: Optional[str] = None):
        params_dict = dict(self.named_parameters(remove_duplicate=False))
        for name, loaded_weight in hf_model_weights_iterator(
                model_name_or_path, cache_dir, load_format, revision):
            if "lm_head.weight" in name:
                # GPT-2 ties the weights of the embedding layer and the final
                # linear layer.
                continue
            if ".attn.bias" in name or ".attn.masked_bias" in name:
                # Skip attention mask.
                # NOTE: "c_attn.bias" should not be skipped.
                continue
            if not name.startswith("transformer."):
                name = "transformer." + name
            param = params_dict[name]
            # The HF's GPT-2 implementation uses Conv1D instead of Linear.
            # Because of this, we need to transpose the weights.
            # Note(zhuohan): the logic below might break quantized models.
            for conv1d_weight_name in ["c_attn", "c_proj", "c_fc"]:
                if conv1d_weight_name not in name:
                    continue
                if not name.endswith(".weight"):
                    continue
                loaded_weight = loaded_weight.t()

<<<<<<< HEAD
                if name.endswith(".weight"):
                    loaded_weight = loaded_weight.view(3, total_num_heads,
                                                       head_size, hidden_size)
                    loaded_weight = loaded_weight[:, head_start:head_end, :, :]
                    loaded_weight = loaded_weight.reshape(-1, hidden_size)
                elif name.endswith(".bias"):
                    loaded_weight = loaded_weight.view(3, total_num_heads,
                                                       head_size)
                    loaded_weight = loaded_weight[:, head_start:head_end, :]
                    loaded_weight = loaded_weight.reshape(-1)
                else:
                    raise ValueError(f"Unexpected parameter name {name}")
            load_tensor_parallel_weights(param, loaded_weight, name,
                                         self._column_parallel_weights,
                                         self._row_parallel_weights,
                                         tensor_model_parallel_rank)

    def get_input_embeddings(self):
        return self.transformer.wte
=======
            weight_loader = getattr(param, "weight_loader",
                                    default_weight_loader)
            weight_loader(param, loaded_weight)
>>>>>>> 60dc62dc
<|MERGE_RESOLUTION|>--- conflicted
+++ resolved
@@ -26,25 +26,30 @@
 from vllm.model_executor.input_metadata import InputMetadata
 from vllm.model_executor.layers.activation import get_act_fn
 from vllm.model_executor.layers.attention import PagedAttention
-from vllm.model_executor.layers.linear import (ColumnParallelLinear,
-                                               LinearMethodBase,
-                                               QKVParallelLinear,
-                                               RowParallelLinear)
+from vllm.model_executor.layers.linear import (
+    ColumnParallelLinear,
+    LinearMethodBase,
+    QKVParallelLinear,
+    RowParallelLinear,
+)
 from vllm.model_executor.layers.sampler import Sampler
 from vllm.model_executor.layers.vocab_parallel_embedding import (
-    VocabParallelEmbedding)
+    VocabParallelEmbedding,
+)
 from vllm.model_executor.parallel_utils.parallel_state import (
-    get_tensor_model_parallel_world_size)
+    get_tensor_model_parallel_world_size,
+)
 from vllm.model_executor.sampling_metadata import SamplingMetadata
-from vllm.model_executor.weight_utils import (default_weight_loader,
-                                              hf_model_weights_iterator)
+from vllm.model_executor.weight_utils import (
+    default_weight_loader,
+    hf_model_weights_iterator,
+)
 from vllm.sequence import SamplerOutput
 
 KVCache = Tuple[torch.Tensor, torch.Tensor]
 
 
 class GPT2Attention(nn.Module):
-
     def __init__(
         self,
         config: GPT2Config,
@@ -54,7 +59,8 @@
         self.hidden_size = config.hidden_size
         total_num_heads = config.num_attention_heads
         tensor_model_parallel_world_size = (
-            get_tensor_model_parallel_world_size())
+            get_tensor_model_parallel_world_size()
+        )
         assert total_num_heads % tensor_model_parallel_world_size == 0
         self.num_heads = total_num_heads // tensor_model_parallel_world_size
         self.head_dim = self.hidden_size // total_num_heads
@@ -73,9 +79,9 @@
             bias=True,
             linear_method=linear_method,
         )
-        self.attn = PagedAttention(self.num_heads,
-                                   self.head_dim,
-                                   scale=self.scale)
+        self.attn = PagedAttention(
+            self.num_heads, self.head_dim, scale=self.scale
+        )
 
     def forward(
         self,
@@ -87,14 +93,14 @@
         qkv, _ = self.c_attn(hidden_states)
         q, k, v = qkv.chunk(chunks=3, dim=-1)
         key_cache, value_cache = kv_cache
-        attn_output = self.attn(q, k, v, key_cache, value_cache,
-                                input_metadata, cache_event)
+        attn_output = self.attn(
+            q, k, v, key_cache, value_cache, input_metadata, cache_event
+        )
         attn_output, _ = self.c_proj(attn_output)
         return attn_output
 
 
 class GPT2MLP(nn.Module):
-
     def __init__(
         self,
         intermediate_size: int,
@@ -116,8 +122,9 @@
             linear_method=linear_method,
         )
         quant_config = getattr(linear_method, "quant_config", None)
-        self.act = get_act_fn(config.activation_function, quant_config,
-                              intermediate_size)
+        self.act = get_act_fn(
+            config.activation_function, quant_config, intermediate_size
+        )
 
     def forward(self, hidden_states: torch.Tensor) -> torch.Tensor:
         hidden_states, _ = self.c_fc(hidden_states)
@@ -127,7 +134,6 @@
 
 
 class GPT2Block(nn.Module):
-
     def __init__(
         self,
         config: GPT2Config,
@@ -135,8 +141,9 @@
     ):
         super().__init__()
         hidden_size = config.hidden_size
-        inner_dim = (config.n_inner if config.n_inner is not None else 4 *
-                     hidden_size)
+        inner_dim = (
+            config.n_inner if config.n_inner is not None else 4 * hidden_size
+        )
 
         self.ln_1 = nn.LayerNorm(hidden_size, eps=config.layer_norm_epsilon)
         self.attn = GPT2Attention(config, linear_method)
@@ -170,7 +177,6 @@
 
 
 class GPT2Model(nn.Module):
-
     def __init__(
         self,
         config: GPT2Config,
@@ -184,10 +190,12 @@
         self.embed_dim = config.hidden_size
         self.wte = VocabParallelEmbedding(config.vocab_size, self.embed_dim)
         self.wpe = nn.Embedding(config.max_position_embeddings, self.embed_dim)
-        self.h = nn.ModuleList([
-            GPT2Block(config, linear_method)
-            for _ in range(config.num_hidden_layers)
-        ])
+        self.h = nn.ModuleList(
+            [
+                GPT2Block(config, linear_method)
+                for _ in range(config.num_hidden_layers)
+            ]
+        )
         self.ln_f = nn.LayerNorm(self.embed_dim, eps=config.layer_norm_epsilon)
 
     def forward(
@@ -206,15 +214,15 @@
         for i in range(len(self.h)):
             cache_event = None if cache_events is None else cache_events[i]
             layer = self.h[i]
-            hidden_states = layer(hidden_states, kv_caches[i], input_metadata,
-                                  cache_event)
+            hidden_states = layer(
+                hidden_states, kv_caches[i], input_metadata, cache_event
+            )
 
         hidden_states = self.ln_f(hidden_states)
         return hidden_states
 
 
 class GPT2LMHeadModel(nn.Module):
-
     def __init__(
         self,
         config: GPT2Config,
@@ -234,16 +242,16 @@
         kv_caches: List[KVCache],
         input_metadata: InputMetadata,
         cache_events: Optional[List[torch.cuda.Event]],
-<<<<<<< HEAD
         inputs_embeds: torch.Tensor,
-    ) -> SamplerOutput:
-        hidden_states = self.transformer(input_ids, positions, kv_caches,
-                                         input_metadata, cache_events,
-                                         inputs_embeds)
-=======
     ) -> torch.Tensor:
-        hidden_states = self.transformer(input_ids, positions, kv_caches,
-                                         input_metadata, cache_events)
+        hidden_states = self.transformer(
+            input_ids,
+            positions,
+            kv_caches,
+            input_metadata,
+            cache_events,
+            inputs_embeds,
+        )
         return hidden_states
 
     def sample(
@@ -251,19 +259,22 @@
         hidden_states: torch.Tensor,
         sampling_metadata: SamplingMetadata,
     ) -> SamplerOutput:
->>>>>>> 60dc62dc
-        next_tokens = self.sampler(self.lm_head_weight, hidden_states,
-                                   sampling_metadata)
+        next_tokens = self.sampler(
+            self.lm_head_weight, hidden_states, sampling_metadata
+        )
         return next_tokens
 
-    def load_weights(self,
-                     model_name_or_path: str,
-                     cache_dir: Optional[str] = None,
-                     load_format: str = "auto",
-                     revision: Optional[str] = None):
+    def load_weights(
+        self,
+        model_name_or_path: str,
+        cache_dir: Optional[str] = None,
+        load_format: str = "auto",
+        revision: Optional[str] = None,
+    ):
         params_dict = dict(self.named_parameters(remove_duplicate=False))
         for name, loaded_weight in hf_model_weights_iterator(
-                model_name_or_path, cache_dir, load_format, revision):
+            model_name_or_path, cache_dir, load_format, revision
+        ):
             if "lm_head.weight" in name:
                 # GPT-2 ties the weights of the embedding layer and the final
                 # linear layer.
@@ -285,28 +296,10 @@
                     continue
                 loaded_weight = loaded_weight.t()
 
-<<<<<<< HEAD
-                if name.endswith(".weight"):
-                    loaded_weight = loaded_weight.view(3, total_num_heads,
-                                                       head_size, hidden_size)
-                    loaded_weight = loaded_weight[:, head_start:head_end, :, :]
-                    loaded_weight = loaded_weight.reshape(-1, hidden_size)
-                elif name.endswith(".bias"):
-                    loaded_weight = loaded_weight.view(3, total_num_heads,
-                                                       head_size)
-                    loaded_weight = loaded_weight[:, head_start:head_end, :]
-                    loaded_weight = loaded_weight.reshape(-1)
-                else:
-                    raise ValueError(f"Unexpected parameter name {name}")
-            load_tensor_parallel_weights(param, loaded_weight, name,
-                                         self._column_parallel_weights,
-                                         self._row_parallel_weights,
-                                         tensor_model_parallel_rank)
+            weight_loader = getattr(
+                param, "weight_loader", default_weight_loader
+            )
+            weight_loader(param, loaded_weight)
 
     def get_input_embeddings(self):
-        return self.transformer.wte
-=======
-            weight_loader = getattr(param, "weight_loader",
-                                    default_weight_loader)
-            weight_loader(param, loaded_weight)
->>>>>>> 60dc62dc
+        return self.transformer.wte