--- conflicted
+++ resolved
@@ -42,10 +42,6 @@
 from vllm.model_executor.model_loader.weight_utils import default_weight_loader
 from vllm.model_executor.models.interfaces import SupportsMultiModal
 from vllm.model_executor.sampling_metadata import SamplingMetadata
-<<<<<<< HEAD
-from vllm.sequence import IntermediateTensors
-from vllm.utils import print_warning_once
-=======
 from vllm.multimodal import MULTIMODAL_REGISTRY
 from vllm.multimodal.base import MultiModalInputs
 from vllm.multimodal.utils import cached_get_tokenizer
@@ -172,7 +168,6 @@
 
         # matmul: [b * np, sq, hn]
         context_layer = torch.bmm(attention_probs, value_layer)
->>>>>>> 9da25a88
 
         # change view [b, np, sq, hn]
         context_layer = context_layer.view(
