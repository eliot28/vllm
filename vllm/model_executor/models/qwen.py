# coding=utf-8
# Adapted from
# https://huggingface.co/Qwen/Qwen-7B/blob/main/modeling_qwen.py
# Copyright (c) Alibaba Cloud.
# LICENSE: https://huggingface.co/Qwen/Qwen-7B/blob/main/LICENSE
"""Inference-only QWen model compatible with HuggingFace weights.

The input of the model is flattened to a 1D tensor of tokens. The model uses
InputMetadata to extract the original 2D shape of the input.
"""
from typing import Any, Dict, List, Optional, Tuple

import torch
from torch import nn

from vllm.model_executor.input_metadata import InputMetadata
from vllm.model_executor.layers.activation import SiluAndMul
from vllm.model_executor.layers.layernorm import RMSNorm
from vllm.model_executor.layers.attention import PagedAttentionWithRoPE
from vllm.model_executor.layers.sampler import Sampler
from vllm.model_executor.weight_utils import (
    convert_pyslice_to_tensor,
    hf_model_weights_iterator,
    load_padded_tensor_parallel_vocab,
    load_tensor_parallel_weights,
)
from vllm.model_executor.parallel_utils.parallel_state import (
    get_tensor_model_parallel_rank,
    get_tensor_model_parallel_world_size,
)
from vllm.model_executor.parallel_utils.layers import (
    VocabParallelEmbedding,
    ColumnParallelLinear,
    RowParallelLinear,
)
from vllm.sequence import SamplerOutput
from vllm.transformers_utils.configs.qwen import QWenConfig

KVCache = Tuple[torch.Tensor, torch.Tensor]


class QWenMLP(nn.Module):

    def __init__(
        self,
        hidden_size: int,
        intermediate_size: int,
        hidden_act: str = "silu",
    ):
        super().__init__()
        self.gate_up_proj = ColumnParallelLinear(
            hidden_size,
            2 * intermediate_size,
            bias=False,
            gather_output=False,
        )
        self.c_proj = RowParallelLinear(
            intermediate_size,
            hidden_size,
            bias=False,
            input_is_parallel=True,
        )
        if hidden_act != "silu":
            raise ValueError(f"Unsupported activation: {hidden_act}. "
                             "Only silu is supported for now.")
        self.act_fn = SiluAndMul()

    def forward(self, x):
        gate_up, _ = self.gate_up_proj(x)
        x = self.act_fn(gate_up)
        x, _ = self.c_proj(x)
        return x


class QWenAttention(nn.Module):

    def __init__(self,
                 hidden_size: int,
                 num_heads: int,
                 max_position_embeddings: int,
                 rope_theta: float = 10000,
                 rope_scaling: Optional[Dict[str, Any]] = None):
        super().__init__()
        self.hidden_size = hidden_size
        tensor_model_parallel_world_size = get_tensor_model_parallel_world_size(
        )
        self.total_num_heads = num_heads
        assert self.total_num_heads % tensor_model_parallel_world_size == 0
        self.num_heads = (self.total_num_heads //
                          tensor_model_parallel_world_size)
        self.head_dim = hidden_size // self.total_num_heads

        # pylint: disable=invalid-name
        self.c_attn = ColumnParallelLinear(
            hidden_size,
            3 * hidden_size,
            bias=True,
            gather_output=False,
        )
        self.c_proj = RowParallelLinear(
            self.total_num_heads * self.head_dim,
            hidden_size,
            bias=False,
            input_is_parallel=True,
        )
        self.scaling = self.head_dim**-0.5
        self.attn = PagedAttentionWithRoPE(
            self.num_heads,
            self.head_dim,
            self.scaling,
            rotary_dim=self.head_dim,
            base=rope_theta,
            max_position=max_position_embeddings,
            rope_scaling=rope_scaling)

    def forward(
        self,
        positions: torch.Tensor,
        hidden_states: torch.Tensor,
        kv_cache: KVCache,
        input_metadata: InputMetadata,
        cache_event: Optional[torch.cuda.Event],
    ) -> torch.Tensor:
        qkv, _ = self.c_attn(hidden_states)
        q, k, v = qkv.chunk(chunks=3, dim=-1)

        k_cache, v_cache = kv_cache
        attn_output = self.attn(positions, q, k, v, k_cache, v_cache,
                                input_metadata, cache_event)

        output, _ = self.c_proj(attn_output)
        return output


class QWenBlock(nn.Module):

    def __init__(self, config: QWenConfig):
        super().__init__()
        self.ln_1 = RMSNorm(config.hidden_size, eps=config.layer_norm_epsilon)

        rope_theta = getattr(config, "rope_theta", 10000)
        rope_scaling = getattr(config, "rope_scaling", None)
        self.attn = QWenAttention(config.hidden_size,
                                  config.num_attention_heads,
                                  config.max_position_embeddings,
                                  rope_theta=rope_theta,
                                  rope_scaling=rope_scaling)

        self.ln_2 = RMSNorm(config.hidden_size, eps=config.layer_norm_epsilon)

        self.mlp = QWenMLP(config.hidden_size, config.intermediate_size // 2)

    def forward(
        self,
        positions: torch.Tensor,
        hidden_states: torch.Tensor,
        kv_cache: KVCache,
        input_metadata: InputMetadata,
        cache_event: Optional[torch.cuda.Event],
    ) -> torch.Tensor:
        # Self Attention
        residual = hidden_states
        hidden_states = self.ln_1(hidden_states)
        hidden_states = self.attn(
            positions=positions,
            hidden_states=hidden_states,
            kv_cache=kv_cache,
            input_metadata=input_metadata,
            cache_event=cache_event,
        )
        hidden_states = residual + hidden_states

        # Fully Connected
        residual = hidden_states
        hidden_states = self.ln_2(hidden_states)
        hidden_states = self.mlp(hidden_states)
        hidden_states = residual + hidden_states
        return hidden_states


class QWenModel(nn.Module):

    def __init__(self, config: QWenConfig):
        super().__init__()
        self.config = config
        self.vocab_size = config.vocab_size

        vocab_size = ((config.vocab_size + 63) // 64) * 64
<<<<<<< HEAD
        self.wte = VocabParallelEmbedding(
            vocab_size,
            config.n_embd,
        )
=======
        self.wte = VocabParallelEmbedding(vocab_size,
                                          config.hidden_size,
                                          perform_initialization=False)
>>>>>>> ebe4d1db
        self.h = nn.ModuleList(
            [QWenBlock(config) for _ in range(config.num_hidden_layers)])
        self.ln_f = RMSNorm(config.hidden_size, eps=config.layer_norm_epsilon)

    def forward(
        self,
        input_ids: torch.Tensor,
        positions: torch.Tensor,
        kv_caches: List[KVCache],
        input_metadata: InputMetadata,
        cache_events: Optional[List[torch.cuda.Event]],
    ) -> torch.Tensor:
        hidden_states = self.wte(input_ids)
        for i in range(len(self.h)):
            if cache_events is None:
                cache_event = None
            else:
                cache_event = cache_events[i]
            layer = self.h[i]
            hidden_states = layer(
                positions,
                hidden_states,
                kv_caches[i],
                input_metadata,
                cache_event,
            )
        hidden_states = self.ln_f(hidden_states)
        return hidden_states


class QWenLMHeadModel(nn.Module):

    def __init__(self, config: QWenConfig):
        super().__init__()
        self.config = config
        self.transformer = QWenModel(config)
        vocab_size = ((config.vocab_size + 63) // 64) * 64
        self.lm_head = ColumnParallelLinear(
            config.hidden_size,
            vocab_size,
            bias=False,
            gather_output=False,
        )
        self.sampler = Sampler(config.vocab_size)

    def forward(
        self,
        input_ids: torch.Tensor,
        positions: torch.Tensor,
        kv_caches: List[KVCache],
        input_metadata: InputMetadata,
        cache_events: Optional[List[torch.cuda.Event]],
    ) -> SamplerOutput:
        hidden_states = self.transformer(input_ids, positions, kv_caches,
                                         input_metadata, cache_events)
        next_tokens = self.sampler(self.lm_head.weight, hidden_states,
                                   input_metadata)
        return next_tokens

    _column_parallel_weights = []
    _row_parallel_weights = ["c_proj.weight"]

    def load_weights(
        self,
        model_name_or_path: str,
        cache_dir: Optional[str] = None,
        load_format: str = "auto",
        revision: Optional[str] = None,
    ):
        tp_world_size = get_tensor_model_parallel_world_size()
        tp_rank = get_tensor_model_parallel_rank()
        state_dict = self.state_dict()

        for name, loaded_weight in hf_model_weights_iterator(
                model_name_or_path, cache_dir, load_format, revision):
            if "rotary_emb.inv_freq" in name:
                continue

            loaded_weight = convert_pyslice_to_tensor(loaded_weight)

            if "c_attn" in name:
                total_num_heads = self.config.num_attention_heads
                hidden_size = self.config.hidden_size
                head_size = hidden_size // total_num_heads
                num_heads = total_num_heads // tp_world_size
                head_start = tp_rank * num_heads
                head_end = (tp_rank + 1) * num_heads

                if "weight" in name:
                    loaded_weight = loaded_weight.view(3, total_num_heads,
                                                       head_size, hidden_size)
                    loaded_weight = loaded_weight[:, head_start:head_end, :, :]
                    loaded_weight = loaded_weight.reshape(-1, hidden_size)
                elif "bias" in name:
                    loaded_weight = loaded_weight.view(3, total_num_heads,
                                                       head_size)
                    loaded_weight = loaded_weight[:, head_start:head_end, :]
                    loaded_weight = loaded_weight.reshape(-1)

            is_gate_up_weight = False
            for stride_id, weight_name in enumerate(["w2", "w1"]):
                if weight_name not in name:
                    continue
                param = state_dict[name.replace(weight_name, "gate_up_proj")]
                shard_size = param.shape[0] // 2
                loaded_weight = loaded_weight[shard_size * tp_rank:shard_size *
                                              (tp_rank + 1)]
                param_slice = param.data[shard_size * stride_id:shard_size *
                                         (stride_id + 1)]
                assert param_slice.shape == loaded_weight.shape
                param_slice.copy_(loaded_weight)
                is_gate_up_weight = True
                break
            if is_gate_up_weight:
                continue

            param = state_dict[name]

            if "wte" in name or "lm_head" in name:
                load_padded_tensor_parallel_vocab(param, loaded_weight,
                                                  tp_rank)
                continue

            load_tensor_parallel_weights(
                param,
                loaded_weight,
                name,
                self._column_parallel_weights,
                self._row_parallel_weights,
                tp_rank,
            )<|MERGE_RESOLUTION|>--- conflicted
+++ resolved
@@ -186,16 +186,10 @@
         self.vocab_size = config.vocab_size
 
         vocab_size = ((config.vocab_size + 63) // 64) * 64
-<<<<<<< HEAD
         self.wte = VocabParallelEmbedding(
             vocab_size,
-            config.n_embd,
-        )
-=======
-        self.wte = VocabParallelEmbedding(vocab_size,
-                                          config.hidden_size,
-                                          perform_initialization=False)
->>>>>>> ebe4d1db
+            config.hidden_size,
+        )
         self.h = nn.ModuleList(
             [QWenBlock(config) for _ in range(config.num_hidden_layers)])
         self.ln_f = RMSNorm(config.hidden_size, eps=config.layer_norm_epsilon)
