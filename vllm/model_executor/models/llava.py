--- conflicted
+++ resolved
@@ -22,13 +22,9 @@
 from vllm.sequence import SamplerOutput
 
 from .clip import (dummy_feature_data_for_clip, dummy_pixel_data_for_clip,
-<<<<<<< HEAD
                    dummy_seq_data_for_clip, input_processor_for_clip)
-from .vlm_base import VisionLanguageModelBase
-=======
-                   dummy_seq_data_for_clip)
 from .interfaces import SupportsVision
->>>>>>> a6e31627
+from .utils import merge_vision_embeddings
 
 _KEYS_TO_MODIFY_MAPPING = {
     "language_model.lm_head": "lm_head",
@@ -126,14 +122,10 @@
 @MULTIMODAL_REGISTRY.register_image_feature_input_mapper()
 @MULTIMODAL_REGISTRY.register_image_pixel_input_mapper()
 @INPUT_REGISTRY.register_dummy_data(dummy_data_for_llava)
-<<<<<<< HEAD
 @INPUT_REGISTRY.register_input_processor(input_processor_for_llava)
-class LlavaForConditionalGeneration(VisionLanguageModelBase):
-=======
 class LlavaForConditionalGeneration(nn.Module, SupportsVision):
 
     supports_vision = True
->>>>>>> a6e31627
 
     def __init__(self,
                  config: LlavaConfig,
@@ -318,7 +310,7 @@
             vision_embeddings = self._process_image_input(image_input)
             inputs_embeds = self.language_model.get_input_embeddings(input_ids)
 
-            inputs_embeds = self.merge_vision_embeddings(
+            inputs_embeds = merge_vision_embeddings(
                 input_ids, inputs_embeds, vision_embeddings,
                 self.vlm_config.image_token_id)
 
