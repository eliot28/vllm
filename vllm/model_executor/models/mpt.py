# coding=utf-8
# Adapted from https://huggingface.co/mosaicml/mpt-7b/tree/main
import math
from typing import List, Optional, Tuple

import torch
import torch.nn as nn

from vllm.model_executor.input_metadata import InputMetadata
from vllm.model_executor.layers.activation import get_act_fn
from vllm.model_executor.layers.attention import PagedAttentionWithALiBi
from vllm.model_executor.layers.linear import (ColumnParallelLinear,
                                               LinearMethodBase,
                                               QKVParallelLinear,
                                               RowParallelLinear)
from vllm.model_executor.layers.sampler import Sampler
<<<<<<< HEAD
from vllm.model_executor.layers.quantized_linear import ParallelLinear
from vllm.model_executor.quantization_utils import QuantizationConfig
from vllm.model_executor.weight_utils import (convert_pyslice_to_tensor,
                                              hf_model_weights_iterator,
                                              load_tensor_parallel_weights,
                                              get_parallel_weight)
from vllm.model_executor.parallel_utils.parallel_state import (
    get_tensor_model_parallel_rank, get_tensor_model_parallel_world_size)
from vllm.model_executor.parallel_utils.layers import VocabParallelEmbedding
=======
from vllm.model_executor.layers.vocab_parallel_embedding import (
    VocabParallelEmbedding)
from vllm.model_executor.parallel_utils.parallel_state import (
    get_tensor_model_parallel_rank, get_tensor_model_parallel_world_size)
from vllm.model_executor.weight_utils import (default_weight_loader,
                                              hf_model_weights_iterator)
>>>>>>> 37c1e3c2
from vllm.sequence import SamplerOutput
from vllm.transformers_utils.configs.mpt import MPTConfig

KVCache = Tuple[torch.Tensor, torch.Tensor]


def _get_alibi_slopes(
    total_num_heads: int,
    alibi_bias_max: int,
) -> torch.Tensor:
    next_power_of_2 = 2**math.ceil(math.log2(total_num_heads))
    m = torch.arange(1, next_power_of_2 + 1, dtype=torch.float32)
    m = m.mul(alibi_bias_max / next_power_of_2)
    slopes = 1.0 / torch.pow(2, m)
    if next_power_of_2 != total_num_heads:
        slopes = torch.concat([slopes[1::2], slopes[::2]])[:total_num_heads]
    return slopes


class MPTAttention(nn.Module):

<<<<<<< HEAD
    def __init__(self,
                 config: MptConfig,
                 quant_config: Optional[QuantizationConfig] = None):
        super().__init__()
        self.d_model = config.d_model
        self.total_num_heads = config.n_heads
        self.clip_qkv = config.attn_config.clip_qkv
        self.qk_ln = config.attn_config.qk_ln
        self.alibi_bias_max = config.attn_config.alibi_bias_max
        assert not config.attn_config.prefix_lm
        assert config.attn_config.alibi

        self.qkv_proj = ParallelLinear.column(
=======
    def __init__(
        self,
        config: MPTConfig,
        linear_method: Optional[LinearMethodBase] = None,
    ):
        super().__init__()
        self.d_model = config.d_model
        self.total_num_heads = config.n_heads
        self.clip_qkv = config.attn_config["clip_qkv"]
        self.qk_ln = config.attn_config["qk_ln"]
        self.alibi_bias_max = config.attn_config["alibi_bias_max"]
        assert not config.attn_config["prefix_lm"]
        assert config.attn_config["alibi"]

        # pylint: disable=invalid-name
        self.Wqkv = QKVParallelLinear(
>>>>>>> 37c1e3c2
            self.d_model,
            self.d_model // self.total_num_heads,
            self.total_num_heads,
            bias=not config.no_bias,
<<<<<<< HEAD
            gather_output=False,
            quant_config=quant_config,
=======
            linear_method=linear_method,
>>>>>>> 37c1e3c2
        )
        if self.qk_ln:
            self.q_ln = nn.LayerNorm(self.d_model)
            self.k_ln = nn.LayerNorm(self.d_model)
        self.out_proj = ParallelLinear.row(
            self.d_model,
            self.d_model,
            bias=not config.no_bias,
<<<<<<< HEAD
            input_is_parallel=True,
            quant_config=quant_config,
=======
            linear_method=linear_method,
>>>>>>> 37c1e3c2
        )

        tp_world_size = get_tensor_model_parallel_world_size()
        assert self.total_num_heads % tp_world_size == 0
        self.num_heads = self.total_num_heads // tp_world_size

        # Create the alibi slopes and slice them.
        tp_rank = get_tensor_model_parallel_rank()
        head_start = tp_rank * self.num_heads
        head_end = (tp_rank + 1) * self.num_heads
        alibi_slopes = _get_alibi_slopes(self.total_num_heads,
                                         self.alibi_bias_max)
        alibi_slopes = alibi_slopes[head_start:head_end].tolist()

        self.head_dim = self.d_model // self.total_num_heads
        scaling = self.head_dim**-0.5
        self.attn = PagedAttentionWithALiBi(self.num_heads, self.head_dim,
                                            scaling, alibi_slopes)

    def forward(
        self,
        position_ids: torch.Tensor,
        hidden_states: torch.Tensor,
        kv_cache: KVCache,
        input_metadata: InputMetadata,
        cache_event: Optional[torch.cuda.Event],
    ) -> torch.Tensor:
        del position_ids  # unused.
        qkv, _ = self.Wqkv(hidden_states)
        if self.clip_qkv is not None:
            qkv.clamp_(min=-self.clip_qkv, max=self.clip_qkv)
        q, k, v = qkv.chunk(chunks=3, dim=-1)
        if self.qk_ln:
            q = self.q_ln(q)
            k = self.k_ln(k)
        k_cache, v_cache = kv_cache
        attn_output = self.attn(q, k, v, k_cache, v_cache, input_metadata,
                                cache_event)
        output, _ = self.out_proj(attn_output)
        return output


class MPTMLP(nn.Module):

<<<<<<< HEAD
    def __init__(self,
                 config: MptConfig,
                 quant_config: Optional[QuantizationConfig] = None):
=======
    def __init__(
        self,
        config: MPTConfig,
        linear_method: Optional[LinearMethodBase] = None,
    ):
>>>>>>> 37c1e3c2
        super().__init__()
        hidden_size = config.d_model
        expansion_ratio = config.expansion_ratio
        intermediate_size = expansion_ratio * hidden_size
<<<<<<< HEAD
        self.up_proj = ParallelLinear.column(hidden_size,
                                             intermediate_size,
                                             bias=not config.no_bias,
                                             gather_output=False,
                                             quant_config=quant_config)
        self.act = get_act_fn("gelu")
        self.down_proj = ParallelLinear.row(intermediate_size,
                                            hidden_size,
                                            bias=not config.no_bias,
                                            input_is_parallel=True,
                                            quant_config=quant_config)
=======
        self.up_proj = ColumnParallelLinear(
            hidden_size,
            intermediate_size,
            bias=not config.no_bias,
            linear_method=linear_method,
        )
        quant_config = getattr(linear_method, "quant_config", None)
        self.act = get_act_fn("gelu", quant_config, intermediate_size)
        self.down_proj = RowParallelLinear(
            intermediate_size,
            hidden_size,
            bias=not config.no_bias,
            linear_method=linear_method,
        )
>>>>>>> 37c1e3c2

    def forward(self, x: torch.Tensor) -> torch.Tensor:
        x, _ = self.up_proj(x)
        x = self.act(x)
        x, _ = self.down_proj(x)
        return x


class MPTBlock(nn.Module):

<<<<<<< HEAD
    def __init__(self,
                 config: MptConfig,
                 quant_config: Optional[QuantizationConfig] = None):
        super().__init__()
        hidden_size = config.d_model
        self.norm_1 = nn.LayerNorm(hidden_size)
        self.attn = MptAttention(config, quant_config)
        self.norm_2 = nn.LayerNorm(hidden_size)
        self.ffn = MptMLP(config, quant_config)
=======
    def __init__(
        self,
        config: MPTConfig,
        linear_method: Optional[LinearMethodBase] = None,
    ):
        super().__init__()
        hidden_size = config.d_model
        self.norm_1 = nn.LayerNorm(hidden_size)
        self.attn = MPTAttention(config, linear_method)
        self.norm_2 = nn.LayerNorm(hidden_size)
        self.ffn = MPTMLP(config, linear_method)
>>>>>>> 37c1e3c2

    def forward(
        self,
        position_ids: torch.Tensor,
        hidden_states: torch.Tensor,
        kv_cache: KVCache,
        input_metadata: InputMetadata,
        cache_event: Optional[torch.cuda.Event],
    ) -> torch.Tensor:
        x = self.norm_1(hidden_states)
        x = self.attn(
            position_ids=position_ids,
            hidden_states=x,
            kv_cache=kv_cache,
            input_metadata=input_metadata,
            cache_event=cache_event,
        )
        hidden_states = hidden_states + x
        x = self.norm_2(hidden_states)
        x = self.ffn(x)
        hidden_states = hidden_states + x
        return hidden_states


class MPTModel(nn.Module):

<<<<<<< HEAD
    def __init__(self,
                 config: MptConfig,
                 quant_config: Optional[QuantizationConfig] = None):
=======
    def __init__(
        self,
        config: MPTConfig,
        linear_method: Optional[LinearMethodBase] = None,
    ):
>>>>>>> 37c1e3c2
        super().__init__()
        assert config.embedding_fraction == 1.0
        assert config.norm_type == "low_precision_layernorm"

        self.wte = VocabParallelEmbedding(
            config.vocab_size,
            config.d_model,
        )
        self.blocks = nn.ModuleList(
<<<<<<< HEAD
            [MptBlock(config, quant_config) for _ in range(config.n_layers)])
=======
            [MPTBlock(config, linear_method) for _ in range(config.n_layers)])
>>>>>>> 37c1e3c2
        self.norm_f = nn.LayerNorm(config.d_model)
        if config.no_bias:
            for module in self.modules():
                if hasattr(module, "bias"):
                    if isinstance(module.bias, nn.Parameter):
                        # Remove the bias term in Linear and LayerNorm.
                        module.register_parameter("bias", None)

    def forward(
        self,
        input_ids: torch.Tensor,
        position_ids: torch.Tensor,
        kv_caches: List[KVCache],
        input_metadata: InputMetadata,
        cache_events: Optional[List[torch.cuda.Event]],
    ) -> torch.Tensor:
        hidden_states = self.wte(input_ids)
        for i in range(len(self.blocks)):
            if cache_events is None:
                cache_event = None
            else:
                cache_event = cache_events[i]
            block = self.blocks[i]
            hidden_states = block(
                position_ids,
                hidden_states,
                kv_caches[i],
                input_metadata,
                cache_event,
            )
        hidden_states = self.norm_f(hidden_states)
        return hidden_states


class MPTForCausalLM(nn.Module):

<<<<<<< HEAD
    def __init__(self,
                 config: MptConfig,
                 quant_config: Optional[QuantizationConfig] = None):
=======
    def __init__(
        self,
        config: MPTConfig,
        linear_method: Optional[LinearMethodBase] = None,
    ):
>>>>>>> 37c1e3c2
        super().__init__()
        self.config = config
        self.quant_config = quant_config
        assert config.tie_word_embeddings
        self.linear_method = linear_method

<<<<<<< HEAD
        self.transformer = MptModel(config, quant_config)
        # TODO(zhuohan): create a new weight after implementing pipeline
        #                parallelism
=======
        self.transformer = MPTModel(config, linear_method)
>>>>>>> 37c1e3c2
        self.lm_head_weight = self.transformer.wte.weight
        self.sampler = Sampler(config.vocab_size)

    def forward(
        self,
        input_ids: torch.Tensor,
        positions: torch.Tensor,
        kv_caches: List[KVCache],
        input_metadata: InputMetadata,
        cache_events: Optional[List[torch.cuda.Event]],
    ) -> SamplerOutput:
        hidden_states = self.transformer(input_ids, positions, kv_caches,
                                         input_metadata, cache_events)
        next_tokens = self.sampler(self.lm_head_weight, hidden_states,
                                   input_metadata)
        return next_tokens

<<<<<<< HEAD
    column_parallel_layers = ["up_proj"]
    row_parallel_layers = ["out_proj", "down_proj"]
    parallel_vocab_layers = ["wte"]

=======
>>>>>>> 37c1e3c2
    def load_weights(self,
                     model_name_or_path: str,
                     cache_dir: Optional[str] = None,
                     load_format: str = "auto",
                     revision: Optional[str] = None):
<<<<<<< HEAD
        column_parallel_weights, row_parallel_weights = get_parallel_weight(
            self)
        column_weight_suffixes = (
            self.quant_config.get_col_parallel_tensor_names()
        ) if self.quant_config is not None else ["weight", "bias"]
        tp_world_size = get_tensor_model_parallel_world_size()
        tp_rank = get_tensor_model_parallel_rank()
        state_dict = self.state_dict()
        for name, loaded_weight in hf_model_weights_iterator(
                model_name_or_path, cache_dir, load_format, revision):
            is_transposed = False
            if self.quant_config is not None:
                is_transposed = self.quant_config.is_transposed(name)
            if is_transposed:
                loaded_weight = convert_pyslice_to_tensor(loaded_weight)
                loaded_weight = loaded_weight.T

            if "Wqkv" in name and any(
                    name.endswith(suffix)
                    for suffix in column_weight_suffixes):
                # NOTE(woosuk): MPT's fused QKV has the shape of
                # [3 * num_heads * head_size, hidden_size].
                # When tensor model parallelism is used, we need to shard
                # the weight along the hidden dimension.
                total_num_heads = self.config.num_attention_heads
                num_heads = total_num_heads // tp_world_size
                head_start = tp_rank * num_heads
                head_end = (tp_rank + 1) * num_heads
                loaded_weight = convert_pyslice_to_tensor(loaded_weight)
                weight_shape = loaded_weight.shape
                loaded_weight = loaded_weight.view(3, total_num_heads, -1,
                                                   *weight_shape[1:])
                loaded_weight = loaded_weight[:, head_start:head_end]
                loaded_weight = loaded_weight.reshape(-1, *weight_shape[1:])
                name = name.replace("Wqkv", "qkv_proj")
            if name not in state_dict:
                continue
            param = state_dict[name]
            if is_transposed:
                param = param.T
            load_tensor_parallel_weights(param, loaded_weight, name,
                                         column_parallel_weights,
                                         row_parallel_weights, tp_rank)
=======
        params_dict = dict(self.named_parameters(remove_duplicate=False))
        for name, loaded_weight in hf_model_weights_iterator(
                model_name_or_path, cache_dir, load_format, revision):
            param = params_dict[name]
            weight_loader = getattr(param, "weight_loader",
                                    default_weight_loader)
            weight_loader(param, loaded_weight)
>>>>>>> 37c1e3c2
<|MERGE_RESOLUTION|>--- conflicted
+++ resolved
@@ -14,24 +14,12 @@
                                                QKVParallelLinear,
                                                RowParallelLinear)
 from vllm.model_executor.layers.sampler import Sampler
-<<<<<<< HEAD
-from vllm.model_executor.layers.quantized_linear import ParallelLinear
-from vllm.model_executor.quantization_utils import QuantizationConfig
-from vllm.model_executor.weight_utils import (convert_pyslice_to_tensor,
-                                              hf_model_weights_iterator,
-                                              load_tensor_parallel_weights,
-                                              get_parallel_weight)
-from vllm.model_executor.parallel_utils.parallel_state import (
-    get_tensor_model_parallel_rank, get_tensor_model_parallel_world_size)
-from vllm.model_executor.parallel_utils.layers import VocabParallelEmbedding
-=======
 from vllm.model_executor.layers.vocab_parallel_embedding import (
     VocabParallelEmbedding)
 from vllm.model_executor.parallel_utils.parallel_state import (
     get_tensor_model_parallel_rank, get_tensor_model_parallel_world_size)
 from vllm.model_executor.weight_utils import (default_weight_loader,
                                               hf_model_weights_iterator)
->>>>>>> 37c1e3c2
 from vllm.sequence import SamplerOutput
 from vllm.transformers_utils.configs.mpt import MPTConfig
 
@@ -53,21 +41,6 @@
 
 class MPTAttention(nn.Module):
 
-<<<<<<< HEAD
-    def __init__(self,
-                 config: MptConfig,
-                 quant_config: Optional[QuantizationConfig] = None):
-        super().__init__()
-        self.d_model = config.d_model
-        self.total_num_heads = config.n_heads
-        self.clip_qkv = config.attn_config.clip_qkv
-        self.qk_ln = config.attn_config.qk_ln
-        self.alibi_bias_max = config.attn_config.alibi_bias_max
-        assert not config.attn_config.prefix_lm
-        assert config.attn_config.alibi
-
-        self.qkv_proj = ParallelLinear.column(
-=======
     def __init__(
         self,
         config: MPTConfig,
@@ -84,31 +57,20 @@
 
         # pylint: disable=invalid-name
         self.Wqkv = QKVParallelLinear(
->>>>>>> 37c1e3c2
             self.d_model,
             self.d_model // self.total_num_heads,
             self.total_num_heads,
             bias=not config.no_bias,
-<<<<<<< HEAD
-            gather_output=False,
-            quant_config=quant_config,
-=======
-            linear_method=linear_method,
->>>>>>> 37c1e3c2
+            linear_method=linear_method,
         )
         if self.qk_ln:
             self.q_ln = nn.LayerNorm(self.d_model)
             self.k_ln = nn.LayerNorm(self.d_model)
-        self.out_proj = ParallelLinear.row(
+        self.out_proj = RowParallelLinear(
             self.d_model,
             self.d_model,
             bias=not config.no_bias,
-<<<<<<< HEAD
-            input_is_parallel=True,
-            quant_config=quant_config,
-=======
-            linear_method=linear_method,
->>>>>>> 37c1e3c2
+            linear_method=linear_method,
         )
 
         tp_world_size = get_tensor_model_parallel_world_size()
@@ -153,34 +115,15 @@
 
 class MPTMLP(nn.Module):
 
-<<<<<<< HEAD
-    def __init__(self,
-                 config: MptConfig,
-                 quant_config: Optional[QuantizationConfig] = None):
-=======
-    def __init__(
-        self,
-        config: MPTConfig,
-        linear_method: Optional[LinearMethodBase] = None,
-    ):
->>>>>>> 37c1e3c2
+    def __init__(
+        self,
+        config: MPTConfig,
+        linear_method: Optional[LinearMethodBase] = None,
+    ):
         super().__init__()
         hidden_size = config.d_model
         expansion_ratio = config.expansion_ratio
         intermediate_size = expansion_ratio * hidden_size
-<<<<<<< HEAD
-        self.up_proj = ParallelLinear.column(hidden_size,
-                                             intermediate_size,
-                                             bias=not config.no_bias,
-                                             gather_output=False,
-                                             quant_config=quant_config)
-        self.act = get_act_fn("gelu")
-        self.down_proj = ParallelLinear.row(intermediate_size,
-                                            hidden_size,
-                                            bias=not config.no_bias,
-                                            input_is_parallel=True,
-                                            quant_config=quant_config)
-=======
         self.up_proj = ColumnParallelLinear(
             hidden_size,
             intermediate_size,
@@ -195,7 +138,6 @@
             bias=not config.no_bias,
             linear_method=linear_method,
         )
->>>>>>> 37c1e3c2
 
     def forward(self, x: torch.Tensor) -> torch.Tensor:
         x, _ = self.up_proj(x)
@@ -206,17 +148,6 @@
 
 class MPTBlock(nn.Module):
 
-<<<<<<< HEAD
-    def __init__(self,
-                 config: MptConfig,
-                 quant_config: Optional[QuantizationConfig] = None):
-        super().__init__()
-        hidden_size = config.d_model
-        self.norm_1 = nn.LayerNorm(hidden_size)
-        self.attn = MptAttention(config, quant_config)
-        self.norm_2 = nn.LayerNorm(hidden_size)
-        self.ffn = MptMLP(config, quant_config)
-=======
     def __init__(
         self,
         config: MPTConfig,
@@ -228,7 +159,6 @@
         self.attn = MPTAttention(config, linear_method)
         self.norm_2 = nn.LayerNorm(hidden_size)
         self.ffn = MPTMLP(config, linear_method)
->>>>>>> 37c1e3c2
 
     def forward(
         self,
@@ -255,17 +185,11 @@
 
 class MPTModel(nn.Module):
 
-<<<<<<< HEAD
-    def __init__(self,
-                 config: MptConfig,
-                 quant_config: Optional[QuantizationConfig] = None):
-=======
-    def __init__(
-        self,
-        config: MPTConfig,
-        linear_method: Optional[LinearMethodBase] = None,
-    ):
->>>>>>> 37c1e3c2
+    def __init__(
+        self,
+        config: MPTConfig,
+        linear_method: Optional[LinearMethodBase] = None,
+    ):
         super().__init__()
         assert config.embedding_fraction == 1.0
         assert config.norm_type == "low_precision_layernorm"
@@ -275,11 +199,7 @@
             config.d_model,
         )
         self.blocks = nn.ModuleList(
-<<<<<<< HEAD
-            [MptBlock(config, quant_config) for _ in range(config.n_layers)])
-=======
             [MPTBlock(config, linear_method) for _ in range(config.n_layers)])
->>>>>>> 37c1e3c2
         self.norm_f = nn.LayerNorm(config.d_model)
         if config.no_bias:
             for module in self.modules():
@@ -316,30 +236,17 @@
 
 class MPTForCausalLM(nn.Module):
 
-<<<<<<< HEAD
-    def __init__(self,
-                 config: MptConfig,
-                 quant_config: Optional[QuantizationConfig] = None):
-=======
-    def __init__(
-        self,
-        config: MPTConfig,
-        linear_method: Optional[LinearMethodBase] = None,
-    ):
->>>>>>> 37c1e3c2
+    def __init__(
+        self,
+        config: MPTConfig,
+        linear_method: Optional[LinearMethodBase] = None,
+    ):
         super().__init__()
         self.config = config
-        self.quant_config = quant_config
         assert config.tie_word_embeddings
         self.linear_method = linear_method
 
-<<<<<<< HEAD
-        self.transformer = MptModel(config, quant_config)
-        # TODO(zhuohan): create a new weight after implementing pipeline
-        #                parallelism
-=======
         self.transformer = MPTModel(config, linear_method)
->>>>>>> 37c1e3c2
         self.lm_head_weight = self.transformer.wte.weight
         self.sampler = Sampler(config.vocab_size)
 
@@ -357,68 +264,17 @@
                                    input_metadata)
         return next_tokens
 
-<<<<<<< HEAD
-    column_parallel_layers = ["up_proj"]
-    row_parallel_layers = ["out_proj", "down_proj"]
-    parallel_vocab_layers = ["wte"]
-
-=======
->>>>>>> 37c1e3c2
     def load_weights(self,
                      model_name_or_path: str,
                      cache_dir: Optional[str] = None,
                      load_format: str = "auto",
                      revision: Optional[str] = None):
-<<<<<<< HEAD
-        column_parallel_weights, row_parallel_weights = get_parallel_weight(
-            self)
-        column_weight_suffixes = (
-            self.quant_config.get_col_parallel_tensor_names()
-        ) if self.quant_config is not None else ["weight", "bias"]
-        tp_world_size = get_tensor_model_parallel_world_size()
-        tp_rank = get_tensor_model_parallel_rank()
-        state_dict = self.state_dict()
-        for name, loaded_weight in hf_model_weights_iterator(
-                model_name_or_path, cache_dir, load_format, revision):
-            is_transposed = False
-            if self.quant_config is not None:
-                is_transposed = self.quant_config.is_transposed(name)
-            if is_transposed:
-                loaded_weight = convert_pyslice_to_tensor(loaded_weight)
-                loaded_weight = loaded_weight.T
-
-            if "Wqkv" in name and any(
-                    name.endswith(suffix)
-                    for suffix in column_weight_suffixes):
-                # NOTE(woosuk): MPT's fused QKV has the shape of
-                # [3 * num_heads * head_size, hidden_size].
-                # When tensor model parallelism is used, we need to shard
-                # the weight along the hidden dimension.
-                total_num_heads = self.config.num_attention_heads
-                num_heads = total_num_heads // tp_world_size
-                head_start = tp_rank * num_heads
-                head_end = (tp_rank + 1) * num_heads
-                loaded_weight = convert_pyslice_to_tensor(loaded_weight)
-                weight_shape = loaded_weight.shape
-                loaded_weight = loaded_weight.view(3, total_num_heads, -1,
-                                                   *weight_shape[1:])
-                loaded_weight = loaded_weight[:, head_start:head_end]
-                loaded_weight = loaded_weight.reshape(-1, *weight_shape[1:])
-                name = name.replace("Wqkv", "qkv_proj")
-            if name not in state_dict:
-                continue
-            param = state_dict[name]
-            if is_transposed:
-                param = param.T
-            load_tensor_parallel_weights(param, loaded_weight, name,
-                                         column_parallel_weights,
-                                         row_parallel_weights, tp_rank)
-=======
         params_dict = dict(self.named_parameters(remove_duplicate=False))
         for name, loaded_weight in hf_model_weights_iterator(
                 model_name_or_path, cache_dir, load_format, revision):
+            if name not in params_dict:
+                continue
             param = params_dict[name]
             weight_loader = getattr(param, "weight_loader",
                                     default_weight_loader)
-            weight_loader(param, loaded_weight)
->>>>>>> 37c1e3c2
+            weight_loader(param, loaded_weight)