# coding=utf-8
# Adapted from https://huggingface.co/mosaicml/mpt-7b/tree/main
import math
from typing import List, Optional, Tuple

import torch
import torch.nn as nn
from transformers import MptConfig

from vllm.model_executor.input_metadata import InputMetadata
from vllm.model_executor.layers.activation import get_act_fn
from vllm.model_executor.layers.attention import PagedAttentionWithALiBi
from vllm.model_executor.layers.sampler import Sampler
from vllm.model_executor.layers.quantized_linear import ParallelLinear
from vllm.model_executor.quantization_utils import QuantizationConfig
from vllm.model_executor.weight_utils import (convert_pyslice_to_tensor,
                                              hf_model_weights_iterator,
                                              load_tensor_parallel_weights,
                                              get_parallel_weight)
from vllm.model_executor.parallel_utils.parallel_state import (
    get_tensor_model_parallel_rank, get_tensor_model_parallel_world_size)
from vllm.model_executor.parallel_utils.layers import VocabParallelEmbedding
from vllm.sequence import SamplerOutput

KVCache = Tuple[torch.Tensor, torch.Tensor]


def _get_alibi_slopes(
    total_num_heads: int,
    alibi_bias_max: int,
) -> torch.Tensor:
    next_power_of_2 = 2**math.ceil(math.log2(total_num_heads))
    m = torch.arange(1, next_power_of_2 + 1, dtype=torch.float32)
    m = m.mul(alibi_bias_max / next_power_of_2)
    slopes = 1.0 / torch.pow(2, m)
    if next_power_of_2 != total_num_heads:
        slopes = torch.concat([slopes[1::2], slopes[::2]])[:total_num_heads]
    return slopes


class MptAttention(nn.Module):

<<<<<<< HEAD
    def __init__(self,
                 config: MPTConfig,
                 quant_config: Optional[QuantizationConfig] = None):
=======
    def __init__(self, config: MptConfig):
>>>>>>> 054072be
        super().__init__()
        self.d_model = config.d_model
        self.total_num_heads = config.n_heads
        self.clip_qkv = config.attn_config.clip_qkv
        self.qk_ln = config.attn_config.qk_ln
        self.alibi_bias_max = config.attn_config.alibi_bias_max
        assert not config.attn_config.prefix_lm
        assert config.attn_config.alibi

        self.qkv_proj = ParallelLinear.column(
            self.d_model,
            3 * self.d_model,
            bias=not config.no_bias,
            gather_output=False,
            quant_config=quant_config,
        )
        if self.qk_ln:
            self.q_ln = nn.LayerNorm(self.d_model)
            self.k_ln = nn.LayerNorm(self.d_model)
        self.out_proj = ParallelLinear.row(
            self.d_model,
            self.d_model,
            bias=not config.no_bias,
            input_is_parallel=True,
            quant_config=quant_config,
        )

        tp_world_size = get_tensor_model_parallel_world_size()
        assert self.total_num_heads % tp_world_size == 0
        self.num_heads = self.total_num_heads // tp_world_size

        # Create the alibi slopes and slice them.
        tp_rank = get_tensor_model_parallel_rank()
        head_start = tp_rank * self.num_heads
        head_end = (tp_rank + 1) * self.num_heads
        alibi_slopes = _get_alibi_slopes(self.total_num_heads,
                                         self.alibi_bias_max)
        alibi_slopes = alibi_slopes[head_start:head_end].tolist()

        self.head_dim = self.d_model // self.total_num_heads
        scaling = self.head_dim**-0.5
        self.attn = PagedAttentionWithALiBi(self.num_heads, self.head_dim,
                                            scaling, alibi_slopes)

    def forward(
        self,
        position_ids: torch.Tensor,
        hidden_states: torch.Tensor,
        kv_cache: KVCache,
        input_metadata: InputMetadata,
        cache_event: Optional[torch.cuda.Event],
    ) -> torch.Tensor:
        del position_ids  # unused.
        qkv, _ = self.qkv_proj(hidden_states)
        if self.clip_qkv is not None:
            qkv.clamp_(min=-self.clip_qkv, max=self.clip_qkv)
        q, k, v = qkv.chunk(chunks=3, dim=-1)
        if self.qk_ln:
            q = self.q_ln(q)
            k = self.k_ln(k)
        k_cache, v_cache = kv_cache
        attn_output = self.attn(q, k, v, k_cache, v_cache, input_metadata,
                                cache_event)
        output, _ = self.out_proj(attn_output)
        return output


class MptMLP(nn.Module):

<<<<<<< HEAD
    def __init__(self,
                 config: MPTConfig,
                 quant_config: Optional[QuantizationConfig] = None):
=======
    def __init__(self, config: MptConfig):
>>>>>>> 054072be
        super().__init__()
        hidden_size = config.d_model
        expansion_ratio = config.expansion_ratio
        intermediate_size = expansion_ratio * hidden_size
        self.up_proj = ParallelLinear.column(hidden_size,
                                             intermediate_size,
                                             bias=not config.no_bias,
                                             gather_output=False,
                                             quant_config=quant_config)
        self.act = get_act_fn("gelu")
        self.down_proj = ParallelLinear.row(intermediate_size,
                                            hidden_size,
                                            bias=not config.no_bias,
                                            input_is_parallel=True,
                                            quant_config=quant_config)

    def forward(self, x: torch.Tensor) -> torch.Tensor:
        x, _ = self.up_proj(x)
        x = self.act(x)
        x, _ = self.down_proj(x)
        return x


class MptBlock(nn.Module):

<<<<<<< HEAD
    def __init__(self,
                 config: MPTConfig,
                 quant_config: Optional[QuantizationConfig] = None):
        super().__init__()
        hidden_size = config.d_model
        self.norm_1 = nn.LayerNorm(hidden_size)
        self.attn = MPTAttention(config, quant_config)
        self.norm_2 = nn.LayerNorm(hidden_size)
        self.ffn = MPTMLP(config, quant_config)
=======
    def __init__(self, config: MptConfig):
        super().__init__()
        hidden_size = config.d_model
        self.norm_1 = nn.LayerNorm(hidden_size)
        self.attn = MptAttention(config)
        self.norm_2 = nn.LayerNorm(hidden_size)
        self.ffn = MptMLP(config)
>>>>>>> 054072be

    def forward(
        self,
        position_ids: torch.Tensor,
        hidden_states: torch.Tensor,
        kv_cache: KVCache,
        input_metadata: InputMetadata,
        cache_event: Optional[torch.cuda.Event],
    ) -> torch.Tensor:
        x = self.norm_1(hidden_states)
        x = self.attn(
            position_ids=position_ids,
            hidden_states=x,
            kv_cache=kv_cache,
            input_metadata=input_metadata,
            cache_event=cache_event,
        )
        hidden_states = hidden_states + x
        x = self.norm_2(hidden_states)
        x = self.ffn(x)
        hidden_states = hidden_states + x
        return hidden_states


class MptModel(nn.Module):

<<<<<<< HEAD
    def __init__(self,
                 config: MPTConfig,
                 quant_config: Optional[QuantizationConfig] = None):
=======
    def __init__(self, config: MptConfig):
>>>>>>> 054072be
        super().__init__()
        assert config.embedding_fraction == 1.0
        assert config.norm_type == "low_precision_layernorm"

        self.wte = VocabParallelEmbedding(
            config.vocab_size,
            config.d_model,
        )
        self.blocks = nn.ModuleList(
<<<<<<< HEAD
            [MPTBlock(config, quant_config) for _ in range(config.n_layers)])
=======
            [MptBlock(config) for _ in range(config.n_layers)])
>>>>>>> 054072be
        self.norm_f = nn.LayerNorm(config.d_model)
        if config.no_bias:
            for module in self.modules():
                if hasattr(module, "bias"):
                    if isinstance(module.bias, nn.Parameter):
                        # Remove the bias term in Linear and LayerNorm.
                        module.register_parameter("bias", None)

    def forward(
        self,
        input_ids: torch.Tensor,
        position_ids: torch.Tensor,
        kv_caches: List[KVCache],
        input_metadata: InputMetadata,
        cache_events: Optional[List[torch.cuda.Event]],
    ) -> torch.Tensor:
        hidden_states = self.wte(input_ids)
        for i in range(len(self.blocks)):
            if cache_events is None:
                cache_event = None
            else:
                cache_event = cache_events[i]
            block = self.blocks[i]
            hidden_states = block(
                position_ids,
                hidden_states,
                kv_caches[i],
                input_metadata,
                cache_event,
            )
        hidden_states = self.norm_f(hidden_states)
        return hidden_states


class MptForCausalLM(nn.Module):

<<<<<<< HEAD
    def __init__(self,
                 config: MPTConfig,
                 quant_config: Optional[QuantizationConfig] = None):
=======
    def __init__(self, config: MptConfig):
>>>>>>> 054072be
        super().__init__()
        self.config = config
        self.quant_config = quant_config
        assert config.tie_word_embeddings

<<<<<<< HEAD
        self.transformer = MPTModel(config, quant_config)
=======
        self.transformer = MptModel(config)
>>>>>>> 054072be
        # TODO(zhuohan): create a new weight after implementing pipeline
        #                parallelism
        self.lm_head_weight = self.transformer.wte.weight
        self.sampler = Sampler(config.vocab_size)

    def forward(
        self,
        input_ids: torch.Tensor,
        positions: torch.Tensor,
        kv_caches: List[KVCache],
        input_metadata: InputMetadata,
        cache_events: Optional[List[torch.cuda.Event]],
    ) -> SamplerOutput:
        hidden_states = self.transformer(input_ids, positions, kv_caches,
                                         input_metadata, cache_events)
        next_tokens = self.sampler(self.lm_head_weight, hidden_states,
                                   input_metadata)
        return next_tokens

    column_parallel_layers = ["up_proj"]
    row_parallel_layers = ["out_proj", "down_proj"]
    parallel_vocab_layers = ["wte"]

    def load_weights(self,
                     model_name_or_path: str,
                     cache_dir: Optional[str] = None,
                     load_format: str = "auto",
                     revision: Optional[str] = None):
        column_parallel_weights, row_parallel_weights = get_parallel_weight(
            self)
        column_weight_suffixes = (
            self.quant_config.get_col_parallel_tensor_names()
        ) if self.quant_config is not None else ["weight", "bias"]
        tp_world_size = get_tensor_model_parallel_world_size()
        tp_rank = get_tensor_model_parallel_rank()
        state_dict = self.state_dict()
        for name, loaded_weight in hf_model_weights_iterator(
                model_name_or_path, cache_dir, load_format, revision):
            is_transposed = False
            if self.quant_config is not None:
                is_transposed = self.quant_config.is_transposed(name)
            if is_transposed:
                loaded_weight = convert_pyslice_to_tensor(loaded_weight)
                loaded_weight = loaded_weight.T

            if "Wqkv" in name and any(
                    name.endswith(suffix)
                    for suffix in column_weight_suffixes):
                # NOTE(woosuk): MPT's fused QKV has the shape of
                # [3 * num_heads * head_size, hidden_size].
                # When tensor model parallelism is used, we need to shard
                # the weight along the hidden dimension.
                total_num_heads = self.config.num_attention_heads
                num_heads = total_num_heads // tp_world_size
                head_start = tp_rank * num_heads
                head_end = (tp_rank + 1) * num_heads
                loaded_weight = convert_pyslice_to_tensor(loaded_weight)
                weight_shape = loaded_weight.shape
                loaded_weight = loaded_weight.view(3, total_num_heads, -1,
                                                   *weight_shape[1:])
                loaded_weight = loaded_weight[:, head_start:head_end]
                loaded_weight = loaded_weight.reshape(-1, *weight_shape[1:])
                name = name.replace("Wqkv", "qkv_proj")
            if name not in state_dict:
                continue
            param = state_dict[name]
            if is_transposed:
                param = param.T
            load_tensor_parallel_weights(param, loaded_weight, name,
                                         column_parallel_weights,
                                         row_parallel_weights, tp_rank)<|MERGE_RESOLUTION|>--- conflicted
+++ resolved
@@ -40,13 +40,9 @@
 
 class MptAttention(nn.Module):
 
-<<<<<<< HEAD
-    def __init__(self,
-                 config: MPTConfig,
-                 quant_config: Optional[QuantizationConfig] = None):
-=======
-    def __init__(self, config: MptConfig):
->>>>>>> 054072be
+    def __init__(self,
+                 config: MptConfig,
+                 quant_config: Optional[QuantizationConfig] = None):
         super().__init__()
         self.d_model = config.d_model
         self.total_num_heads = config.n_heads
@@ -116,13 +112,9 @@
 
 class MptMLP(nn.Module):
 
-<<<<<<< HEAD
-    def __init__(self,
-                 config: MPTConfig,
-                 quant_config: Optional[QuantizationConfig] = None):
-=======
-    def __init__(self, config: MptConfig):
->>>>>>> 054072be
+    def __init__(self,
+                 config: MptConfig,
+                 quant_config: Optional[QuantizationConfig] = None):
         super().__init__()
         hidden_size = config.d_model
         expansion_ratio = config.expansion_ratio
@@ -148,25 +140,15 @@
 
 class MptBlock(nn.Module):
 
-<<<<<<< HEAD
-    def __init__(self,
-                 config: MPTConfig,
+    def __init__(self,
+                 config: MptConfig,
                  quant_config: Optional[QuantizationConfig] = None):
         super().__init__()
         hidden_size = config.d_model
         self.norm_1 = nn.LayerNorm(hidden_size)
-        self.attn = MPTAttention(config, quant_config)
+        self.attn = MptAttention(config, quant_config)
         self.norm_2 = nn.LayerNorm(hidden_size)
-        self.ffn = MPTMLP(config, quant_config)
-=======
-    def __init__(self, config: MptConfig):
-        super().__init__()
-        hidden_size = config.d_model
-        self.norm_1 = nn.LayerNorm(hidden_size)
-        self.attn = MptAttention(config)
-        self.norm_2 = nn.LayerNorm(hidden_size)
-        self.ffn = MptMLP(config)
->>>>>>> 054072be
+        self.ffn = MptMLP(config, quant_config)
 
     def forward(
         self,
@@ -193,13 +175,9 @@
 
 class MptModel(nn.Module):
 
-<<<<<<< HEAD
-    def __init__(self,
-                 config: MPTConfig,
-                 quant_config: Optional[QuantizationConfig] = None):
-=======
-    def __init__(self, config: MptConfig):
->>>>>>> 054072be
+    def __init__(self,
+                 config: MptConfig,
+                 quant_config: Optional[QuantizationConfig] = None):
         super().__init__()
         assert config.embedding_fraction == 1.0
         assert config.norm_type == "low_precision_layernorm"
@@ -209,11 +187,7 @@
             config.d_model,
         )
         self.blocks = nn.ModuleList(
-<<<<<<< HEAD
-            [MPTBlock(config, quant_config) for _ in range(config.n_layers)])
-=======
-            [MptBlock(config) for _ in range(config.n_layers)])
->>>>>>> 054072be
+            [MptBlock(config, quant_config) for _ in range(config.n_layers)])
         self.norm_f = nn.LayerNorm(config.d_model)
         if config.no_bias:
             for module in self.modules():
@@ -250,23 +224,15 @@
 
 class MptForCausalLM(nn.Module):
 
-<<<<<<< HEAD
-    def __init__(self,
-                 config: MPTConfig,
-                 quant_config: Optional[QuantizationConfig] = None):
-=======
-    def __init__(self, config: MptConfig):
->>>>>>> 054072be
+    def __init__(self,
+                 config: MptConfig,
+                 quant_config: Optional[QuantizationConfig] = None):
         super().__init__()
         self.config = config
         self.quant_config = quant_config
         assert config.tie_word_embeddings
 
-<<<<<<< HEAD
-        self.transformer = MPTModel(config, quant_config)
-=======
-        self.transformer = MptModel(config)
->>>>>>> 054072be
+        self.transformer = MptModel(config, quant_config)
         # TODO(zhuohan): create a new weight after implementing pipeline
         #                parallelism
         self.lm_head_weight = self.transformer.wte.weight
