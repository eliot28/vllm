--- conflicted
+++ resolved
@@ -249,13 +249,8 @@
         tp_world_size = get_tensor_model_parallel_world_size()
         tp_rank = get_tensor_model_parallel_rank()
         state_dict = self.state_dict()
-<<<<<<< HEAD
-        for name, loaded_weight, _, _ in hf_model_weights_iterator(
-                model_name_or_path, cache_dir, load_format):
-=======
         for name, loaded_weight in hf_model_weights_iterator(
                 model_name_or_path, cache_dir, load_format, revision):
->>>>>>> eda1a7ca
             if "Wqkv" in name:
                 # NOTE(woosuk): MPT's fused QKV has the shape of
                 # [3 * num_heads * head_size, hidden_size].
