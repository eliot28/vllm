--- conflicted
+++ resolved
@@ -81,16 +81,10 @@
             "but LoRA is enabled. Support for this model may "
             "be added in the future. If this is important to you, "
             "please open an issue on github.")
-<<<<<<< HEAD
-    elif issubclass(model_class, VisionLanguageModelBase):
-        if vision_language_config is None:
-            raise ValueError("Provide vision "
-=======
 
     if supports_vision(model_class):
         if vlm_config is None:
-            raise ValueError("Provide `image_input_type` and other vision "
->>>>>>> 57f09a41
+            raise ValueError("Provide vision "
                              "related configurations through LLM entrypoint "
                              "or engine arguments.")
 
