--- conflicted
+++ resolved
@@ -10,12 +10,8 @@
 from vllm.attention.backends.abstract import AttentionBackend
 from vllm.logger import init_logger
 from vllm.platforms import current_platform
-<<<<<<< HEAD
-from vllm.utils import is_cpu, is_hip, is_openvino, is_xpu
-=======
 from vllm.utils import (STR_BACKEND_ENV_VAR, is_cpu, is_hip, is_openvino,
-                        is_tpu, is_xpu)
->>>>>>> 774cd1d3
+                        is_xpu)
 
 logger = init_logger(__name__)
 
