--- conflicted
+++ resolved
@@ -255,7 +255,6 @@
                 output[:num_prefill_tokens] = out
             else:
                 # prefix-enabled attention
-<<<<<<< HEAD
                 # FIXME(woosuk): FlashAttention does not support FP8 KV cache.
                 output[:num_prefill_tokens] = flash_attn_varlen_func(
                     q=query,
@@ -270,24 +269,6 @@
                     window_size=self.sliding_window,
                     alibi_slopes=self.alibi_slopes,
                     block_table=prefill_meta.block_tables,
-=======
-                # TODO(Hai) this triton kernel has regression issue (broke) to
-                # deal with different data types between KV and FP8 KV cache,
-                # to be addressed separately.
-                output[:num_prefill_tokens] = PagedAttention.forward_prefix(
-                    query,
-                    key,
-                    value,
-                    key_cache,
-                    value_cache,
-                    prefill_meta.block_tables,
-                    prefill_meta.subquery_start_loc,
-                    prefill_meta.seq_lens_tensor,
-                    prefill_meta.context_lens_tensor,
-                    prefill_meta.max_query_len,
-                    self.alibi_slopes,
-                    self.sliding_window[0],
->>>>>>> 323f27b9
                 )
 
         if decode_meta := attn_metadata.decode_metadata:
@@ -296,24 +277,12 @@
                 decode_query.unsqueeze(1),
                 key_cache,
                 value_cache,
-<<<<<<< HEAD
                 block_table=decode_meta.block_tables,
                 cache_seqlens=decode_meta.context_lens,
                 softmax_scale=self.scale,
                 causal=True,
                 alibi_slopes=self.alibi_slopes,
             ).squeeze(1)
-=======
-                decode_meta.block_tables,
-                decode_meta.seq_lens_tensor,
-                decode_meta.max_seq_len,
-                attn_metadata.kv_cache_dtype,
-                self.num_kv_heads,
-                self.scale,
-                self.alibi_slopes,
-                kv_scale,
-            )
->>>>>>> 323f27b9
 
         # Reshape the output tensor.
         return output.view(num_tokens, hidden_size)