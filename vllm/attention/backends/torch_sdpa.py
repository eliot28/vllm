""" Attention layer with torch scaled_dot_product_attention
    and PagedAttention."""
from dataclasses import dataclass
<<<<<<< HEAD
from typing import Any, Dict, List, Optional, Tuple, Type
=======
from typing import List, Optional, Tuple, Type
>>>>>>> 2e7796f2

import torch
from torch.nn.functional import scaled_dot_product_attention

from vllm.attention.backends.abstract import (AttentionBackend, AttentionImpl,
                                              AttentionMetadata,
                                              AttentionMetadataPerStage)
from vllm.attention.ops.paged_attn import (PagedAttention,
                                           PagedAttentionMetadata)


class TorchSDPABackend(AttentionBackend):

    @staticmethod
    def get_name() -> str:
        return "torch-sdpa"

    @staticmethod
    def get_impl_cls() -> Type["TorchSDPABackendImpl"]:
        return TorchSDPABackendImpl

    @staticmethod
    def make_metadata(*args, **kwargs) -> "TorchSDPAMetadata":
        return TorchSDPAMetadata(*args, **kwargs)

    @staticmethod
    def get_kv_cache_shape(
        num_blocks: int,
        block_size: int,
        num_kv_heads: int,
        head_size: int,
    ) -> Tuple[int, ...]:
        return PagedAttention.get_kv_cache_shape(num_blocks, block_size,
                                                 num_kv_heads, head_size)

    @staticmethod
    def swap_blocks(
        src_kv_cache: torch.Tensor,
        dst_kv_cache: torch.Tensor,
        src_to_dst: torch.Tensor,
    ) -> None:
        PagedAttention.swap_blocks(src_kv_cache, dst_kv_cache, src_to_dst)

    @staticmethod
    def copy_blocks(
        kv_caches: List[torch.Tensor],
        src_to_dists: torch.Tensor,
    ) -> None:
        PagedAttention.copy_blocks(kv_caches, src_to_dists)


@dataclass
class TorchSDPAMetadata(AttentionMetadata, PagedAttentionMetadata,
                        AttentionMetadataPerStage):
    """Metadata for TorchSDPABackend.
    """
    # Currently, input sequences can only contain all prompts
    # or all decoding. True if all sequences are prompts.
    is_prompt: bool
    slot_mapping: torch.Tensor
    seq_lens: Optional[List[int]]

    def __post_init__(self):
        # Set during the execution of the first attention op.
        # It is a list because it is needed to set per prompt
        # when alibi slopes is used. It is because of the limitation
        # from xformer API.
        # will not appear in the __repr__ and __init__
        self.attn_bias: Optional[List[torch.Tensor]] = None


class TorchSDPABackendImpl(AttentionImpl):

    def __init__(
        self,
        num_heads: int,
        head_size: int,
        scale: float,
        num_kv_heads: Optional[int] = None,
        alibi_slopes: Optional[List[float]] = None,
        sliding_window: Optional[int] = None,
        blocksparse_params: Optional[Dict[str, Any]] = None,
    ) -> None:
        assert blocksparse_params is None, ValueError(
            "Torch SPDA does not support block-sparse attention.")
        self.num_heads = num_heads
        self.head_size = head_size
        self.scale = float(scale)
        self.num_kv_heads = num_heads if num_kv_heads is None else num_kv_heads
        self.sliding_window = sliding_window
        if alibi_slopes is not None:
            assert len(alibi_slopes) == num_heads
            alibi_slopes = torch.tensor(alibi_slopes, dtype=torch.float32)
        self.alibi_slopes = alibi_slopes
        self.need_mask = (self.alibi_slopes is not None
                          or self.sliding_window is not None)

        assert self.num_heads % self.num_kv_heads == 0
        self.num_queries_per_kv = self.num_heads // self.num_kv_heads
        suppored_head_sizes = PagedAttention.get_supported_head_sizes()
        if head_size not in suppored_head_sizes:
            raise ValueError(
                f"Head size {head_size} is not supported by PagedAttention. "
                f"Supported head sizes are: {suppored_head_sizes}.")

    def forward(
        self,
        query: torch.Tensor,
        key: torch.Tensor,
        value: torch.Tensor,
        kv_cache: Optional[torch.Tensor],
        attn_metadata: TorchSDPAMetadata,  # type: ignore
        kv_scale: float,
    ) -> torch.Tensor:
        """Forward pass with torch SDPA and PagedAttention.

        Args:
            query: shape = [num_tokens, num_heads * head_size]
            key: shape = [num_tokens, num_kv_heads * head_size]
            value: shape = [num_tokens, num_kv_heads * head_size]
            kv_cache = [2, num_blocks, block_size * num_kv_heads * head_size]
            attn_metadata: Metadata for attention.
        Returns:
            shape = [num_tokens, num_heads * head_size]
        """
        num_tokens, hidden_size = query.shape
        # Reshape the query, key, and value tensors.
        query = query.view(-1, self.num_heads, self.head_size)
        key = key.view(-1, self.num_kv_heads, self.head_size)
        value = value.view(-1, self.num_kv_heads, self.head_size)

        if kv_cache is not None:
            key_cache, value_cache = PagedAttention.split_kv_cache(
                kv_cache, self.num_kv_heads, self.head_size)
            PagedAttention.write_to_paged_cache(key, value, key_cache,
                                                value_cache,
                                                attn_metadata.slot_mapping,
                                                attn_metadata.kv_cache_dtype,
                                                kv_scale)

        if attn_metadata.is_prompt:
            assert attn_metadata.seq_lens is not None
            if (kv_cache is None or attn_metadata.block_tables.numel() == 0):
                if self.num_kv_heads != self.num_heads:
                    key = key.repeat_interleave(self.num_queries_per_kv, dim=1)
                    value = value.repeat_interleave(self.num_queries_per_kv,
                                                    dim=1)

                if attn_metadata.attn_bias is None:
                    if self.alibi_slopes is not None:
                        att_masks = _make_alibi_bias(
                            self.alibi_slopes, query.dtype,
                            attn_metadata.seq_lens)  # type: ignore
                    elif self.sliding_window is not None:
                        att_masks = _make_sliding_window_bias(
                            attn_metadata.seq_lens, self.sliding_window,
                            query.dtype)  # type: ignore
                    else:
                        att_masks = [None] * len(attn_metadata.seq_lens)
                    attn_metadata.attn_bias = att_masks

                query = query.movedim(0, query.dim() - 2)
                key = key.movedim(0, key.dim() - 2)
                value = value.movedim(0, value.dim() - 2)

                start = 0
                output = torch.empty(
                    (num_tokens, self.num_heads, self.head_size),
                    dtype=query.dtype)
                for seq_len, mask in zip(attn_metadata.seq_lens,
                                         attn_metadata.attn_bias):
                    end = start + seq_len
                    sub_out = scaled_dot_product_attention(
                        query[:, start:end, :],
                        key[:, start:end, :],
                        value[:, start:end, :],
                        attn_mask=mask,
                        dropout_p=0.0,
                        is_causal=not self.need_mask,
                        scale=self.scale).movedim(query.dim() - 2, 0)
                    output[start:end, :, :] = sub_out
                    start = end
            else:
                # prefix-enabled attention
                raise RuntimeError(
                    "Torch SDPA backend doesn't support prefix decoding.")

        else:
            # Decoding run.
            output = PagedAttention.forward_decode(
                query,
                key_cache,
                value_cache,
                attn_metadata.block_tables,
                attn_metadata.seq_lens_tensor,
                attn_metadata.max_seq_len,
                attn_metadata.kv_cache_dtype,
                self.num_kv_heads,
                self.scale,
                self.alibi_slopes,
                kv_scale,
            )

        # Reshape the output tensor.
        return output.view(-1, self.num_heads * self.head_size)


def _make_alibi_bias(
    alibi_slopes: torch.Tensor,
    dtype: torch.dtype,
    seq_lens: List[int],
) -> List[torch.Tensor]:
    attn_biases = []
    for seq_len in seq_lens:
        bias = torch.arange(seq_len, dtype=dtype)
        # NOTE(zhuohan): HF uses
        #     `bias = bias[None, :].repeat(seq_len, 1)`
        # here. We find that both biases give the same results, but
        # the bias below more accurately follows the original ALiBi
        # paper.
        bias = bias[None, :] - bias[:, None]

        num_heads = alibi_slopes.shape[0]
        bias = bias[None, :].repeat((num_heads, 1, 1))
        bias.mul_(alibi_slopes[:, None, None])
        inf_mask = torch.empty(
            (1, seq_len, seq_len),
            dtype=bias.dtype).fill_(-torch.inf).triu_(diagonal=1)
        attn_biases.append((bias + inf_mask).to(dtype))

    return attn_biases


def _make_sliding_window_bias(
    seq_lens: List[int],
    window_size: Optional[int],
    dtype: torch.dtype,
) -> List[torch.Tensor]:
    attn_biases = []
    for seq_len in seq_lens:
        tensor = torch.full(
            (1, seq_len, seq_len),
            dtype=dtype,
            fill_value=1,
        )
        shift = 0
        mask = torch.tril(tensor, diagonal=shift).to(dtype)  # type: ignore
        if window_size is not None:
            mask = torch.triu(mask, diagonal=shift - window_size + 1)
        mask = torch.log(mask)
        attn_biases.append(mask.to(dtype))

    return attn_biases<|MERGE_RESOLUTION|>--- conflicted
+++ resolved
@@ -1,11 +1,7 @@
 """ Attention layer with torch scaled_dot_product_attention
     and PagedAttention."""
 from dataclasses import dataclass
-<<<<<<< HEAD
 from typing import Any, Dict, List, Optional, Tuple, Type
-=======
-from typing import List, Optional, Tuple, Type
->>>>>>> 2e7796f2
 
 import torch
 from torch.nn.functional import scaled_dot_product_attention
