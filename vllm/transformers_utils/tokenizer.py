--- conflicted
+++ resolved
@@ -89,14 +89,11 @@
                 "Cannot use the fast tokenizer in slow tokenizer mode.")
         kwargs["use_fast"] = False
 
-<<<<<<< HEAD
-    is_gguf = Path(tokenizer_name).is_file() and Path(
-        tokenizer_name).suffix == ".gguf"
-=======
     if "truncation_side" not in kwargs:
         kwargs["truncation_side"] = "left"
 
->>>>>>> b1366a95
+    is_gguf = Path(tokenizer_name).is_file() and Path(
+        tokenizer_name).suffix == ".gguf"
     try:
         if is_gguf:
             kwargs["gguf_file"] = Path(tokenizer_name).name
