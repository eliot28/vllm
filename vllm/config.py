from typing import Optional, Union
import os

import torch
from transformers import PretrainedConfig

from vllm.logger import init_logger
from vllm.transformers_utils.config import get_config
from vllm.utils import get_cpu_memory, is_hip

logger = init_logger(__name__)

_GB = 1 << 30


class ModelConfig:
    """Configuration for the model.

    Args:
        model: Name or path of the huggingface model to use.
        tokenizer: Name or path of the huggingface tokenizer to use.
        tokenizer_mode: Tokenizer mode. "auto" will use the fast tokenizer if
            available, and "slow" will always use the slow tokenizer.
        trust_remote_code: Trust remote code (e.g., from HuggingFace) when
            downloading the model and tokenizer.
        download_dir: Directory to download and load the weights, default to the
            default cache directory of huggingface.
        load_format: The format of the model weights to load:
            "auto" will try to load the weights in the safetensors format and
                fall back to the pytorch bin format if safetensors format is
                not available.
            "pt" will load the weights in the pytorch bin format.
            "safetensors" will load the weights in the safetensors format.
            "npcache" will load the weights in pytorch format and store
                a numpy cache to speed up the loading.
            "dummy" will initialize the weights with random values, which is
                mainly for profiling.
        dtype: Data type for model weights and activations. The "auto" option
            will use FP16 precision for FP32 and FP16 models, and BF16 precision
            for BF16 models.
        seed: Random seed for reproducibility.
        revision: The specific model version to use. It can be a branch name,
            a tag name, or a commit id. If unspecified, will use the default
            version.
        tokenizer_revision: The specific tokenizer version to use. It can be a
            branch name, a tag name, or a commit id. If unspecified, will use
            the default version.
        max_model_len: Maximum length of a sequence (including prompt and
            output). If None, will be derived from the model.
        quantization: Quantization method that was used to quantize the model
            weights. If None, we assume the model weights are not quantized.
    """

    def __init__(
        self,
        model: str,
        tokenizer: str,
        tokenizer_mode: str,
        trust_remote_code: bool,
        download_dir: Optional[str],
        load_format: str,
        dtype: Union[str, torch.dtype],
        seed: int,
        revision: Optional[str] = None,
        tokenizer_revision: Optional[str] = None,
        max_model_len: Optional[int] = None,
        quantization: Optional[str] = None,
    ) -> None:
        self.model = model
        self.tokenizer = tokenizer
        self.tokenizer_mode = tokenizer_mode
        self.trust_remote_code = trust_remote_code
        self.download_dir = download_dir
        self.load_format = load_format
        self.seed = seed
        self.revision = revision
        self.tokenizer_revision = tokenizer_revision
        self.quantization = quantization

        if os.environ.get("VLLM_USE_MODELSCOPE", "False").lower() == "true":
            # download model from ModelScope hub,
            # lazy import so that modelscope is not required for normal use.
            from modelscope.hub.snapshot_download import snapshot_download  # pylint: disable=C
            model_path = snapshot_download(model_id=model,
                                           cache_dir=download_dir,
                                           revision=revision)
            self.model = model_path
            self.download_dir = model_path
            self.tokenizer = model_path

        self.hf_config = get_config(self.model, trust_remote_code, revision)
        self.dtype = _get_and_verify_dtype(self.hf_config, dtype)
        self.max_model_len = _get_and_verify_max_len(self.hf_config,
                                                     max_model_len)
        self._verify_load_format()
        self._verify_tokenizer_mode()
        self._verify_quantization()

    def _verify_load_format(self) -> None:
        load_format = self.load_format.lower()
        supported_load_format = [
            "auto", "pt", "safetensors", "npcache", "dummy"
        ]
        rocm_not_supported_load_format = ["safetensors"]
        if load_format not in supported_load_format:
            raise ValueError(
                f"Unknown load format: {self.load_format}. Must be one of "
                "'auto', 'pt', 'safetensors', 'npcache', or 'dummy'.")
        if is_hip():
            if load_format in ["safetensors"]:
                rocm_supported_load_format = [
                    f for f in supported_load_format
                    if (f not in rocm_not_supported_load_format)
                ]
                raise ValueError(
                    f"load format \'{load_format}\' is not supported in ROCm. "
                    f"Supported load format are "
                    f"{rocm_supported_load_format}")
            # Force ROCm to load from pt weights if nothing specific is set
            if load_format == "auto":
                load_format = "pt"
        self.load_format = load_format

    def _verify_tokenizer_mode(self) -> None:
        tokenizer_mode = self.tokenizer_mode.lower()
        if tokenizer_mode not in ["auto", "slow"]:
            raise ValueError(
                f"Unknown tokenizer mode: {self.tokenizer_mode}. Must be "
                "either 'auto' or 'slow'.")
        self.tokenizer_mode = tokenizer_mode

    def _verify_quantization(self) -> None:
<<<<<<< HEAD
        supported_quantization = ["awq", "gptq", "squeezellm"]
=======
        supported_quantization = ["awq", "squeezellm"]
        rocm_not_supported_quantization = ["awq"]
>>>>>>> 1aa13615
        if self.quantization is not None:
            self.quantization = self.quantization.lower()

        # Parse quantization method from the HF model config, if available.
        hf_quant_config = getattr(self.hf_config, "quantization_config", None)
        if hf_quant_config is not None:
            hf_quant_method = str(hf_quant_config["quant_method"]).lower()
            if self.quantization is None:
                self.quantization = hf_quant_method
            elif self.quantization != hf_quant_method:
                raise ValueError(
                    "Quantization method specified in the model config "
                    f"({hf_quant_method}) does not match the quantization "
                    f"method specified in the `quantization` argument "
                    f"({self.quantization}).")

        if self.quantization is not None:
            if self.quantization not in supported_quantization:
                raise ValueError(
                    f"Unknown quantization method: {self.quantization}. Must "
                    f"be one of {supported_quantization}.")
            if is_hip(
            ) and self.quantization in rocm_not_supported_quantization:
                raise ValueError(
                    f"{self.quantization} quantization is currently not supported "
                    f"in ROCm.")
            logger.warning(f"{self.quantization} quantization is not fully "
                           "optimized yet. The speed can be slower than "
                           "non-quantized models.")

    def verify_with_parallel_config(
        self,
        parallel_config: "ParallelConfig",
    ) -> None:
        total_num_attention_heads = self.hf_config.num_attention_heads
        tensor_parallel_size = parallel_config.tensor_parallel_size
        if total_num_attention_heads % tensor_parallel_size != 0:
            raise ValueError(
                f"Total number of attention heads ({total_num_attention_heads})"
                " must be divisible by tensor parallel size "
                f"({tensor_parallel_size}).")

        total_num_hidden_layers = self.hf_config.num_hidden_layers
        pipeline_parallel_size = parallel_config.pipeline_parallel_size
        if total_num_hidden_layers % pipeline_parallel_size != 0:
            raise ValueError(
                f"Total number of hidden layers ({total_num_hidden_layers}) "
                "must be divisible by pipeline parallel size "
                f"({pipeline_parallel_size}).")

    def get_sliding_window(self) -> Optional[int]:
        return getattr(self.hf_config, "sliding_window", None)

    def get_vocab_size(self) -> int:
        return self.hf_config.vocab_size

    def get_hidden_size(self) -> int:
        return self.hf_config.hidden_size

    def get_head_size(self) -> int:
        # FIXME(woosuk): This may not be true for all models.
        return self.hf_config.hidden_size // self.hf_config.num_attention_heads

    def get_total_num_kv_heads(self) -> int:
        """Returns the total number of KV heads."""
        # For GPTBigCode & Falcon:
        # NOTE: for falcon, when new_decoder_architecture is True, the
        # multi_query flag is ignored and we use n_head_kv for the number of
        # KV heads.
        falcon_model_types = ["falcon", "RefinedWeb", "RefinedWebModel"]
        new_decoder_arch_falcon = (
            self.hf_config.model_type in falcon_model_types
            and getattr(self.hf_config, "new_decoder_architecture", False))
        if not new_decoder_arch_falcon and getattr(self.hf_config,
                                                   "multi_query", False):
            # Multi-query attention, only one KV head.
            # Currently, tensor parallelism is not supported in this case.
            return 1

        attributes = [
            # For Falcon:
            "n_head_kv",
            "num_kv_heads",
            # For LLaMA-2:
            "num_key_value_heads",
            # For ChatGLM:
            "multi_query_group_num",
        ]
        for attr in attributes:
            num_kv_heads = getattr(self.hf_config, attr, None)
            if num_kv_heads is not None:
                return num_kv_heads

        # For non-grouped-query attention models, the number of KV heads is
        # equal to the number of attention heads.
        return self.hf_config.num_attention_heads

    def get_num_kv_heads(self, parallel_config: "ParallelConfig") -> int:
        """Returns the number of KV heads per GPU."""
        total_num_kv_heads = self.get_total_num_kv_heads()
        # If tensor parallelism is used, we divide the number of KV heads by
        # the tensor parallel size. We will replicate the KV heads in the
        # case where the number of KV heads is smaller than the tensor
        # parallel size so each GPU has at least one KV head.
        return max(1,
                   total_num_kv_heads // parallel_config.tensor_parallel_size)

    def get_num_layers(self, parallel_config: "ParallelConfig") -> int:
        total_num_hidden_layers = self.hf_config.num_hidden_layers
        return total_num_hidden_layers // parallel_config.pipeline_parallel_size


class CacheConfig:
    """Configuration for the KV cache.

    Args:
        block_size: Size of a cache block in number of tokens.
        gpu_memory_utilization: Fraction of GPU memory to use for the
            vLLM execution.
        swap_space: Size of the CPU swap space per GPU (in GiB).
    """

    def __init__(
        self,
        block_size: int,
        gpu_memory_utilization: float,
        swap_space: int,
        sliding_window: Optional[int] = None,
    ) -> None:
        self.block_size = block_size
        self.gpu_memory_utilization = gpu_memory_utilization
        self.swap_space_bytes = swap_space * _GB
        self.sliding_window = sliding_window
        self._verify_args()

        # Will be set after profiling.
        self.num_gpu_blocks = None
        self.num_cpu_blocks = None

    def _verify_args(self) -> None:
        if self.gpu_memory_utilization > 1.0:
            raise ValueError(
                "GPU memory utilization must be less than 1.0. Got "
                f"{self.gpu_memory_utilization}.")

    def verify_with_parallel_config(
        self,
        parallel_config: "ParallelConfig",
    ) -> None:
        total_cpu_memory = get_cpu_memory()
        # FIXME(woosuk): Here, it is assumed that the GPUs in a tensor parallel
        # group are in the same node. However, the GPUs may span multiple nodes.
        num_gpus_per_node = parallel_config.tensor_parallel_size
        cpu_memory_usage = self.swap_space_bytes * num_gpus_per_node

        msg = (f"{cpu_memory_usage / _GB:.2f} GiB out of "
               f"the {total_cpu_memory / _GB:.2f} GiB total CPU memory is "
               "allocated for the swap space.")
        if cpu_memory_usage > 0.7 * total_cpu_memory:
            raise ValueError("Too large swap space. " + msg)
        elif cpu_memory_usage > 0.4 * total_cpu_memory:
            logger.warning("Possibly too large swap space. " + msg)


class ParallelConfig:
    """Configuration for the distributed execution.

    Args:
        pipeline_parallel_size: Number of pipeline parallel groups.
        tensor_parallel_size: Number of tensor parallel groups.
        worker_use_ray: Whether to use Ray for model workers. Will be set to
            True if either pipeline_parallel_size or tensor_parallel_size is
            greater than 1.
    """

    def __init__(
        self,
        pipeline_parallel_size: int,
        tensor_parallel_size: int,
        worker_use_ray: bool,
        max_parallel_loading_workers: Optional[int] = None,
    ) -> None:
        self.pipeline_parallel_size = pipeline_parallel_size
        self.tensor_parallel_size = tensor_parallel_size
        self.worker_use_ray = worker_use_ray
        self.max_parallel_loading_workers = max_parallel_loading_workers

        self.world_size = pipeline_parallel_size * tensor_parallel_size
        if self.world_size > 1:
            self.worker_use_ray = True
        self._verify_args()

    def _verify_args(self) -> None:
        if self.pipeline_parallel_size > 1:
            raise NotImplementedError(
                "Pipeline parallelism is not supported yet.")


class SchedulerConfig:
    """Scheduler configuration.

    Args:
        max_num_batched_tokens: Maximum number of tokens to be processed in
            a single iteration.
        max_num_seqs: Maximum number of sequences to be processed in a single
            iteration.
        max_model_len: Maximum length of a sequence (including prompt
            and generated text).
        max_paddings: Maximum number of paddings to be added to a batch.
    """

    def __init__(
        self,
        max_num_batched_tokens: Optional[int],
        max_num_seqs: int,
        max_model_len: int,
        max_paddings: int,
    ) -> None:
        if max_num_batched_tokens is not None:
            self.max_num_batched_tokens = max_num_batched_tokens
        else:
            # If max_model_len is too short, use 2048 as the default value for
            # higher throughput.
            self.max_num_batched_tokens = max(max_model_len, 2048)
        self.max_num_seqs = max_num_seqs
        self.max_model_len = max_model_len
        self.max_paddings = max_paddings
        self._verify_args()

    def _verify_args(self) -> None:
        if self.max_num_batched_tokens < self.max_model_len:
            raise ValueError(
                f"max_num_batched_tokens ({self.max_num_batched_tokens}) is "
                f"smaller than max_model_len ({self.max_model_len}). "
                "This effectively limits the maximum sequence length to "
                "max_num_batched_tokens and makes vLLM reject longer "
                "sequences. Please increase max_num_batched_tokens or "
                "decrease max_model_len.")
        if self.max_num_batched_tokens < self.max_num_seqs:
            raise ValueError(
                f"max_num_batched_tokens ({self.max_num_batched_tokens}) must "
                "be greater than or equal to max_num_seqs "
                f"({self.max_num_seqs}).")


_STR_DTYPE_TO_TORCH_DTYPE = {
    "half": torch.float16,
    "float16": torch.float16,
    "float": torch.float32,
    "float32": torch.float32,
    "bfloat16": torch.bfloat16,
}

_ROCM_NOT_SUPPORTED_DTYPE = ["float", "float32"]


def _get_and_verify_dtype(
    config: PretrainedConfig,
    dtype: Union[str, torch.dtype],
) -> torch.dtype:
    # NOTE: getattr(config, "torch_dtype", torch.float32) is not correct
    # because config.torch_dtype can be None.
    config_dtype = getattr(config, "torch_dtype", None)
    if config_dtype is None:
        config_dtype = torch.float32

    if isinstance(dtype, str):
        dtype = dtype.lower()
        if dtype == "auto":
            if config_dtype == torch.float32:
                # Following the common practice, we use float16 for float32
                # models.
                torch_dtype = torch.float16
            else:
                torch_dtype = config_dtype
        else:
            if dtype not in _STR_DTYPE_TO_TORCH_DTYPE:
                raise ValueError(f"Unknown dtype: {dtype}")
            torch_dtype = _STR_DTYPE_TO_TORCH_DTYPE[dtype]
    elif isinstance(dtype, torch.dtype):
        torch_dtype = dtype
    else:
        raise ValueError(f"Unknown dtype: {dtype}")

    if is_hip() and torch_dtype == torch.float32:
        rocm_supported_dtypes = [
            k for k, v in _STR_DTYPE_TO_TORCH_DTYPE.items()
            if (k not in _ROCM_NOT_SUPPORTED_DTYPE)
        ]
        raise ValueError(f"dtype \'{dtype}\' is not supported in ROCm. "
                         f"Supported dtypes are {rocm_supported_dtypes}")

    # Verify the dtype.
    if torch_dtype != config_dtype:
        if torch_dtype == torch.float32:
            # Upcasting to float32 is allowed.
            pass
        elif config_dtype == torch.float32:
            # Downcasting from float32 to float16 or bfloat16 is allowed.
            pass
        else:
            # Casting between float16 and bfloat16 is allowed with a warning.
            logger.warning(f"Casting {config_dtype} to {torch_dtype}.")

    return torch_dtype


def _get_and_verify_max_len(
    hf_config: PretrainedConfig,
    max_model_len: Optional[int],
) -> int:
    """Get and verify the model's maximum length."""
    derived_max_model_len = float("inf")
    possible_keys = [
        # OPT
        "max_position_embeddings",
        # GPT-2
        "n_positions",
        # MPT
        "max_seq_len",
        # ChatGLM2
        "seq_length",
        # Others
        "max_sequence_length",
        "max_seq_length",
        "seq_len",
    ]
    for key in possible_keys:
        max_len_key = getattr(hf_config, key, None)
        if max_len_key is not None:
            derived_max_model_len = min(derived_max_model_len, max_len_key)
    if derived_max_model_len == float("inf"):
        if max_model_len is not None:
            # If max_model_len is specified, we use it.
            return max_model_len

        default_max_len = 2048
        logger.warning(
            "The model's config.json does not contain any of the following "
            "keys to determine the original maximum length of the model: "
            f"{possible_keys}. Assuming the model's maximum length is "
            f"{default_max_len}.")
        derived_max_model_len = default_max_len

    rope_scaling = getattr(hf_config, "rope_scaling", None)
    if rope_scaling is not None:
        assert "factor" in rope_scaling
        scaling_factor = rope_scaling["factor"]
        if rope_scaling["type"] == "yarn":
            derived_max_model_len = rope_scaling[
                "original_max_position_embeddings"]
        derived_max_model_len *= scaling_factor

    if max_model_len is None:
        max_model_len = derived_max_model_len
    elif max_model_len > derived_max_model_len:
        raise ValueError(
            f"User-specified max_model_len ({max_model_len}) is greater than "
            f"the derived max_model_len ({max_len_key}={derived_max_model_len}"
            " in model's config.json). This may lead to incorrect model "
            "outputs or CUDA errors. Make sure the value is correct and "
            "within the model context size.")
    return int(max_model_len)<|MERGE_RESOLUTION|>--- conflicted
+++ resolved
@@ -130,12 +130,8 @@
         self.tokenizer_mode = tokenizer_mode
 
     def _verify_quantization(self) -> None:
-<<<<<<< HEAD
         supported_quantization = ["awq", "gptq", "squeezellm"]
-=======
-        supported_quantization = ["awq", "squeezellm"]
         rocm_not_supported_quantization = ["awq"]
->>>>>>> 1aa13615
         if self.quantization is not None:
             self.quantization = self.quantization.lower()
 
