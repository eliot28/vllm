--- conflicted
+++ resolved
@@ -52,11 +52,8 @@
         load_format: str,
         dtype: str,
         seed: int,
-<<<<<<< HEAD
         revision: str,
-=======
         max_model_len: Optional[int] = None,
->>>>>>> 0bb1e885
     ) -> None:
         self.model = model
         self.tokenizer = tokenizer
