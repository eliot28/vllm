import enum
import json
from dataclasses import dataclass, field, fields
from typing import TYPE_CHECKING, ClassVar, List, Optional, Union

import torch
from transformers import PretrainedConfig

from vllm.logger import init_logger
from vllm.model_executor.layers.quantization import (QUANTIZATION_METHODS,
                                                     get_quantization_config)
from vllm.model_executor.models import ModelRegistry
from vllm.transformers_utils.config import get_config, get_hf_text_config
from vllm.utils import get_cpu_memory, is_cpu, is_hip, is_neuron

GPTQMarlinConfig = get_quantization_config("gptq_marlin")

if TYPE_CHECKING:
    from ray.util.placement_group import PlacementGroup

    from vllm.model_executor.model_loader.loader import BaseModelLoader

logger = init_logger(__name__)

_GB = 1 << 30
_EMBEDDING_MODEL_MAX_NUM_BATCHED_TOKENS = 32768


class ModelConfig:
    """Configuration for the model.

    Args:
        model: Name or path of the huggingface model to use.
            It is also used as the content for `model_name` tag in metrics 
            output when `served_model_name` is not specified. 
        tokenizer: Name or path of the huggingface tokenizer to use.
        tokenizer_mode: Tokenizer mode. "auto" will use the fast tokenizer if
            available, and "slow" will always use the slow tokenizer.
        trust_remote_code: Trust remote code (e.g., from HuggingFace) when
            downloading the model and tokenizer.
        dtype: Data type for model weights and activations. The "auto" option
            will use FP16 precision for FP32 and FP16 models, and BF16 precision
            for BF16 models.
        seed: Random seed for reproducibility.
        revision: The specific model version to use. It can be a branch name,
            a tag name, or a commit id. If unspecified, will use the default
            version.
        code_revision: The specific revision to use for the model code on
            Hugging Face Hub. It can be a branch name, a tag name, or a
            commit id. If unspecified, will use the default version.
        tokenizer_revision: The specific tokenizer version to use. It can be a
            branch name, a tag name, or a commit id. If unspecified, will use
            the default version.
        max_model_len: Maximum length of a sequence (including prompt and
            output). If None, will be derived from the model.
        quantization: Quantization method that was used to quantize the model
            weights. If None, we assume the model weights are not quantized.
        quantization_param_path: Path to JSON file containing scaling factors.
            Used to load KV cache scaling factors into the model when KV cache
            type is FP8_E4M3 on ROCm (AMD GPU). In the future these will also
            be used to load activation and weight scaling factors when the
            model dtype is FP8_E4M3 on ROCm.
        enforce_eager: Whether to enforce eager execution. If True, we will
            disable CUDA graph and always execute the model in eager mode.
            If False, we will use CUDA graph and eager execution in hybrid.
        max_context_len_to_capture: Maximum context len covered by CUDA graphs.
            When a sequence has context length larger than this, we fall back
            to eager mode (DEPRECATED. Use max_seq_len_to_capture instead).
        max_seq_len_to_capture: Maximum sequence len covered by CUDA graphs.
            When a sequence has context length larger than this, we fall back
            to eager mode
        skip_tokenizer_init: If true, skip initialization of tokenizer and
            detokenizer.
        served_model_name: The model name used in metrics tag `model_name`,
            matches the model name exposed via the APIs. If multiple model 
            names provided, the first name will be used. If not specified, 
            the model name will be the same as `model`.
    """

    def __init__(
        self,
        model: str,
        tokenizer: str,
        tokenizer_mode: str,
        trust_remote_code: bool,
        dtype: Union[str, torch.dtype],
        seed: int,
        revision: Optional[str] = None,
        code_revision: Optional[str] = None,
        tokenizer_revision: Optional[str] = None,
        max_model_len: Optional[int] = None,
        quantization: Optional[str] = None,
        quantization_param_path: Optional[str] = None,
        enforce_eager: bool = False,
        max_context_len_to_capture: Optional[int] = None,
        max_seq_len_to_capture: Optional[int] = None,
        max_logprobs: int = 5,
        skip_tokenizer_init: bool = False,
        served_model_name: Optional[Union[str, List[str]]] = None,
    ) -> None:
        self.model = model
        self.tokenizer = tokenizer
        self.tokenizer_mode = tokenizer_mode
        self.trust_remote_code = trust_remote_code
        self.seed = seed
        self.revision = revision
        self.code_revision = code_revision
        self.tokenizer_revision = tokenizer_revision
        self.quantization = quantization
        self.quantization_param_path = quantization_param_path
        self.enforce_eager = enforce_eager
        self.max_context_len_to_capture = max_context_len_to_capture
        if self.max_context_len_to_capture is not None:
            raise ValueError("`max_context_len_to_capture` is deprecated. "
                             "Use `max_seq_len_to_capture` instead.")
        self.max_seq_len_to_capture = (max_seq_len_to_capture
                                       or max_context_len_to_capture)
        self.max_logprobs = max_logprobs
        self.skip_tokenizer_init = skip_tokenizer_init

        self.hf_config = get_config(self.model, trust_remote_code, revision,
                                    code_revision)
        self.hf_text_config = get_hf_text_config(self.hf_config)
        self.dtype = _get_and_verify_dtype(self.hf_text_config, dtype)
        self.max_model_len = _get_and_verify_max_len(self.hf_text_config,
                                                     max_model_len)
        self.served_model_name = get_served_model_name(model,
                                                       served_model_name)
        if not self.skip_tokenizer_init:
            self._verify_tokenizer_mode()
        self._verify_embedding_mode()
        self._verify_quantization()
        self._verify_cuda_graph()

    def _verify_tokenizer_mode(self) -> None:
        tokenizer_mode = self.tokenizer_mode.lower()
        if tokenizer_mode not in ["auto", "slow"]:
            raise ValueError(
                f"Unknown tokenizer mode: {self.tokenizer_mode}. Must be "
                "either 'auto' or 'slow'.")
        self.tokenizer_mode = tokenizer_mode

    def _verify_embedding_mode(self) -> None:
        architectures = getattr(self.hf_config, "architectures", [])
        self.embedding_mode = any(
            ModelRegistry.is_embedding_model(arch) for arch in architectures)

    def _verify_quantization(self) -> None:
        supported_quantization = [*QUANTIZATION_METHODS]
        rocm_supported_quantization = ["gptq", "squeezellm"]
        if self.quantization is not None:
            self.quantization = self.quantization.lower()

        # Parse quantization method from the HF model config, if available.
        quant_cfg = getattr(self.hf_config, "quantization_config", None)
        if quant_cfg is not None:
            quant_method = quant_cfg.get("quant_method", "").lower()
            # compat: autogptq >=0.8.0 use checkpoint_format: str
            # compat: autogptq <=0.7.1 is_marlin_format: bool
            is_format_marlin = (quant_cfg.get("checkpoint_format") == "marlin"
                                or quant_cfg.get("is_marlin_format", False))

            # Check which LinearMethod the GPTQ model should use.
            if quant_method == "gptq":
                # If serialized in Marlin format, use MarlinLinearMethod.
                # TODO (@robertgshaw): migrate under GPTQMarlinLinearMethod.
                if is_format_marlin:
                    logger.info("The model is serialized in Marlin format. "
                                "Using Marlin kernel.")
                    quant_method = "marlin"
                    if self.quantization == "gptq":
                        self.quantization = quant_method

                # If convertible to Marlin format, use GPTQMarlinLinearMethod
                # unless the user explicitly specified GPTQLinearMethod.
                elif GPTQMarlinConfig.is_marlin_compatible(quant_cfg):
                    if self.quantization == "gptq":
                        logger.warning(
                            "The model is convertible to Marlin format, but "
                            "you specified quantization=gptq. Use "
                            "quantization=marlin for faster inference.")
                    else:
                        logger.info(
                            "The model is convertible to Marlin format. "
                            "Using Marlin kernel.")
                        quant_method = "gptq_marlin"
                        if self.quantization == "marlin":
                            self.quantization = quant_method

            # Verify quantization configurations.
            if self.quantization is None:
                self.quantization = quant_method
            elif self.quantization != quant_method:
                raise ValueError(
                    "Quantization method specified in the model config "
                    f"({quant_method}) does not match the quantization "
                    f"method specified in the `quantization` argument "
                    f"({self.quantization}).")

        if self.quantization is not None:
            if self.quantization not in supported_quantization:
                raise ValueError(
                    f"Unknown quantization method: {self.quantization}. Must "
                    f"be one of {supported_quantization}.")
            if is_hip(
            ) and self.quantization not in rocm_supported_quantization:
                raise ValueError(
                    f"{self.quantization} quantization is currently not "
                    f"supported in ROCm.")
            if (self.quantization not in ["marlin", "gptq_marlin"]):
                logger.warning(
                    "%s quantization is not fully "
                    "optimized yet. The speed can be slower than "
                    "non-quantized models.", self.quantization)

    def _verify_cuda_graph(self) -> None:
        if self.max_seq_len_to_capture is None:
            self.max_seq_len_to_capture = self.max_model_len
        self.max_seq_len_to_capture = min(self.max_seq_len_to_capture,
                                          self.max_model_len)

    def verify_with_parallel_config(
        self,
        parallel_config: "ParallelConfig",
    ) -> None:
        total_num_attention_heads = self.hf_text_config.num_attention_heads
        tensor_parallel_size = parallel_config.tensor_parallel_size
        if total_num_attention_heads % tensor_parallel_size != 0:
            raise ValueError(
                f"Total number of attention heads ({total_num_attention_heads})"
                " must be divisible by tensor parallel size "
                f"({tensor_parallel_size}).")

        total_num_hidden_layers = self.hf_text_config.num_hidden_layers
        pipeline_parallel_size = parallel_config.pipeline_parallel_size
        if total_num_hidden_layers % pipeline_parallel_size != 0:
            raise ValueError(
                f"Total number of hidden layers ({total_num_hidden_layers}) "
                "must be divisible by pipeline parallel size "
                f"({pipeline_parallel_size}).")

    def get_sliding_window(self) -> Optional[int]:
        """Get the sliding window size, or None if disabled.
        """

        # Some models, like Qwen2 and Qwen1.5, use `use_sliding_window` in
        # addition to sliding window size. We check if that field is present
        # and if it's False, return None.
        if (hasattr(self.hf_text_config, "use_sliding_window")
                and not self.hf_text_config.use_sliding_window):
            return None
        return getattr(self.hf_text_config, "sliding_window", None)

    def get_vocab_size(self) -> int:
        return self.hf_text_config.vocab_size

    def get_hidden_size(self) -> int:
        return self.hf_text_config.hidden_size

    def get_head_size(self) -> int:
        if hasattr(self.hf_text_config, "head_dim"):
            return self.hf_text_config.head_dim
        # FIXME(woosuk): This may not be true for all models.
        return (self.hf_text_config.hidden_size //
                self.hf_text_config.num_attention_heads)

    def get_total_num_kv_heads(self) -> int:
        """Returns the total number of KV heads."""
        # For GPTBigCode & Falcon:
        # NOTE: for falcon, when new_decoder_architecture is True, the
        # multi_query flag is ignored and we use n_head_kv for the number of
        # KV heads.
        falcon_model_types = ["falcon", "RefinedWeb", "RefinedWebModel"]
        new_decoder_arch_falcon = (
            self.hf_config.model_type in falcon_model_types
            and getattr(self.hf_config, "new_decoder_architecture", False))
        if not new_decoder_arch_falcon and getattr(self.hf_text_config,
                                                   "multi_query", False):
            # Multi-query attention, only one KV head.
            # Currently, tensor parallelism is not supported in this case.
            return 1

        # For DBRX and MPT
        if self.hf_config.model_type in ["dbrx", "mpt"]:
            return getattr(self.hf_config.attn_config, "kv_n_heads",
                           self.hf_config.num_attention_heads)

        attributes = [
            # For Falcon:
            "n_head_kv",
            "num_kv_heads",
            # For LLaMA-2:
            "num_key_value_heads",
            # For ChatGLM:
            "multi_query_group_num",
        ]
        for attr in attributes:
            num_kv_heads = getattr(self.hf_text_config, attr, None)
            if num_kv_heads is not None:
                return num_kv_heads

        # For non-grouped-query attention models, the number of KV heads is
        # equal to the number of attention heads.
        return self.hf_text_config.num_attention_heads

    def get_num_kv_heads(self, parallel_config: "ParallelConfig") -> int:
        """Returns the number of KV heads per GPU."""
        total_num_kv_heads = self.get_total_num_kv_heads()
        # If tensor parallelism is used, we divide the number of KV heads by
        # the tensor parallel size. We will replicate the KV heads in the
        # case where the number of KV heads is smaller than the tensor
        # parallel size so each GPU has at least one KV head.
        return max(1,
                   total_num_kv_heads // parallel_config.tensor_parallel_size)

    def get_num_attention_heads(self,
                                parallel_config: "ParallelConfig") -> int:
        return self.hf_text_config.num_attention_heads // \
                    parallel_config.tensor_parallel_size

    def get_num_layers(self, parallel_config: "ParallelConfig") -> int:
        total_num_hidden_layers = self.hf_text_config.num_hidden_layers
        return total_num_hidden_layers // parallel_config.pipeline_parallel_size


class CacheConfig:
    """Configuration for the KV cache.

    Args:
        block_size: Size of a cache block in number of tokens.
        gpu_memory_utilization: Fraction of GPU memory to use for the
            vLLM execution.
        swap_space: Size of the CPU swap space per GPU (in GiB).
        cache_dtype: Data type for kv cache storage.
        num_gpu_blocks_override: Number of GPU blocks to use. This overrides the
            profiled num_gpu_blocks if specified. Does nothing if None.
    """

    def __init__(
        self,
        block_size: int,
        gpu_memory_utilization: float,
        swap_space: int,
        cache_dtype: str,
        num_gpu_blocks_override: Optional[int] = None,
        sliding_window: Optional[int] = None,
        enable_prefix_caching: bool = False,
    ) -> None:
        self.block_size = block_size
        self.gpu_memory_utilization = gpu_memory_utilization
        self.swap_space_bytes = swap_space * _GB
        self.num_gpu_blocks_override = num_gpu_blocks_override
        self.cache_dtype = cache_dtype
        self.sliding_window = sliding_window
        self.enable_prefix_caching = enable_prefix_caching
        self._verify_args()
        self._verify_cache_dtype()

        # Will be set after profiling.
        self.num_gpu_blocks = None
        self.num_cpu_blocks = None

    def metrics_info(self):
        # convert cache_config to dict(key: str, value: str) for prometheus
        # metrics info
        return {key: str(value) for key, value in self.__dict__.items()}

    def _verify_args(self) -> None:
        if self.gpu_memory_utilization > 1.0:
            raise ValueError(
                "GPU memory utilization must be less than 1.0. Got "
                f"{self.gpu_memory_utilization}.")

    def _verify_cache_dtype(self) -> None:
        if self.cache_dtype == "auto":
            pass
        elif self.cache_dtype == "fp8":
            logger.info(
                "Using fp8 data type to store kv cache. It reduces the GPU "
                "memory footprint and boosts the performance. "
                "But it may cause slight accuracy drop without scaling "
                "factors. FP8_E5M2 (without scaling) is only supported on "
                "cuda version greater than 11.8. On ROCm (AMD GPU), FP8_E4M3 "
                "is instead supported for common inference criteria.")
        else:
            raise ValueError(f"Unknown kv cache dtype: {self.cache_dtype}")

    def verify_with_parallel_config(
        self,
        parallel_config: "ParallelConfig",
    ) -> None:
        total_cpu_memory = get_cpu_memory()
        # FIXME(woosuk): Here, it is assumed that the GPUs in a tensor parallel
        # group are in the same node. However, the GPUs may span multiple nodes.
        num_gpus_per_node = parallel_config.tensor_parallel_size
        cpu_memory_usage = self.swap_space_bytes * num_gpus_per_node

        msg = (f"{cpu_memory_usage / _GB:.2f} GiB out of "
               f"the {total_cpu_memory / _GB:.2f} GiB total CPU memory is "
               "allocated for the swap space.")
        if cpu_memory_usage > 0.7 * total_cpu_memory:
            raise ValueError("Too large swap space. " + msg)
        elif cpu_memory_usage > 0.4 * total_cpu_memory:
            logger.warning("Possibly too large swap space. %s", msg)


@dataclass
class TokenizerPoolConfig:
    """Configuration for the tokenizer pool.

    Args:
        pool_size: Number of tokenizer workers in the pool.
        pool_type: Type of the pool.
        extra_config: Additional config for the pool.
            The way the config will be used depends on the
            pool type.
    """
    pool_size: int
    pool_type: str
    extra_config: dict

    def __post_init__(self):
        if self.pool_type not in ("ray", ):
            raise ValueError(f"Unknown pool type: {self.pool_type}")
        if not isinstance(self.extra_config, dict):
            raise ValueError("extra_config must be a dictionary.")

    @classmethod
    def create_config(
        cls, tokenizer_pool_size: int, tokenizer_pool_type: str,
        tokenizer_pool_extra_config: Optional[Union[str, dict]]
    ) -> Optional["TokenizerPoolConfig"]:
        """Create a TokenizerPoolConfig from the given parameters.

        If tokenizer_pool_size is 0, return None.

        Args:
            tokenizer_pool_size: Number of tokenizer workers in the pool.
            tokenizer_pool_type: Type of the pool.
            tokenizer_pool_extra_config: Additional config for the pool.
                The way the config will be used depends on the
                pool type. This can be a JSON string (will be parsed).
        """
        if tokenizer_pool_size:
            if isinstance(tokenizer_pool_extra_config, str):
                tokenizer_pool_extra_config_parsed = json.loads(
                    tokenizer_pool_extra_config)
            else:
                tokenizer_pool_extra_config_parsed = (
                    tokenizer_pool_extra_config or {})
            tokenizer_pool_config = cls(tokenizer_pool_size,
                                        tokenizer_pool_type,
                                        tokenizer_pool_extra_config_parsed)
        else:
            tokenizer_pool_config = None
        return tokenizer_pool_config


class LoadFormat(str, enum.Enum):
    AUTO = "auto"
    PT = "pt"
    SAFETENSORS = "safetensors"
    NPCACHE = "npcache"
    DUMMY = "dummy"
    TENSORIZER = "tensorizer"


@dataclass
class LoadConfig:
    """
        download_dir: Directory to download and load the weights, default to the
            default cache directory of huggingface.
        load_format: The format of the model weights to load:
            "auto" will try to load the weights in the safetensors format and
                fall back to the pytorch bin format if safetensors format is
                not available.
            "pt" will load the weights in the pytorch bin format.
            "safetensors" will load the weights in the safetensors format.
            "npcache" will load the weights in pytorch format and store
                a numpy cache to speed up the loading.
            "dummy" will initialize the weights with random values, which is
                mainly for profiling.
            "tensorizer" will use CoreWeave's tensorizer library for
                fast weight loading.
    """

    load_format: Union[str, LoadFormat, "BaseModelLoader"] = LoadFormat.AUTO
    download_dir: Optional[str] = None
    model_loader_extra_config: Optional[Union[str, dict]] = field(
        default_factory=dict)

    def __post_init__(self):
        model_loader_extra_config = self.model_loader_extra_config or {}
        if isinstance(model_loader_extra_config, str):
            self.model_loader_extra_config = json.loads(
                model_loader_extra_config)
        self._verify_load_format()

    def _verify_load_format(self) -> None:
        if not isinstance(self.load_format, str):
            return

        load_format = self.load_format.lower()
        self.load_format = LoadFormat(load_format)

        rocm_not_supported_load_format: List[str] = []
        if is_hip() and load_format in rocm_not_supported_load_format:
            rocm_supported_load_format = [
                f for f in LoadFormat.__members__
                if (f not in rocm_not_supported_load_format)
            ]
            raise ValueError(
                f"load format '{load_format}' is not supported in ROCm. "
                f"Supported load formats are "
                f"{rocm_supported_load_format}")


class ParallelConfig:
    """Configuration for the distributed execution.

    Args:
        pipeline_parallel_size: Number of pipeline parallel groups.
        tensor_parallel_size: Number of tensor parallel groups.
        worker_use_ray: Whether to use Ray for model workers. Will be set to
            True if either pipeline_parallel_size or tensor_parallel_size is
            greater than 1.
        max_parallel_loading_workers: Maximum number of multiple batches
            when load model sequentially. To avoid RAM OOM when using tensor
            parallel and large models.
        disable_custom_all_reduce: Disable the custom all-reduce kernel and
            fall back to NCCL.
        tokenizer_pool_config: Config for the tokenizer pool.
            If None, will use synchronous tokenization.
        ray_workers_use_nsight: Whether to profile Ray workers with nsight, see
            https://docs.ray.io/en/latest/ray-observability/user-guides/profiling.html#profiling-nsight-profiler.
    """

    def __init__(
        self,
        pipeline_parallel_size: int,
        tensor_parallel_size: int,
        worker_use_ray: bool,
        max_parallel_loading_workers: Optional[int] = None,
        disable_custom_all_reduce: bool = False,
        tokenizer_pool_config: Optional[TokenizerPoolConfig] = None,
        ray_workers_use_nsight: bool = False,
        placement_group: Optional["PlacementGroup"] = None,
    ) -> None:
        self.pipeline_parallel_size = pipeline_parallel_size
        self.tensor_parallel_size = tensor_parallel_size
        self.worker_use_ray = worker_use_ray
        self.max_parallel_loading_workers = max_parallel_loading_workers
        self.disable_custom_all_reduce = disable_custom_all_reduce
        self.tokenizer_pool_config = tokenizer_pool_config
        self.ray_workers_use_nsight = ray_workers_use_nsight
        self.placement_group = placement_group

        self.world_size = pipeline_parallel_size * self.tensor_parallel_size
        if self.world_size > 1:
            self.worker_use_ray = True
        self._verify_args()

    def _verify_args(self) -> None:
        if self.pipeline_parallel_size > 1:
            raise NotImplementedError(
                "Pipeline parallelism is not supported yet.")
        if not self.disable_custom_all_reduce and self.world_size > 1:
            if is_hip():
                self.disable_custom_all_reduce = True
                logger.info(
                    "Disabled the custom all-reduce kernel because it is not "
                    "supported on AMD GPUs.")
            elif self.pipeline_parallel_size > 1:
                self.disable_custom_all_reduce = True
                logger.info(
                    "Disabled the custom all-reduce kernel because it is not "
                    "supported with pipeline parallelism.")
        if self.ray_workers_use_nsight and not self.worker_use_ray:
            raise ValueError("Unable to use nsight profiling unless workers "
                             "run with Ray.")


class SchedulerConfig:
    """Scheduler configuration.

    Args:
        max_num_batched_tokens: Maximum number of tokens to be processed in
            a single iteration.
        max_num_seqs: Maximum number of sequences to be processed in a single
            iteration.
        max_model_len: Maximum length of a sequence (including prompt
            and generated text).
        use_v2_block_manager: Whether to use the BlockSpaceManagerV2 or not.
        num_lookahead_slots: The number of slots to allocate per sequence per
            step, beyond the known token ids. This is used in speculative
            decoding to store KV activations of tokens which may or may not be
            accepted.
        delay_factor: Apply a delay (of delay factor multiplied by previous
            prompt latency) before scheduling next prompt.
        enable_chunked_prefill: If True, prefill requests can be chunked based
            on the remaining max_num_batched_tokens.
<<<<<<< HEAD
        preemption_mode: Whether to perform preemption by swapping or 
            recomputation. If not specified, we determine the mode as follows:
            We use recomputation by default since it incurs lower overhead than
            swapping. However, when the sequence group has multiple sequences
            (e.g., beam search), recomputation is not currently supported. In
            such a case, we use swapping instead.
    """

    def __init__(self,
                 max_num_batched_tokens: Optional[int],
                 max_num_seqs: int,
                 max_model_len: int,
                 use_v2_block_manager: bool = False,
                 num_lookahead_slots: int = 0,
                 delay_factor: float = 0.0,
                 enable_chunked_prefill: bool = False,
                 preemption_mode: Optional[str] = None) -> None:
=======
        embedding_mode: Whether the running model is for embedding.
    """

    def __init__(
        self,
        max_num_batched_tokens: Optional[int],
        max_num_seqs: int,
        max_model_len: int,
        use_v2_block_manager: bool = False,
        num_lookahead_slots: int = 0,
        delay_factor: float = 0.0,
        enable_chunked_prefill: bool = False,
        embedding_mode: Optional[bool] = False,
    ) -> None:
>>>>>>> 702bee46
        if max_num_batched_tokens is not None:
            self.max_num_batched_tokens = max_num_batched_tokens
        else:
            if enable_chunked_prefill:
                # It is the values that have the best balance between ITL
                # and TTFT on A100. Note it is not optimized for throughput.
                self.max_num_batched_tokens = 512
            elif embedding_mode:
                # For embedding, choose specific value for higher throughput
                self.max_num_batched_tokens = max(
                    max_model_len, _EMBEDDING_MODEL_MAX_NUM_BATCHED_TOKENS)
            else:
                # If max_model_len is too short, use 2048 as the default value
                # for higher throughput.
                self.max_num_batched_tokens = max(max_model_len, 2048)
        if enable_chunked_prefill:
            logger.info("Chunked prefill is enabled (EXPERIMENTAL).")

        self.max_num_seqs = max_num_seqs
        self.max_model_len = max_model_len
        self.use_v2_block_manager = use_v2_block_manager
        self.num_lookahead_slots = num_lookahead_slots
        self.delay_factor = delay_factor
        self.chunked_prefill_enabled = enable_chunked_prefill
<<<<<<< HEAD
        self.preemption_mode = preemption_mode
=======
        self.embedding_mode = embedding_mode
>>>>>>> 702bee46

        self._verify_args()

    def _verify_args(self) -> None:
        if (self.max_num_batched_tokens < self.max_model_len
                and not self.chunked_prefill_enabled):
            raise ValueError(
                f"max_num_batched_tokens ({self.max_num_batched_tokens}) is "
                f"smaller than max_model_len ({self.max_model_len}). "
                "This effectively limits the maximum sequence length to "
                "max_num_batched_tokens and makes vLLM reject longer "
                "sequences. Please increase max_num_batched_tokens or "
                "decrease max_model_len.")

        if self.max_num_batched_tokens < self.max_num_seqs:
            raise ValueError(
                f"max_num_batched_tokens ({self.max_num_batched_tokens}) must "
                "be greater than or equal to max_num_seqs "
                f"({self.max_num_seqs}).")

        if self.num_lookahead_slots < 0:
            raise ValueError(
                "num_lookahead_slots "
                f"({self.num_lookahead_slots}) must be greater than or "
                "equal to 0.")


class DeviceConfig:

    def __init__(self, device: str = "auto") -> None:
        if device == "auto":
            # Automated device type detection
            if is_neuron():
                self.device_type = "neuron"
            elif is_cpu():
                self.device_type = "cpu"
            else:
                # We don't call torch.cuda.is_available() here to
                # avoid initializing CUDA before workers are forked
                self.device_type = "cuda"
        else:
            # Device type is assigned explicitly
            self.device_type = device

        # Some device types require processing inputs on CPU
        if self.device_type in ["neuron"]:
            self.device = torch.device("cpu")
        else:
            # Set device with device type
            self.device = torch.device(self.device_type)


class SpeculativeConfig:
    """Configuration for speculative decoding.

    The configuration is currently specialized to draft-model speculative
    decoding with top-1 proposals.
    """

    @staticmethod
    def maybe_create_spec_config(
        target_model_config: ModelConfig,
        target_parallel_config: ParallelConfig,
        target_dtype: str,
        speculative_model: Optional[str],
        num_speculative_tokens: Optional[int],
        speculative_max_model_len: Optional[int],
        enable_chunked_prefill: bool,
        use_v2_block_manager: bool,
        speculative_disable_by_batch_size: Optional[int],
        ngram_prompt_lookup_max: Optional[int],
        ngram_prompt_lookup_min: Optional[int],
    ) -> Optional["SpeculativeConfig"]:
        """Create a SpeculativeConfig if possible, else return None.

        This function attempts to create a SpeculativeConfig object based on the
        provided parameters. If the necessary conditions are met, it returns an
        instance of SpeculativeConfig. Otherwise, it returns None.

        Args:
            target_model_config (ModelConfig): The configuration of the target
                model.
            target_parallel_config (ParallelConfig): The parallel configuration
                for the target model.
            target_dtype (str): The data type used for the target model.
            speculative_model (Optional[str]): The name of the speculative
                model, if provided.
            num_speculative_tokens (Optional[int]): The number of speculative
                tokens, if provided.
            speculative_max_model_len (Optional[int]): The maximum model len of
                the speculative model. Used when testing the ability to skip
                speculation for some sequences.
            enable_chunked_prefill (bool): Whether vLLM is configured to use
                chunked prefill or not. Used for raising an error since its not
                yet compatible with spec decode.
            use_v2_block_manager (bool): Whether vLLM is configured to use the
                v2 block manager or not. Used for raising an error since the v2
                block manager is required with spec decode.
            speculative_disable_by_batch_size (Optional[int]): Disable
                speculative decoding for new incoming requests when the number
                of enqueue requests  is larger than this value, if provided.
            ngram_prompt_lookup_max (Optional[int]): Max size of ngram token
                window, if provided.
            ngram_prompt_lookup_min (Optional[int]): Min size of ngram token
                window, if provided.

        Returns:
            Optional["SpeculativeConfig"]: An instance of SpeculativeConfig if
                the necessary conditions are met, else None.
        """

        if speculative_model is None and num_speculative_tokens is None:
            return None

        if speculative_model is not None and num_speculative_tokens is None:
            raise ValueError(
                "Expected both speculative_model and "
                "num_speculative_tokens to be provided, but found "
                f"{speculative_model=} and {num_speculative_tokens=}.")

        if (speculative_disable_by_batch_size is not None
                and speculative_disable_by_batch_size < 2):
            raise ValueError("Expect the batch size threshold of disabling "
                             "speculative decoding is > 1, but got "
                             f"{speculative_disable_by_batch_size=}")

        assert (speculative_model is not None
                and num_speculative_tokens is not None)

        if enable_chunked_prefill:
            raise ValueError(
                "Speculative decoding and chunked prefill are "
                f"currently mutually exclusive ({enable_chunked_prefill=}).")

        if not use_v2_block_manager:
            raise ValueError(
                "Speculative decoding requires usage of the V2 "
                "block manager. Enable it with --use-v2-block-manager.")

        # TODO: The user should be able to specify revision/quantization/max
        # model len for the draft model. It is not currently supported.
        draft_revision = None
        draft_code_revision = None
        draft_quantization = None

        if speculative_model == "[ngram]":
            assert (ngram_prompt_lookup_max is not None
                    and ngram_prompt_lookup_max > 0)
            if ngram_prompt_lookup_min is None:
                ngram_prompt_lookup_min = 0
            else:
                assert ngram_prompt_lookup_max > ngram_prompt_lookup_min

            # TODO: current we still need extract vocab_size from target model
            # config, in future, we may try refactor it out, and set
            # draft related config as None here.
            draft_model_config = target_model_config
            draft_parallel_config = target_parallel_config
        else:
            ngram_prompt_lookup_max = 0
            ngram_prompt_lookup_min = 0
            draft_model_config = ModelConfig(
                model=speculative_model,
                tokenizer=target_model_config.tokenizer,
                tokenizer_mode=target_model_config.tokenizer_mode,
                trust_remote_code=target_model_config.trust_remote_code,
                dtype=target_model_config.dtype,
                seed=target_model_config.seed,
                revision=draft_revision,
                code_revision=draft_code_revision,
                tokenizer_revision=target_model_config.tokenizer_revision,
                max_model_len=None,
                quantization=draft_quantization,
                enforce_eager=target_model_config.enforce_eager,
                max_seq_len_to_capture=target_model_config.
                max_seq_len_to_capture,
                max_logprobs=target_model_config.max_logprobs,
            )

            draft_model_config.max_model_len = (
                SpeculativeConfig._maybe_override_draft_max_model_len(
                    speculative_max_model_len,
                    draft_model_config.max_model_len,
                    target_model_config.max_model_len,
                ))

            draft_parallel_config = (
                SpeculativeConfig.create_draft_parallel_config(
                    target_parallel_config))

        return SpeculativeConfig(
            draft_model_config,
            draft_parallel_config,
            num_speculative_tokens,
            speculative_disable_by_batch_size,
            ngram_prompt_lookup_max,
            ngram_prompt_lookup_min,
        )

    @staticmethod
    def _maybe_override_draft_max_model_len(
        speculative_max_model_len: Optional[int],
        draft_max_model_len: int,
        target_max_model_len: int,
    ) -> int:
        """Determine the max sequence len for the draft model. This is usually
        the draft_max_model_len, but may be the target_max_model_len if it is
        less than the draft_max_model_len, or may be speculative_max_model_len
        if it is specified.

        This is necessary so that sequences do not exceed the capacity of the
        draft model or the target model.

        speculative_max_model_len is mainly used for testing that sequences can
        skip speculation.
        """

        if speculative_max_model_len is not None:

            if speculative_max_model_len > draft_max_model_len:
                raise ValueError(f"{speculative_max_model_len=} cannot be "
                                 f"larger than {draft_max_model_len=}")

            if speculative_max_model_len > target_max_model_len:
                raise ValueError(f"{speculative_max_model_len=} cannot be "
                                 f"larger than {target_max_model_len=}")

            return speculative_max_model_len

        return min(
            draft_max_model_len,
            target_max_model_len,
        )

    @staticmethod
    def create_draft_parallel_config(
            target_parallel_config: ParallelConfig) -> ParallelConfig:
        """Create a parallel config for use by the draft worker.

        This is mostly a copy of the target parallel config. In the future the
        draft worker can have a different parallel strategy, e.g. TP=1.
        """
        draft_parallel_config = ParallelConfig(
            pipeline_parallel_size=target_parallel_config.
            pipeline_parallel_size,
            tensor_parallel_size=target_parallel_config.tensor_parallel_size,
            worker_use_ray=target_parallel_config.worker_use_ray,
            max_parallel_loading_workers=target_parallel_config.
            max_parallel_loading_workers,
            disable_custom_all_reduce=target_parallel_config.
            disable_custom_all_reduce,
            tokenizer_pool_config=target_parallel_config.tokenizer_pool_config,
            ray_workers_use_nsight=target_parallel_config.
            ray_workers_use_nsight,
            placement_group=target_parallel_config.placement_group,
        )

        return draft_parallel_config

    def __init__(
        self,
        draft_model_config: ModelConfig,
        draft_parallel_config: ParallelConfig,
        num_speculative_tokens: int,
        speculative_disable_by_batch_size: Optional[int],
        ngram_prompt_lookup_max: Optional[int],
        ngram_prompt_lookup_min: Optional[int],
    ):
        """Create a SpeculativeConfig object.

        Args:
            draft_model_config: ModelConfig for the draft model.
            draft_parallel_config: ParallelConfig for the draft model.
            num_speculative_tokens: The number of tokens to sample from the
                draft model before scoring with the target model.
            speculative_disable_by_batch_size: Disable speculative
                decoding for new incoming requests when the number of
                enqueue requests is larger than this value.
            ngram_prompt_lookup_max: Max size of ngram token window.
            ngram_prompt_lookup_min: Min size of ngram token window.
        """
        self.draft_model_config = draft_model_config
        self.draft_parallel_config = draft_parallel_config
        self.num_speculative_tokens = num_speculative_tokens
        self.speculative_disable_by_batch_size = \
            speculative_disable_by_batch_size
        self.ngram_prompt_lookup_max = ngram_prompt_lookup_max or 0
        self.ngram_prompt_lookup_min = ngram_prompt_lookup_min or 0

        self._verify_args()

    def _verify_args(self) -> None:
        if self.num_speculative_tokens <= 0:
            raise ValueError("Expected num_speculative_tokens to be greater "
                             f"than zero ({self.num_speculative_tokens}).")

        if self.draft_model_config:
            self.draft_model_config.verify_with_parallel_config(
                self.draft_parallel_config)

    @property
    def num_lookahead_slots(self) -> int:
        """The number of additional slots the scheduler should allocate per
        step, in addition to the slots allocated for each known token.

        This is equal to the number of speculative tokens, as each speculative
        token must be scored.
        """
        return self.num_speculative_tokens

    def __repr__(self) -> str:
        if self.ngram_prompt_lookup_max > 0:
            draft_model = "[ngram]"
        else:
            draft_model = self.draft_model_config.model
        num_spec_tokens = self.num_speculative_tokens
        return f"SpeculativeConfig({draft_model=}, {num_spec_tokens=})"


@dataclass
class LoRAConfig:
    max_lora_rank: int
    max_loras: int
    fully_sharded_loras: bool = False
    max_cpu_loras: Optional[int] = None
    lora_dtype: Optional[torch.dtype] = None
    lora_extra_vocab_size: int = 256
    # This is a constant.
    lora_vocab_padding_size: ClassVar[int] = 256

    def __post_init__(self):
        # Keep this in sync with csrc/punica/bgmv/bgmv_config.h
        possible_max_ranks = (8, 16, 32, 64)
        possible_lora_extra_vocab_size = (0, 256, 512)
        if self.max_lora_rank not in possible_max_ranks:
            raise ValueError(
                f"max_lora_rank ({self.max_lora_rank}) must be one of "
                f"{possible_max_ranks}.")
        if self.lora_extra_vocab_size not in possible_lora_extra_vocab_size:
            raise ValueError(
                f"lora_extra_vocab_size ({self.lora_extra_vocab_size}) "
                f"must be one of {possible_lora_extra_vocab_size}.")
        if self.max_loras < 1:
            raise ValueError(f"max_loras ({self.max_loras}) must be >= 1.")
        if self.max_cpu_loras is None:
            self.max_cpu_loras = self.max_loras
        elif self.max_cpu_loras < self.max_loras:
            raise ValueError(
                f"max_cpu_loras ({self.max_cpu_loras}) must be >= "
                f"max_loras ({self.max_loras})")

    def verify_with_model_config(self, model_config: ModelConfig):
        if self.lora_dtype in (None, "auto"):
            self.lora_dtype = model_config.dtype
        elif isinstance(self.lora_dtype, str):
            self.lora_dtype = getattr(torch, self.lora_dtype)
        if model_config.quantization and model_config.quantization not in [
                "awq", "gptq"
        ]:
            # TODO support marlin and squeezellm
            logger.warning("%s quantization is not tested with LoRA yet.",
                           model_config.quantization)

    def verify_with_scheduler_config(self, scheduler_config: SchedulerConfig):
        if scheduler_config.max_num_batched_tokens > 65528:
            raise ValueError(
                "Due to limitations of the custom LoRA CUDA kernel, "
                "max_num_batched_tokens must be <= 65528 when "
                "LoRA is enabled.")


@dataclass
class VisionLanguageConfig:
    """Configs the input data format and how models should run for
    vision language models."""

    class ImageInputType(enum.Enum):
        """Image input type into the vision language model.

        An image roughly goes through the following transformation:
        Raw image --> pixel values --> image features --> image embeddings.

        The difference between different image input types is where the
        image encoder (pixel values --> image features) is run.
        Different image input types also correspond to different tensor shapes.

        For example, for Llava, PIXEL_VALUES: (1, 3, 336, 336).
        IMAGE_FEATURES: (1, 576, 1024).
        """
        PIXEL_VALUES = enum.auto()
        IMAGE_FEATURES = enum.auto()

    image_input_type: ImageInputType
    # The input id corresponding to image token.
    image_token_id: int
    # Used for running `run_prefill_max_token`.
    # For models that support varying resolution, this corresponds to
    # worst case scenario (biggest supported resolution).
    image_input_shape: tuple
    image_feature_size: int

    @classmethod
    def get_image_input_enum_type(
            cls, value: str) -> "VisionLanguageConfig.ImageInputType":
        """Get the image input type from a string."""
        try:
            return cls.ImageInputType[value.upper()]
        except KeyError as e:
            raise ValueError(f"{value} is not a valid choice. "
                             f"Expecting to choose from "
                             f"{[x.name for x in cls.ImageInputType]}.") from e


_STR_DTYPE_TO_TORCH_DTYPE = {
    "half": torch.float16,
    "float16": torch.float16,
    "float": torch.float32,
    "float32": torch.float32,
    "bfloat16": torch.bfloat16,
}

_ROCM_NOT_SUPPORTED_DTYPE = ["float", "float32"]


def _get_and_verify_dtype(
    config: PretrainedConfig,
    dtype: Union[str, torch.dtype],
) -> torch.dtype:
    # NOTE: getattr(config, "torch_dtype", torch.float32) is not correct
    # because config.torch_dtype can be None.
    config_dtype = getattr(config, "torch_dtype", None)
    if config_dtype is None:
        config_dtype = torch.float32

    if isinstance(dtype, str):
        dtype = dtype.lower()
        if dtype == "auto":
            if config_dtype == torch.float32:
                # Following the common practice, we use float16 for float32
                # models.
                logger.info("Casting torch.float32 to torch.float16.")
                torch_dtype = torch.float16
            else:
                torch_dtype = config_dtype
        else:
            if dtype not in _STR_DTYPE_TO_TORCH_DTYPE:
                raise ValueError(f"Unknown dtype: {dtype}")
            torch_dtype = _STR_DTYPE_TO_TORCH_DTYPE[dtype]
    elif isinstance(dtype, torch.dtype):
        torch_dtype = dtype
    else:
        raise ValueError(f"Unknown dtype: {dtype}")

    if is_hip() and torch_dtype == torch.float32:
        rocm_supported_dtypes = [
            k for k, v in _STR_DTYPE_TO_TORCH_DTYPE.items()
            if (k not in _ROCM_NOT_SUPPORTED_DTYPE)
        ]
        raise ValueError(f"dtype '{dtype}' is not supported in ROCm. "
                         f"Supported dtypes are {rocm_supported_dtypes}")

    # Verify the dtype.
    if torch_dtype != config_dtype:
        if torch_dtype == torch.float32:
            # Upcasting to float32 is allowed.
            logger.info("Upcasting %s to %s.", config_dtype, torch_dtype)
            pass
        elif config_dtype == torch.float32:
            # Downcasting from float32 to float16 or bfloat16 is allowed.
            logger.info("Downcasting %s to %s.", config_dtype, torch_dtype)
            pass
        else:
            # Casting between float16 and bfloat16 is allowed with a warning.
            logger.warning("Casting %s to %s.", config_dtype, torch_dtype)

    return torch_dtype


def _get_and_verify_max_len(
    hf_config: PretrainedConfig,
    max_model_len: Optional[int],
) -> int:
    """Get and verify the model's maximum length."""
    derived_max_model_len = float("inf")
    possible_keys = [
        # OPT
        "max_position_embeddings",
        # GPT-2
        "n_positions",
        # MPT
        "max_seq_len",
        # ChatGLM2
        "seq_length",
        # Command-R
        "model_max_length",
        # Others
        "max_sequence_length",
        "max_seq_length",
        "seq_len",
    ]
    max_len_key = None
    for key in possible_keys:
        max_len = getattr(hf_config, key, None)
        if max_len is not None:
            max_len_key = key if max_len < derived_max_model_len \
                else max_len_key
            derived_max_model_len = min(derived_max_model_len, max_len)
    if derived_max_model_len == float("inf"):
        if max_model_len is not None:
            # If max_model_len is specified, we use it.
            return max_model_len

        default_max_len = 2048
        logger.warning(
            "The model's config.json does not contain any of the following "
            "keys to determine the original maximum length of the model: "
            "%d. Assuming the model's maximum length is %d.", possible_keys,
            default_max_len)
        derived_max_model_len = default_max_len

    rope_scaling = getattr(hf_config, "rope_scaling", None)
    if rope_scaling is not None and rope_scaling["type"] != "su":
        assert "factor" in rope_scaling
        scaling_factor = rope_scaling["factor"]
        if rope_scaling["type"] == "yarn":
            derived_max_model_len = rope_scaling[
                "original_max_position_embeddings"]
        derived_max_model_len *= scaling_factor

    if max_model_len is None:
        max_model_len = int(derived_max_model_len)
    elif max_model_len > derived_max_model_len:
        # Some models might have a separate key for specifying model_max_length
        # that will be bigger than derived_max_model_len. We compare user input
        # with model_max_length and allow this override when it's smaller.
        model_max_length = getattr(hf_config, "model_max_length", None)
        if model_max_length is not None and max_model_len <= model_max_length:
            pass
        else:
            raise ValueError(
                f"User-specified max_model_len ({max_model_len}) is greater "
                "than the derived max_model_len "
                f"({max_len_key}={derived_max_model_len} or model_max_length="
                f"{model_max_length} in model's config.json). This may lead "
                "to incorrect model outputs or CUDA errors. Make sure the "
                "value is correct and within the model context size.")
    return int(max_model_len)


def get_served_model_name(model: str,
                          served_model_name: Optional[Union[str, List[str]]]):
    """
    If the input is a non-empty list, the first model_name in 
    `served_model_name` is taken. 
    If the input is a non-empty string, it is used directly. 
    For cases where the input is either an empty string or an 
    empty list, the fallback is to use `self.model`.
    """
    if not served_model_name:
        return model
    if isinstance(served_model_name, list):
        return served_model_name[0]
    return served_model_name


@dataclass
class DecodingConfig:
    """Dataclass which contains the decoding strategy of the engine"""

    # Which guided decoding algo to use. 'outlines' / 'lm-format-enforcer'
    guided_decoding_backend: str = 'outlines'

    def __post_init__(self):
        valid_guided_backends = ['outlines', 'lm-format-enforcer']
        backend = self.guided_decoding_backend
        if backend not in valid_guided_backends:
            raise ValueError(f"Invalid guided_decoding_backend '{backend},"
                             f"must be one of {valid_guided_backends}")


@dataclass(frozen=True)
class EngineConfig:
    """Dataclass which contains all engine-related configuration. This
    simplifies passing around the distinct configurations in the codebase.
    """

    model_config: ModelConfig
    cache_config: CacheConfig
    parallel_config: ParallelConfig
    scheduler_config: SchedulerConfig
    device_config: DeviceConfig
    load_config: LoadConfig
    lora_config: Optional[LoRAConfig]
    vision_language_config: Optional[VisionLanguageConfig]
    speculative_config: Optional[SpeculativeConfig]
    decoding_config: Optional[DecodingConfig]

    def __post_init__(self):
        """Verify configs are valid & consistent with each other.
        """
        self.model_config.verify_with_parallel_config(self.parallel_config)
        self.cache_config.verify_with_parallel_config(self.parallel_config)

        if self.lora_config:
            self.lora_config.verify_with_model_config(self.model_config)
            self.lora_config.verify_with_scheduler_config(
                self.scheduler_config)

    def to_dict(self):
        """Return the configs as a dictionary, for use in **kwargs.
        """
        return dict(
            (field.name, getattr(self, field.name)) for field in fields(self))<|MERGE_RESOLUTION|>--- conflicted
+++ resolved
@@ -599,26 +599,13 @@
             prompt latency) before scheduling next prompt.
         enable_chunked_prefill: If True, prefill requests can be chunked based
             on the remaining max_num_batched_tokens.
-<<<<<<< HEAD
+        embedding_mode: Whether the running model is for embedding.
         preemption_mode: Whether to perform preemption by swapping or 
             recomputation. If not specified, we determine the mode as follows:
             We use recomputation by default since it incurs lower overhead than
             swapping. However, when the sequence group has multiple sequences
             (e.g., beam search), recomputation is not currently supported. In
             such a case, we use swapping instead.
-    """
-
-    def __init__(self,
-                 max_num_batched_tokens: Optional[int],
-                 max_num_seqs: int,
-                 max_model_len: int,
-                 use_v2_block_manager: bool = False,
-                 num_lookahead_slots: int = 0,
-                 delay_factor: float = 0.0,
-                 enable_chunked_prefill: bool = False,
-                 preemption_mode: Optional[str] = None) -> None:
-=======
-        embedding_mode: Whether the running model is for embedding.
     """
 
     def __init__(
@@ -631,8 +618,7 @@
         delay_factor: float = 0.0,
         enable_chunked_prefill: bool = False,
         embedding_mode: Optional[bool] = False,
-    ) -> None:
->>>>>>> 702bee46
+        preemption_mode: Optional[str] = None) -> None:
         if max_num_batched_tokens is not None:
             self.max_num_batched_tokens = max_num_batched_tokens
         else:
@@ -657,11 +643,8 @@
         self.num_lookahead_slots = num_lookahead_slots
         self.delay_factor = delay_factor
         self.chunked_prefill_enabled = enable_chunked_prefill
-<<<<<<< HEAD
+        self.embedding_mode = embedding_mode
         self.preemption_mode = preemption_mode
-=======
-        self.embedding_mode = embedding_mode
->>>>>>> 702bee46
 
         self._verify_args()
 
