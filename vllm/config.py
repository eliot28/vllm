import enum
import json
import os
from dataclasses import dataclass, field, fields
from typing import TYPE_CHECKING, ClassVar, List, Optional, Union

import torch
from packaging.version import Version
from transformers import PretrainedConfig

from vllm.logger import init_logger
from vllm.model_executor.layers.quantization import QUANTIZATION_METHODS
from vllm.transformers_utils.config import get_config, get_hf_text_config
from vllm.utils import (get_cpu_memory, get_nvcc_cuda_version, is_cpu, is_hip,
                        is_neuron)

if TYPE_CHECKING:
    from ray.util.placement_group import PlacementGroup

    from vllm.model_executor.model_loader.loader import BaseModelLoader

logger = init_logger(__name__)

# If true, will load models from ModelScope instead of Hugging Face Hub.
VLLM_USE_MODELSCOPE = os.environ.get("VLLM_USE_MODELSCOPE",
                                     "False").lower() == "true"

_GB = 1 << 30


class ModelConfig:
    """Configuration for the model.

    Args:
        model: Name or path of the huggingface model to use.
        tokenizer: Name or path of the huggingface tokenizer to use.
        tokenizer_mode: Tokenizer mode. "auto" will use the fast tokenizer if
            available, and "slow" will always use the slow tokenizer.
        trust_remote_code: Trust remote code (e.g., from HuggingFace) when
            downloading the model and tokenizer.
        dtype: Data type for model weights and activations. The "auto" option
            will use FP16 precision for FP32 and FP16 models, and BF16 precision
            for BF16 models.
        seed: Random seed for reproducibility.
        revision: The specific model version to use. It can be a branch name,
            a tag name, or a commit id. If unspecified, will use the default
            version.
        code_revision: The specific revision to use for the model code on
            Hugging Face Hub. It can be a branch name, a tag name, or a
            commit id. If unspecified, will use the default version.
        tokenizer_revision: The specific tokenizer version to use. It can be a
            branch name, a tag name, or a commit id. If unspecified, will use
            the default version.
        max_model_len: Maximum length of a sequence (including prompt and
            output). If None, will be derived from the model.
        quantization: Quantization method that was used to quantize the model
            weights. If None, we assume the model weights are not quantized.
        quantization_param_path: Path to JSON file containing scaling factors.
            Used to load KV cache scaling factors into the model when KV cache
            type is FP8_E4M3 on ROCm (AMD GPU). In the future these will also
            be used to load activation and weight scaling factors when the
            model dtype is FP8_E4M3 on ROCm.
        enforce_eager: Whether to enforce eager execution. If True, we will
            disable CUDA graph and always execute the model in eager mode.
            If False, we will use CUDA graph and eager execution in hybrid.
        max_context_len_to_capture: Maximum context len covered by CUDA graphs.
            When a sequence has context length larger than this, we fall back
            to eager mode.
    """

    def __init__(
        self,
        model: str,
        tokenizer: str,
        tokenizer_mode: str,
        trust_remote_code: bool,
        dtype: Union[str, torch.dtype],
        seed: int,
        revision: Optional[str] = None,
        code_revision: Optional[str] = None,
        tokenizer_revision: Optional[str] = None,
        max_model_len: Optional[int] = None,
        quantization: Optional[str] = None,
        quantization_param_path: Optional[str] = None,
        enforce_eager: bool = False,
        max_context_len_to_capture: Optional[int] = None,
        max_logprobs: int = 5,
    ) -> None:
        self.model = model
        self.tokenizer = tokenizer
        self.tokenizer_mode = tokenizer_mode
        self.trust_remote_code = trust_remote_code
        self.seed = seed
        self.revision = revision
        self.code_revision = code_revision
        self.tokenizer_revision = tokenizer_revision
        self.quantization = quantization
        self.quantization_param_path = quantization_param_path
        self.enforce_eager = enforce_eager
        self.max_context_len_to_capture = max_context_len_to_capture
        self.max_logprobs = max_logprobs

        self.hf_config = get_config(self.model, trust_remote_code, revision,
                                    code_revision)
        self.hf_text_config = get_hf_text_config(self.hf_config)
        self.dtype = _get_and_verify_dtype(self.hf_text_config, dtype)
        self.max_model_len = _get_and_verify_max_len(self.hf_text_config,
                                                     max_model_len)
        self._verify_tokenizer_mode()
        self._verify_quantization()
        self._verify_cuda_graph()

    def _verify_tokenizer_mode(self) -> None:
        tokenizer_mode = self.tokenizer_mode.lower()
        if tokenizer_mode not in ["auto", "slow"]:
            raise ValueError(
                f"Unknown tokenizer mode: {self.tokenizer_mode}. Must be "
                "either 'auto' or 'slow'.")
        self.tokenizer_mode = tokenizer_mode

    def _verify_quantization(self) -> None:
<<<<<<< HEAD
        supported_quantization = [
            "aqlm", "awq", "gptq", "squeezellm", "marlin"
        ]
        rocm_not_supported_quantization = ["aqlm", "awq", "marlin"]
=======
        supported_quantization = [*QUANTIZATION_METHODS]
        rocm_supported_quantization = ["gptq", "squeezellm"]
>>>>>>> e8cc7967
        if self.quantization is not None:
            self.quantization = self.quantization.lower()

        # Parse quantization method from the HF model config, if available.
        quant_cfg = getattr(self.hf_config, "quantization_config", None)
        if quant_cfg is not None:
            quant_method = quant_cfg.get("quant_method", "").lower()
            # compat: autogptq >=0.8.0 use checkpoint_format: str
            # compat: autogptq <=0.7.1 is_marlin_format: bool
            is_format_marlin = (quant_cfg.get("checkpoint_format") == "marlin"
                                or quant_cfg.get("is_marlin_format", False))

            # Use marlin if the GPTQ model is serialized in marlin format.
            if quant_method == "gptq" and is_format_marlin:
                logger.info("The model is serialized in Marlin format. "
                            "Using Marlin kernel.")
                quant_method = "marlin"
                if self.quantization == "gptq":
                    self.quantization = quant_method

            if self.quantization is None:
                self.quantization = quant_method
            elif self.quantization != quant_method:
                raise ValueError(
                    "Quantization method specified in the model config "
                    f"({quant_method}) does not match the quantization "
                    f"method specified in the `quantization` argument "
                    f"({self.quantization}).")

        if self.quantization is not None:
            if self.quantization not in supported_quantization:
                raise ValueError(
                    f"Unknown quantization method: {self.quantization}. Must "
                    f"be one of {supported_quantization}.")
            if is_hip(
            ) and self.quantization not in rocm_supported_quantization:
                raise ValueError(
                    f"{self.quantization} quantization is currently not "
                    f"supported in ROCm.")
            if self.quantization != "marlin":
                logger.warning(
                    f"{self.quantization} quantization is not fully "
                    "optimized yet. The speed can be slower than "
                    "non-quantized models.")

    def _verify_cuda_graph(self) -> None:
        if self.max_context_len_to_capture is None:
            self.max_context_len_to_capture = self.max_model_len
        self.max_context_len_to_capture = min(self.max_context_len_to_capture,
                                              self.max_model_len)

    def verify_with_parallel_config(
        self,
        parallel_config: "ParallelConfig",
    ) -> None:
        total_num_attention_heads = self.hf_text_config.num_attention_heads
        tensor_parallel_size = parallel_config.tensor_parallel_size
        if total_num_attention_heads % tensor_parallel_size != 0:
            raise ValueError(
                f"Total number of attention heads ({total_num_attention_heads})"
                " must be divisible by tensor parallel size "
                f"({tensor_parallel_size}).")

        total_num_hidden_layers = self.hf_text_config.num_hidden_layers
        pipeline_parallel_size = parallel_config.pipeline_parallel_size
        if total_num_hidden_layers % pipeline_parallel_size != 0:
            raise ValueError(
                f"Total number of hidden layers ({total_num_hidden_layers}) "
                "must be divisible by pipeline parallel size "
                f"({pipeline_parallel_size}).")

    def get_sliding_window(self) -> Optional[int]:
        """Get the sliding window size, or None if disabled.
        """

        # Some models, like Qwen2 and Qwen1.5, use `use_sliding_window` in
        # addition to sliding window size. We check if that field is present
        # and if it's False, return None.
        if (hasattr(self.hf_text_config, "use_sliding_window")
                and not self.hf_text_config.use_sliding_window):
            return None
        return getattr(self.hf_text_config, "sliding_window", None)

    def get_vocab_size(self) -> int:
        return self.hf_text_config.vocab_size

    def get_hidden_size(self) -> int:
        return self.hf_text_config.hidden_size

    def get_head_size(self) -> int:
        if hasattr(self.hf_text_config, "head_dim"):
            return self.hf_text_config.head_dim
        # FIXME(woosuk): This may not be true for all models.
        return (self.hf_text_config.hidden_size //
                self.hf_text_config.num_attention_heads)

    def get_total_num_kv_heads(self) -> int:
        """Returns the total number of KV heads."""
        # For GPTBigCode & Falcon:
        # NOTE: for falcon, when new_decoder_architecture is True, the
        # multi_query flag is ignored and we use n_head_kv for the number of
        # KV heads.
        falcon_model_types = ["falcon", "RefinedWeb", "RefinedWebModel"]
        new_decoder_arch_falcon = (
            self.hf_config.model_type in falcon_model_types
            and getattr(self.hf_config, "new_decoder_architecture", False))
        if not new_decoder_arch_falcon and getattr(self.hf_text_config,
                                                   "multi_query", False):
            # Multi-query attention, only one KV head.
            # Currently, tensor parallelism is not supported in this case.
            return 1

        # For DBRX and MPT
        if self.hf_config.model_type in ["dbrx", "mpt"]:
            return getattr(self.hf_config.attn_config, "kv_n_heads",
                           self.hf_config.num_attention_heads)

        attributes = [
            # For Falcon:
            "n_head_kv",
            "num_kv_heads",
            # For LLaMA-2:
            "num_key_value_heads",
            # For ChatGLM:
            "multi_query_group_num",
        ]
        for attr in attributes:
            num_kv_heads = getattr(self.hf_text_config, attr, None)
            if num_kv_heads is not None:
                return num_kv_heads

        # For non-grouped-query attention models, the number of KV heads is
        # equal to the number of attention heads.
        return self.hf_text_config.num_attention_heads

    def get_num_kv_heads(self, parallel_config: "ParallelConfig") -> int:
        """Returns the number of KV heads per GPU."""
        total_num_kv_heads = self.get_total_num_kv_heads()
        # If tensor parallelism is used, we divide the number of KV heads by
        # the tensor parallel size. We will replicate the KV heads in the
        # case where the number of KV heads is smaller than the tensor
        # parallel size so each GPU has at least one KV head.
        return max(1,
                   total_num_kv_heads // parallel_config.tensor_parallel_size)

    def get_num_layers(self, parallel_config: "ParallelConfig") -> int:
        total_num_hidden_layers = self.hf_text_config.num_hidden_layers
        return total_num_hidden_layers // parallel_config.pipeline_parallel_size


class CacheConfig:
    """Configuration for the KV cache.

    Args:
        block_size: Size of a cache block in number of tokens.
        gpu_memory_utilization: Fraction of GPU memory to use for the
            vLLM execution.
        swap_space: Size of the CPU swap space per GPU (in GiB).
        cache_dtype: Data type for kv cache storage.
        num_gpu_blocks_override: Number of GPU blocks to use. This overrides the
            profiled num_gpu_blocks if specified. Does nothing if None.
    """

    def __init__(
        self,
        block_size: int,
        gpu_memory_utilization: float,
        swap_space: int,
        cache_dtype: str,
        num_gpu_blocks_override: Optional[int] = None,
        sliding_window: Optional[int] = None,
        enable_prefix_caching: bool = False,
    ) -> None:
        self.block_size = block_size
        self.gpu_memory_utilization = gpu_memory_utilization
        self.swap_space_bytes = swap_space * _GB
        self.num_gpu_blocks_override = num_gpu_blocks_override
        self.cache_dtype = cache_dtype
        self.sliding_window = sliding_window
        self.enable_prefix_caching = enable_prefix_caching
        self._verify_args()
        self._verify_cache_dtype()

        # Will be set after profiling.
        self.num_gpu_blocks = None
        self.num_cpu_blocks = None

    def metrics_info(self):
        # convert cache_config to dict(key: str, value: str) for prometheus
        # metrics info
        return {key: str(value) for key, value in self.__dict__.items()}

    def _verify_args(self) -> None:
        if self.gpu_memory_utilization > 1.0:
            raise ValueError(
                "GPU memory utilization must be less than 1.0. Got "
                f"{self.gpu_memory_utilization}.")

    def _verify_cache_dtype(self) -> None:
        if self.cache_dtype == "auto":
            pass
        elif self.cache_dtype == "fp8":
            if not is_hip():
                nvcc_cuda_version = get_nvcc_cuda_version()
                if nvcc_cuda_version < Version("11.8"):
                    raise ValueError(
                        "FP8 is not supported when cuda version is"
                        "lower than 11.8.")
            logger.info(
                "Using fp8 data type to store kv cache. It reduces the GPU "
                "memory footprint and boosts the performance. "
                "But it may cause slight accuracy drop without scaling "
                "factors. FP8_E5M2 (without scaling) is only supported on "
                "cuda version greater than 11.8. On ROCm (AMD GPU), FP8_E4M3 "
                "is instead supported for common inference criteria.")
        else:
            raise ValueError(f"Unknown kv cache dtype: {self.cache_dtype}")

    def verify_with_parallel_config(
        self,
        parallel_config: "ParallelConfig",
    ) -> None:
        total_cpu_memory = get_cpu_memory()
        # FIXME(woosuk): Here, it is assumed that the GPUs in a tensor parallel
        # group are in the same node. However, the GPUs may span multiple nodes.
        num_gpus_per_node = parallel_config.tensor_parallel_size
        cpu_memory_usage = self.swap_space_bytes * num_gpus_per_node

        msg = (f"{cpu_memory_usage / _GB:.2f} GiB out of "
               f"the {total_cpu_memory / _GB:.2f} GiB total CPU memory is "
               "allocated for the swap space.")
        if cpu_memory_usage > 0.7 * total_cpu_memory:
            raise ValueError("Too large swap space. " + msg)
        elif cpu_memory_usage > 0.4 * total_cpu_memory:
            logger.warning("Possibly too large swap space. " + msg)


@dataclass
class TokenizerPoolConfig:
    """Configuration for the tokenizer pool.

    Args:
        pool_size: Number of tokenizer workers in the pool.
        pool_type: Type of the pool.
        extra_config: Additional config for the pool.
            The way the config will be used depends on the
            pool type.
    """
    pool_size: int
    pool_type: str
    extra_config: dict

    def __post_init__(self):
        if self.pool_type not in ("ray", ):
            raise ValueError(f"Unknown pool type: {self.pool_type}")
        if not isinstance(self.extra_config, dict):
            raise ValueError("extra_config must be a dictionary.")

    @classmethod
    def create_config(
        cls, tokenizer_pool_size: int, tokenizer_pool_type: str,
        tokenizer_pool_extra_config: Optional[Union[str, dict]]
    ) -> Optional["TokenizerPoolConfig"]:
        """Create a TokenizerPoolConfig from the given parameters.

        If tokenizer_pool_size is 0, return None.

        Args:
            tokenizer_pool_size: Number of tokenizer workers in the pool.
            tokenizer_pool_type: Type of the pool.
            tokenizer_pool_extra_config: Additional config for the pool.
                The way the config will be used depends on the
                pool type. This can be a JSON string (will be parsed).
        """
        if tokenizer_pool_size:
            if isinstance(tokenizer_pool_extra_config, str):
                tokenizer_pool_extra_config_parsed = json.loads(
                    tokenizer_pool_extra_config)
            else:
                tokenizer_pool_extra_config_parsed = (
                    tokenizer_pool_extra_config or {})
            tokenizer_pool_config = cls(tokenizer_pool_size,
                                        tokenizer_pool_type,
                                        tokenizer_pool_extra_config_parsed)
        else:
            tokenizer_pool_config = None
        return tokenizer_pool_config


class LoadFormat(str, enum.Enum):
    AUTO = "auto"
    PT = "pt"
    SAFETENSORS = "safetensors"
    NPCACHE = "npcache"
    DUMMY = "dummy"
    TENSORIZER = "tensorizer"


@dataclass
class LoadConfig:
    """
        download_dir: Directory to download and load the weights, default to the
            default cache directory of huggingface.
        load_format: The format of the model weights to load:
            "auto" will try to load the weights in the safetensors format and
                fall back to the pytorch bin format if safetensors format is
                not available.
            "pt" will load the weights in the pytorch bin format.
            "safetensors" will load the weights in the safetensors format.
            "npcache" will load the weights in pytorch format and store
                a numpy cache to speed up the loading.
            "dummy" will initialize the weights with random values, which is
                mainly for profiling.
            "tensorizer" will use CoreWeave's tensorizer library for
                fast weight loading.
    """

    load_format: Union[str, LoadFormat, "BaseModelLoader"] = LoadFormat.AUTO
    download_dir: Optional[str] = None
    model_loader_extra_config: Optional[Union[str, dict]] = field(
        default_factory=dict)

    def __post_init__(self):
        model_loader_extra_config = self.model_loader_extra_config or {}
        if isinstance(model_loader_extra_config, str):
            self.model_loader_extra_config = json.loads(
                model_loader_extra_config)
        self._verify_load_format()

    def _verify_load_format(self) -> None:
        if not isinstance(self.load_format, str):
            return

        load_format = self.load_format.lower()
        self.load_format = LoadFormat(load_format)

        rocm_not_supported_load_format: List[str] = []
        if is_hip() and load_format in rocm_not_supported_load_format:
            rocm_supported_load_format = [
                f for f in LoadFormat.__members__
                if (f not in rocm_not_supported_load_format)
            ]
            raise ValueError(
                f"load format '{load_format}' is not supported in ROCm. "
                f"Supported load formats are "
                f"{rocm_supported_load_format}")


class ParallelConfig:
    """Configuration for the distributed execution.

    Args:
        pipeline_parallel_size: Number of pipeline parallel groups.
        tensor_parallel_size: Number of tensor parallel groups.
        worker_use_ray: Whether to use Ray for model workers. Will be set to
            True if either pipeline_parallel_size or tensor_parallel_size is
            greater than 1.
        max_parallel_loading_workers: Maximum number of multiple batches
            when load model sequentially. To avoid RAM OOM when using tensor
            parallel and large models.
        disable_custom_all_reduce: Disable the custom all-reduce kernel and
            fall back to NCCL.
        tokenizer_pool_config: Config for the tokenizer pool.
            If None, will use synchronous tokenization.
        ray_workers_use_nsight: Whether to profile Ray workers with nsight, see
            https://docs.ray.io/en/latest/ray-observability/user-guides/profiling.html#profiling-nsight-profiler.
    """

    def __init__(
        self,
        pipeline_parallel_size: int,
        tensor_parallel_size: int,
        worker_use_ray: bool,
        max_parallel_loading_workers: Optional[int] = None,
        disable_custom_all_reduce: bool = False,
        tokenizer_pool_config: Optional[TokenizerPoolConfig] = None,
        ray_workers_use_nsight: bool = False,
        placement_group: Optional["PlacementGroup"] = None,
    ) -> None:
        self.pipeline_parallel_size = pipeline_parallel_size
        self.tensor_parallel_size = tensor_parallel_size
        self.worker_use_ray = worker_use_ray
        self.max_parallel_loading_workers = max_parallel_loading_workers
        self.disable_custom_all_reduce = disable_custom_all_reduce
        self.tokenizer_pool_config = tokenizer_pool_config
        self.ray_workers_use_nsight = ray_workers_use_nsight
        self.placement_group = placement_group

        self.world_size = pipeline_parallel_size * self.tensor_parallel_size
        if self.world_size > 1:
            self.worker_use_ray = True
        self._verify_args()

    def _verify_args(self) -> None:
        if self.pipeline_parallel_size > 1:
            raise NotImplementedError(
                "Pipeline parallelism is not supported yet.")
        if not self.disable_custom_all_reduce and self.world_size > 1:
            if is_hip():
                self.disable_custom_all_reduce = True
                logger.info(
                    "Disabled the custom all-reduce kernel because it is not "
                    "supported on AMD GPUs.")
            elif self.pipeline_parallel_size > 1:
                self.disable_custom_all_reduce = True
                logger.info(
                    "Disabled the custom all-reduce kernel because it is not "
                    "supported with pipeline parallelism.")
        if self.ray_workers_use_nsight and not self.worker_use_ray:
            raise ValueError("Unable to use nsight profiling unless workers "
                             "run with Ray.")


class SchedulerConfig:
    """Scheduler configuration.

    Args:
        max_num_batched_tokens: Maximum number of tokens to be processed in
            a single iteration.
        max_num_seqs: Maximum number of sequences to be processed in a single
            iteration.
        max_model_len: Maximum length of a sequence (including prompt
            and generated text).
        use_v2_block_manager: Whether to use the BlockSpaceManagerV2 or not.
        num_lookahead_slots: The number of slots to allocate per sequence per
            step, beyond the known token ids. This is used in speculative
            decoding to store KV activations of tokens which may or may not be
            accepted.
        delay_factor: Apply a delay (of delay factor multiplied by previous
            prompt latency) before scheduling next prompt.
        enable_chunked_prefill: If True, prefill requests can be chunked based
            on the remaining max_num_batched_tokens.
    """

    def __init__(
        self,
        max_num_batched_tokens: Optional[int],
        max_num_seqs: int,
        max_model_len: int,
        use_v2_block_manager: bool = False,
        num_lookahead_slots: int = 0,
        delay_factor: float = 0.0,
        enable_chunked_prefill: bool = False,
    ) -> None:
        if max_num_batched_tokens is not None:
            self.max_num_batched_tokens = max_num_batched_tokens
        else:
            if enable_chunked_prefill:
                # For chunked prefill, choose the well-tuned batch size.
                self.max_num_batched_tokens = 768
            else:
                # If max_model_len is too short, use 2048 as the default value
                # for higher throughput.
                self.max_num_batched_tokens = max(max_model_len, 2048)
        if enable_chunked_prefill:
            logger.info("Chunked prefill is enabled (EXPERIMENTAL).")

        self.max_num_seqs = max_num_seqs
        self.max_model_len = max_model_len
        self.use_v2_block_manager = use_v2_block_manager
        self.num_lookahead_slots = num_lookahead_slots
        self.delay_factor = delay_factor
        self.chunked_prefill_enabled = enable_chunked_prefill

        self._verify_args()

    def _verify_args(self) -> None:
        if (self.max_num_batched_tokens < self.max_model_len
                and not self.chunked_prefill_enabled):
            raise ValueError(
                f"max_num_batched_tokens ({self.max_num_batched_tokens}) is "
                f"smaller than max_model_len ({self.max_model_len}). "
                "This effectively limits the maximum sequence length to "
                "max_num_batched_tokens and makes vLLM reject longer "
                "sequences. Please increase max_num_batched_tokens or "
                "decrease max_model_len.")

        if self.max_num_batched_tokens < self.max_num_seqs:
            raise ValueError(
                f"max_num_batched_tokens ({self.max_num_batched_tokens}) must "
                "be greater than or equal to max_num_seqs "
                f"({self.max_num_seqs}).")

        if self.num_lookahead_slots < 0:
            raise ValueError(
                "num_lookahead_slots "
                f"({self.num_lookahead_slots}) must be greater than or "
                "equal to 0.")


class DeviceConfig:

    def __init__(self, device: str = "auto") -> None:
        if device == "auto":
            # Automated device type detection
            if is_neuron():
                self.device_type = "neuron"
            elif is_cpu():
                self.device_type = "cpu"
            else:
                # We don't call torch.cuda.is_available() here to
                # avoid initializing CUDA before workers are forked
                self.device_type = "cuda"
        else:
            # Device type is assigned explicitly
            self.device_type = device

        # Some device types require processing inputs on CPU
        if self.device_type in ["neuron"]:
            self.device = torch.device("cpu")
        else:
            # Set device with device type
            self.device = torch.device(self.device_type)


class SpeculativeConfig:
    """Configuration for speculative decoding.

    The configuration is currently specialized to draft-model speculative
    decoding with top-1 proposals.
    """

    @staticmethod
    def maybe_create_spec_config(
        target_model_config: ModelConfig,
        target_parallel_config: ParallelConfig,
        target_dtype: str,
        speculative_model: Optional[str],
        num_speculative_tokens: Optional[int],
    ) -> Optional["SpeculativeConfig"]:
        """Create a SpeculativeConfig if possible, else return None.

        This function attempts to create a SpeculativeConfig object based on the
        provided parameters. If the necessary conditions are met, it returns an
        instance of SpeculativeConfig. Otherwise, it returns None.

        Args:
            target_model_config (ModelConfig): The configuration of the target
                model.
            target_parallel_config (ParallelConfig): The parallel configuration
                for the target model.
            target_dtype (str): The data type used for the target model.
            speculative_model (Optional[str]): The name of the speculative
                model, if provided.
            num_speculative_tokens (Optional[int]): The number of speculative
                tokens, if provided.

        Returns:
            Optional["SpeculativeConfig"]: An instance of SpeculativeConfig if
                the necessary conditions are met, else None.
        """

        if (speculative_model is None and num_speculative_tokens is None):
            return None

        if speculative_model is not None and num_speculative_tokens is None:
            raise ValueError(
                "Expected both speculative_model and "
                "num_speculative_tokens to be provided, but found "
                f"{speculative_model=} and {num_speculative_tokens=}.")

        assert (speculative_model is not None
                and num_speculative_tokens is not None)

        # TODO: The user should be able to specify revision/quantization/max
        # model len for the draft model. It is not currently supported.
        draft_revision = None
        draft_code_revision = None
        draft_quantization = None
        draft_max_model_len = None

        draft_model_config = ModelConfig(
            model=speculative_model,
            tokenizer=target_model_config.tokenizer,
            tokenizer_mode=target_model_config.tokenizer_mode,
            trust_remote_code=target_model_config.trust_remote_code,
            dtype=target_model_config.dtype,
            seed=target_model_config.seed,
            revision=draft_revision,
            code_revision=draft_code_revision,
            tokenizer_revision=target_model_config.tokenizer_revision,
            max_model_len=draft_max_model_len,
            quantization=draft_quantization,
            enforce_eager=target_model_config.enforce_eager,
            max_context_len_to_capture=target_model_config.
            max_context_len_to_capture,
            max_logprobs=target_model_config.max_logprobs,
        )

        draft_parallel_config = (
            SpeculativeConfig.create_draft_parallel_config(
                target_parallel_config))

        return SpeculativeConfig(
            draft_model_config,
            draft_parallel_config,
            num_speculative_tokens,
        )

    @staticmethod
    def create_draft_parallel_config(
            target_parallel_config: ParallelConfig) -> ParallelConfig:
        """Create a parallel config for use by the draft worker.

        This is mostly a copy of the target parallel config. In the future the
        draft worker can have a different parallel strategy, e.g. TP=1.
        """
        draft_parallel_config = ParallelConfig(
            pipeline_parallel_size=target_parallel_config.
            pipeline_parallel_size,
            tensor_parallel_size=target_parallel_config.tensor_parallel_size,
            worker_use_ray=target_parallel_config.worker_use_ray,
            max_parallel_loading_workers=target_parallel_config.
            max_parallel_loading_workers,
            disable_custom_all_reduce=target_parallel_config.
            disable_custom_all_reduce,
            tokenizer_pool_config=target_parallel_config.tokenizer_pool_config,
            ray_workers_use_nsight=target_parallel_config.
            ray_workers_use_nsight,
            placement_group=target_parallel_config.placement_group,
        )

        return draft_parallel_config

    def __init__(
        self,
        draft_model_config: ModelConfig,
        draft_parallel_config: ParallelConfig,
        num_speculative_tokens: int,
    ):
        """Create a SpeculativeConfig object.

        Args:
            draft_model_config: ModelConfig for the draft model.
            draft_parallel_config: ParallelConfig for the draft model.
            num_speculative_tokens: The number of tokens to sample from the
                draft model before scoring with the target model.
        """
        self.draft_model_config = draft_model_config
        self.draft_parallel_config = draft_parallel_config
        self.num_speculative_tokens = num_speculative_tokens

        self._verify_args()

    def _verify_args(self) -> None:
        if self.num_speculative_tokens <= 0:
            raise ValueError("Expected num_speculative_tokens to be greater "
                             f"than zero ({self.num_speculative_tokens}).")

        if self.draft_model_config:
            self.draft_model_config.verify_with_parallel_config(
                self.draft_parallel_config)

    @property
    def num_lookahead_slots(self) -> int:
        """The number of additional slots the scheduler should allocate per
        step, in addition to the slots allocated for each known token.

        This is equal to the number of speculative tokens, as each speculative
        token must be scored.
        """
        return self.num_speculative_tokens

    def __repr__(self) -> str:
        draft_model = self.draft_model_config.model
        num_spec_tokens = self.num_speculative_tokens
        return f"SpeculativeConfig({draft_model=}, {num_spec_tokens=})"


@dataclass
class LoRAConfig:
    max_lora_rank: int
    max_loras: int
    max_cpu_loras: Optional[int] = None
    lora_dtype: Optional[torch.dtype] = None
    lora_extra_vocab_size: int = 256
    # This is a constant.
    lora_vocab_padding_size: ClassVar[int] = 256

    def __post_init__(self):
        # Keep this in sync with csrc/punica/bgmv/bgmv_config.h
        possible_max_ranks = (8, 16, 32, 64)
        possible_lora_extra_vocab_size = (0, 256, 512)
        if self.max_lora_rank not in possible_max_ranks:
            raise ValueError(
                f"max_lora_rank ({self.max_lora_rank}) must be one of "
                f"{possible_max_ranks}.")
        if self.lora_extra_vocab_size not in possible_lora_extra_vocab_size:
            raise ValueError(
                f"lora_extra_vocab_size ({self.lora_extra_vocab_size}) "
                f"must be one of {possible_lora_extra_vocab_size}.")
        if self.max_loras < 1:
            raise ValueError(f"max_loras ({self.max_loras}) must be >= 1.")
        if self.max_cpu_loras is None:
            self.max_cpu_loras = self.max_loras
        elif self.max_cpu_loras < self.max_loras:
            raise ValueError(
                f"max_cpu_loras ({self.max_cpu_loras}) must be >= "
                f"max_loras ({self.max_loras})")

    def verify_with_model_config(self, model_config: ModelConfig):
        if self.lora_dtype in (None, "auto"):
            self.lora_dtype = model_config.dtype
        elif isinstance(self.lora_dtype, str):
            self.lora_dtype = getattr(torch, self.lora_dtype)
        if model_config.quantization and model_config.quantization not in [
                "awq", "gptq"
        ]:
            # TODO support marlin and squeezellm
            logger.warning(f"{model_config.quantization} quantization is not "
                           "tested with LoRA yet.")

    def verify_with_scheduler_config(self, scheduler_config: SchedulerConfig):
        if scheduler_config.max_num_batched_tokens > 65528:
            raise ValueError(
                "Due to limitations of the custom LoRA CUDA kernel, "
                "max_num_batched_tokens must be <= 65528 when "
                "LoRA is enabled.")


@dataclass
class VisionLanguageConfig:
    """Configs the input data format and how models should run for
    vision language models."""

    class ImageInputType(enum.Enum):
        """Image input type into the vision language model.

        An image roughly goes through the following transformation:
        Raw image --> pixel values --> image features --> image embeddings.

        The difference between different image input types is where the
        image encoder (pixel values --> image features) is run.
        Different image input types also correspond to different tensor shapes.

        For example, for Llava, PIXEL_VALUES: (1, 3, 336, 336).
        IMAGE_FEATURES: (1, 576, 1024).
        """
        PIXEL_VALUES = enum.auto()
        IMAGE_FEATURES = enum.auto()

    image_input_type: ImageInputType
    # The input id corresponding to image token.
    image_token_id: int
    # Used for running `run_prefill_max_token`.
    # For models that support varying resolution, this corresponds to
    # worst case scenario (biggest supported resolution).
    image_input_shape: tuple
    image_feature_size: int

    @classmethod
    def get_image_input_enum_type(
            cls, value: str) -> "VisionLanguageConfig.ImageInputType":
        """Get the image input type from a string."""
        try:
            return cls.ImageInputType[value.upper()]
        except KeyError as e:
            raise ValueError(f"{value} is not a valid choice. "
                             f"Expecting to choose from "
                             f"{[x.name for x in cls.ImageInputType]}.") from e


_STR_DTYPE_TO_TORCH_DTYPE = {
    "half": torch.float16,
    "float16": torch.float16,
    "float": torch.float32,
    "float32": torch.float32,
    "bfloat16": torch.bfloat16,
}

_ROCM_NOT_SUPPORTED_DTYPE = ["float", "float32"]


def _get_and_verify_dtype(
    config: PretrainedConfig,
    dtype: Union[str, torch.dtype],
) -> torch.dtype:
    # NOTE: getattr(config, "torch_dtype", torch.float32) is not correct
    # because config.torch_dtype can be None.
    config_dtype = getattr(config, "torch_dtype", None)
    if config_dtype is None:
        config_dtype = torch.float32

    if isinstance(dtype, str):
        dtype = dtype.lower()
        if dtype == "auto":
            if config_dtype == torch.float32:
                # Following the common practice, we use float16 for float32
                # models.
                torch_dtype = torch.float16
            else:
                torch_dtype = config_dtype
        else:
            if dtype not in _STR_DTYPE_TO_TORCH_DTYPE:
                raise ValueError(f"Unknown dtype: {dtype}")
            torch_dtype = _STR_DTYPE_TO_TORCH_DTYPE[dtype]
    elif isinstance(dtype, torch.dtype):
        torch_dtype = dtype
    else:
        raise ValueError(f"Unknown dtype: {dtype}")

    if is_hip() and torch_dtype == torch.float32:
        rocm_supported_dtypes = [
            k for k, v in _STR_DTYPE_TO_TORCH_DTYPE.items()
            if (k not in _ROCM_NOT_SUPPORTED_DTYPE)
        ]
        raise ValueError(f"dtype '{dtype}' is not supported in ROCm. "
                         f"Supported dtypes are {rocm_supported_dtypes}")

    # Verify the dtype.
    if torch_dtype != config_dtype:
        if torch_dtype == torch.float32:
            # Upcasting to float32 is allowed.
            pass
        elif config_dtype == torch.float32:
            # Downcasting from float32 to float16 or bfloat16 is allowed.
            pass
        else:
            # Casting between float16 and bfloat16 is allowed with a warning.
            logger.warning(f"Casting {config_dtype} to {torch_dtype}.")

    return torch_dtype


def _get_and_verify_max_len(
    hf_config: PretrainedConfig,
    max_model_len: Optional[int],
) -> int:
    """Get and verify the model's maximum length."""
    derived_max_model_len = float("inf")
    possible_keys = [
        # OPT
        "max_position_embeddings",
        # GPT-2
        "n_positions",
        # MPT
        "max_seq_len",
        # ChatGLM2
        "seq_length",
        # Command-R
        "model_max_length",
        # Others
        "max_sequence_length",
        "max_seq_length",
        "seq_len",
    ]
    max_len_key = None
    for key in possible_keys:
        max_len = getattr(hf_config, key, None)
        if max_len is not None:
            max_len_key = key if max_len < derived_max_model_len \
                else max_len_key
            derived_max_model_len = min(derived_max_model_len, max_len)
    if derived_max_model_len == float("inf"):
        if max_model_len is not None:
            # If max_model_len is specified, we use it.
            return max_model_len

        default_max_len = 2048
        logger.warning(
            "The model's config.json does not contain any of the following "
            "keys to determine the original maximum length of the model: "
            f"{possible_keys}. Assuming the model's maximum length is "
            f"{default_max_len}.")
        derived_max_model_len = default_max_len

    rope_scaling = getattr(hf_config, "rope_scaling", None)
    if rope_scaling is not None:
        assert "factor" in rope_scaling
        scaling_factor = rope_scaling["factor"]
        if rope_scaling["type"] == "yarn":
            derived_max_model_len = rope_scaling[
                "original_max_position_embeddings"]
        derived_max_model_len *= scaling_factor

    if max_model_len is None:
        max_model_len = int(derived_max_model_len)
    elif max_model_len > derived_max_model_len:
        # Some models might have a separate key for specifying model_max_length
        # that will be bigger than derived_max_model_len. We compare user input
        # with model_max_length and allow this override when it's smaller.
        model_max_length = getattr(hf_config, "model_max_length", None)
        if model_max_length is not None and max_model_len <= model_max_length:
            pass
        else:
            raise ValueError(
                f"User-specified max_model_len ({max_model_len}) is greater "
                "than the derived max_model_len "
                f"({max_len_key}={derived_max_model_len} or model_max_length="
                f"{model_max_length} in model's config.json). This may lead "
                "to incorrect model outputs or CUDA errors. Make sure the "
                "value is correct and within the model context size.")
    return int(max_model_len)


@dataclass
class DecodingConfig:
    """Dataclass which contains the decoding strategy of the engine"""

    # Which guided decoding algo to use. 'outlines' / 'lm-format-enforcer'
    guided_decoding_backend: str = 'outlines'

    def __post_init__(self):
        valid_guided_backends = ['outlines', 'lm-format-enforcer']
        backend = self.guided_decoding_backend
        if backend not in valid_guided_backends:
            raise ValueError(f"Invalid guided_decoding_backend '{backend},"
                             f"must be one of {valid_guided_backends}")


@dataclass(frozen=True)
class EngineConfig:
    """Dataclass which contains all engine-related configuration. This
    simplifies passing around the distinct configurations in the codebase.
    """

    model_config: ModelConfig
    cache_config: CacheConfig
    parallel_config: ParallelConfig
    scheduler_config: SchedulerConfig
    device_config: DeviceConfig
    load_config: LoadConfig
    lora_config: Optional[LoRAConfig]
    vision_language_config: Optional[VisionLanguageConfig]
    speculative_config: Optional[SpeculativeConfig]
    decoding_config: Optional[DecodingConfig]

    def __post_init__(self):
        """Verify configs are valid & consistent with each other.
        """
        self.model_config.verify_with_parallel_config(self.parallel_config)
        self.cache_config.verify_with_parallel_config(self.parallel_config)

        if self.lora_config:
            self.lora_config.verify_with_model_config(self.model_config)
            self.lora_config.verify_with_scheduler_config(
                self.scheduler_config)

    def to_dict(self):
        """Return the configs as a dictionary, for use in **kwargs.
        """
        return dict(
            (field.name, getattr(self, field.name)) for field in fields(self))<|MERGE_RESOLUTION|>--- conflicted
+++ resolved
@@ -119,15 +119,8 @@
         self.tokenizer_mode = tokenizer_mode
 
     def _verify_quantization(self) -> None:
-<<<<<<< HEAD
-        supported_quantization = [
-            "aqlm", "awq", "gptq", "squeezellm", "marlin"
-        ]
-        rocm_not_supported_quantization = ["aqlm", "awq", "marlin"]
-=======
         supported_quantization = [*QUANTIZATION_METHODS]
         rocm_supported_quantization = ["gptq", "squeezellm"]
->>>>>>> e8cc7967
         if self.quantization is not None:
             self.quantization = self.quantization.lower()
 
