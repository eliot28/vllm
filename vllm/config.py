--- conflicted
+++ resolved
@@ -1207,11 +1207,8 @@
             typical_acceptance_sampler_posterior_alpha=\
                 typical_acceptance_sampler_posterior_alpha,
             disable_logprobs=disable_logprobs,
-<<<<<<< HEAD
+            disable_log_stats=disable_log_stats,
             cpu_draft_worker=cpu_draft_worker,
-=======
-            disable_log_stats=disable_log_stats,
->>>>>>> c01a6cb2
         )
 
     @staticmethod
@@ -1305,11 +1302,8 @@
         typical_acceptance_sampler_posterior_threshold: float,
         typical_acceptance_sampler_posterior_alpha: float,
         disable_logprobs: bool,
-<<<<<<< HEAD
+        disable_log_stats: bool,
         cpu_draft_worker: Optional[bool],
-=======
-        disable_log_stats: bool,
->>>>>>> c01a6cb2
     ):
         """Create a SpeculativeConfig object.
 
@@ -1342,12 +1336,9 @@
                 sampling, target sampling, and after accepted tokens are
                 determined. If set to False, log probabilities will be
                 returned.
-<<<<<<< HEAD
-            cpu_draft_worker: Run draft model on CPU.
-=======
             disable_log_stats: Whether to disable periodic printing of stage
                 times in speculative decoding.
->>>>>>> c01a6cb2
+            cpu_draft_worker: Run draft model on CPU.
         """
         self.draft_model_config = draft_model_config
         self.draft_parallel_config = draft_parallel_config
@@ -1362,11 +1353,8 @@
         self.typical_acceptance_sampler_posterior_alpha = \
             typical_acceptance_sampler_posterior_alpha
         self.disable_logprobs = disable_logprobs
-<<<<<<< HEAD
+        self.disable_log_stats = disable_log_stats
         self.cpu_draft_worker = cpu_draft_worker or False
-=======
-        self.disable_log_stats = disable_log_stats
->>>>>>> c01a6cb2
 
         self._verify_args()
 
