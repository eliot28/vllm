from functools import lru_cache
from typing import (TYPE_CHECKING, Dict, List, Optional, Tuple, Type, TypeVar,
                    Union)

import torch
from PIL import Image
from transformers import (CLIPVisionConfig, LlavaConfig, LlavaNextConfig,
                          PretrainedConfig, PreTrainedTokenizerBase)
from transformers.models.llava_next.modeling_llava_next import (
    get_anyres_image_grid_shape)

from vllm.config import ModelConfig, VisionLanguageConfig
<<<<<<< HEAD
from vllm.inputs.registry import DummyDataFactory, InputContext, InputProcessor
=======
from vllm.inputs.registry import DummyDataFactory, InputContext
>>>>>>> b134dfc8
from vllm.logger import init_logger
from vllm.sequence import SequenceData
from vllm.transformers_utils.image_processor import get_image_processor

from .base import MultiModalData, MultiModalPlugin

if TYPE_CHECKING:
    from vllm.inputs import LLMInputs
else:
    LLMInputs = dict

logger = init_logger(__name__)

_cached_get_image_processor = lru_cache(get_image_processor)


def _get_clip_num_patches(hf_config: CLIPVisionConfig) -> int:
    image_size = hf_config.image_size
    patch_size = hf_config.patch_size

    assert image_size % patch_size == 0
    return image_size // patch_size


def _get_clip_image_feature_size(hf_config: CLIPVisionConfig) -> int:
    num_patches = _get_clip_num_patches(hf_config)
    return num_patches * num_patches


def _get_llava_next_num_unpadded_features(
    height: int,
    width: int,
    npatches: int,
    num_patch_height: int,
    num_patch_width: int,
) -> Tuple[int, int]:
    # Taken from: https://github.com/huggingface/text-generation-inference/blob/799a193b109662743bed1b18a09af1fdcd508c8b/server/text_generation_server/models/vlm_causal_lm.py#L111
    current_height = npatches * num_patch_height
    current_width = npatches * num_patch_width

    aspect_ratio: float = width / height
    current_aspect_ratio: float = current_width / current_height
    if aspect_ratio > current_aspect_ratio:
        new_height = (height * current_width) // width
        current_height = new_height
    else:
        new_width = (width * current_height) // height
        current_width = new_width

    unpadded_features = current_height * current_width
    newline_features = current_height
    return (unpadded_features, newline_features)


def _get_llava_next_image_feature_size(
    hf_config: LlavaNextConfig,
    *,
    input_height: int,
    input_width: int,
) -> int:
    vision_config = hf_config.vision_config

    if isinstance(vision_config, CLIPVisionConfig):
        num_patches = _get_clip_num_patches(vision_config)
        base_feature_size = num_patches * num_patches

        num_patch_height, num_patch_width = get_anyres_image_grid_shape(
            image_size=(input_height, input_width),
            grid_pinpoints=hf_config.image_grid_pinpoints,
            patch_size=vision_config.image_size,
        )

        (
            unpadded_feature_size,
            newline_feature_size,
        ) = _get_llava_next_num_unpadded_features(input_height, input_width,
                                                  num_patches,
                                                  num_patch_height,
                                                  num_patch_width)

        return unpadded_feature_size + newline_feature_size + base_feature_size

    msg = f"Unsupported vision config: {type(vision_config)}"
    raise NotImplementedError(msg)


class DummyImageDataFactories:
    """
    Contains factories for dummy image data factories.

    See Also:
        :data:`vllm.inputs.registry.DummyDataFactory`
    """

    @classmethod
    def _dummy_seq_data_for_clip(
        cls,
        hf_config: CLIPVisionConfig,
        seq_len: int,
        *,
        image_token_id: int,
        image_feature_size_override: Optional[int] = None,
    ):
        if image_feature_size_override is None:
            image_feature_size = _get_clip_image_feature_size(hf_config)
        else:
            image_feature_size = image_feature_size_override

        token_ids = [image_token_id] * image_feature_size
        token_ids += [0] * (seq_len - image_feature_size)
        return SequenceData(token_ids)

    @classmethod
    def _dummy_pixel_data_for_clip(
        cls,
        hf_config: CLIPVisionConfig,
        *,
        image_width_override: Optional[int] = None,
        image_height_override: Optional[int] = None,
    ):
        width = height = hf_config.image_size
        if image_width_override is not None:
            width = image_width_override
        if image_height_override is not None:
            height = image_height_override

        image = Image.new("RGB", (width, height), color=0)
        return ImagePixelData(image)

    @classmethod
    def _dummy_feature_data_for_clip(
        cls,
        hf_config: CLIPVisionConfig,
        *,
        image_feature_size_override: Optional[int] = None,
    ):
        if image_feature_size_override is None:
            image_feature_size = _get_clip_image_feature_size(hf_config)
        else:
            image_feature_size = image_feature_size_override

        values = torch.zeros((1, image_feature_size, hf_config.hidden_size),
                             dtype=torch.float16)
        return ImageFeatureData(values)

    @classmethod
<<<<<<< HEAD
    def _dummy_data_for_llava(
        cls,
        model_config: ModelConfig,
        multimodal_config: VisionLanguageConfig,
        hf_config: LlavaConfig,
        seq_len: int,
    ):
        vision_config = hf_config.vision_config

        if isinstance(vision_config, CLIPVisionConfig):
            seq_data = cls._dummy_seq_data_for_clip(
                vision_config,
                seq_len,
                image_token_id=hf_config.image_token_index,
            )

            image_input_type = multimodal_config.image_input_type
            ImageInputType = VisionLanguageConfig.ImageInputType
            multi_modal_data: MultiModalData
            if image_input_type == ImageInputType.PIXEL_VALUES:
                multi_modal_data = cls._dummy_pixel_data_for_clip(
                    vision_config)
            elif image_input_type == ImageInputType.IMAGE_FEATURES:
                multi_modal_data = cls._dummy_feature_data_for_clip(
                    vision_config)

            return seq_data, multi_modal_data

        msg = f"Unsupported vision config: {type(vision_config)}"
        raise NotImplementedError(msg)

    @classmethod
    def _dummy_data_for_llava_next(
        cls,
        model_config: ModelConfig,
        multimodal_config: VisionLanguageConfig,
        hf_config: LlavaNextConfig,
=======
    def _dummy_seq_data_for_clip(
        cls,
        hf_config: CLIPVisionConfig,
>>>>>>> b134dfc8
        seq_len: int,
    ):
        vision_config = hf_config.vision_config

        # Result in the max possible feature size
        dummy_height = dummy_width = 448
        image_feature_size = _get_llava_next_image_feature_size(
            hf_config, input_height=dummy_height, input_width=dummy_width)

        if isinstance(vision_config, CLIPVisionConfig):
            seq_data = cls._dummy_seq_data_for_clip(
                vision_config,
                seq_len,
                image_token_id=hf_config.image_token_index,
                image_feature_size_override=image_feature_size,
            )

            image_input_type = multimodal_config.image_input_type
            ImageInputType = VisionLanguageConfig.ImageInputType
            multi_modal_data: MultiModalData
            if image_input_type == ImageInputType.PIXEL_VALUES:
                multi_modal_data = cls._dummy_pixel_data_for_clip(
                    vision_config,
                    image_width_override=dummy_width,
                    image_height_override=dummy_height,
                )
            elif image_input_type == ImageInputType.IMAGE_FEATURES:
                multi_modal_data = cls._dummy_feature_data_for_clip(
                    vision_config,
                    image_feature_size_override=image_feature_size,
                )

            return seq_data, multi_modal_data

        msg = f"Unsupported vision config: {type(vision_config)}"
        raise NotImplementedError(msg)

    @classmethod
    def for_model(
        cls,
        hf_config_type: Type[PretrainedConfig],
    ) -> DummyDataFactory:
        """
        Create an dummy image data factory for a model as identified
        by the config type.
        """
        if hf_config_type == LlavaConfig:
            return lambda ctx, seq_len: cls._dummy_data_for_llava(
                ctx.model_config,
                ctx.get_multimodal_config(),
                ctx.get_hf_config(LlavaConfig),
                seq_len=seq_len,
            )
        if hf_config_type == LlavaNextConfig:
            return lambda ctx, seq_len: cls._dummy_data_for_llava_next(
                ctx.model_config,
                ctx.get_multimodal_config(),
                ctx.get_hf_config(LlavaNextConfig),
                seq_len=seq_len,
            )

        msg = f"Unsupported model config: {type(hf_config_type)}"
        raise NotImplementedError(msg)


_T = TypeVar("_T", str, int)


class ImageInputProcessors:
    """
    Contains factories for image input processors.

    See Also:
        :data:`vllm.inputs.registry.InputProcessor`
    """

    @classmethod
    def _repeat_and_pad_token(
        cls,
        token: _T,
        *,
        repeat_count: int = 1,
        pad_token_left: Optional[_T] = None,
        pad_token_right: Optional[_T] = None,
    ) -> List[_T]:
        replacement = [token] * repeat_count
        if pad_token_left is not None:
            replacement = [pad_token_left] + replacement
        if pad_token_right is not None:
            replacement = replacement + [pad_token_right]

        return replacement

    @classmethod
    def _repeat_and_pad_image_tokens(
        cls,
        tokenizer: PreTrainedTokenizerBase,
        prompt: Optional[str],
        prompt_token_ids: List[int],
        *,
        image_token_id: int,
        repeat_count: int = 1,
        pad_token_left: Optional[int] = None,
        pad_token_right: Optional[int] = None,
    ) -> Tuple[Optional[str], List[int]]:
        # To avoid invoking the tokenizer, we assume that the
        # image token is called "<image>"
        if prompt is None:
            new_prompt = None
        else:
            image_token_str = tokenizer.decode(image_token_id)
            pad_token_str_left = (None if pad_token_left is None else
                                  tokenizer.decode(pad_token_left))
            pad_token_str_right = (None if pad_token_right is None else
                                   tokenizer.decode(pad_token_right))
            replacement_str = "".join(
                cls._repeat_and_pad_token(
                    image_token_str,
                    repeat_count=repeat_count,
                    pad_token_left=pad_token_str_left,
                    pad_token_right=pad_token_str_right,
                ))

            # The image tokens are removed to be consistent with HuggingFace
            new_prompt = prompt.replace(image_token_str, replacement_str, 1)

        new_token_ids: List[int] = []
        for i, token in enumerate(prompt_token_ids):
            if token == image_token_id:
                replacement_ids = cls._repeat_and_pad_token(
                    image_token_id,
                    repeat_count=repeat_count,
                    pad_token_left=pad_token_left,
                    pad_token_right=pad_token_right,
                )
                new_token_ids.extend(replacement_ids)

                # No need to further scan the list since we only replace once
                new_token_ids.extend(prompt_token_ids[i + 1:])
                break
            else:
                new_token_ids.append(token)

        return new_prompt, new_token_ids

    @classmethod
    def _input_processor_for_clip(
        cls,
        model_config: ModelConfig,
        multimodal_config: VisionLanguageConfig,
        hf_config: CLIPVisionConfig,
        llm_inputs: LLMInputs,
        *,
        image_token_id: int,
        image_feature_size_override: Optional[int] = None,
    ):
        multi_modal_data = llm_inputs.get("multi_modal_data")
        if multi_modal_data is None or not isinstance(
                multi_modal_data, (ImagePixelData, ImageFeatureData)):
            return llm_inputs

        tokenizer = _cached_get_tokenizer(model_config.tokenizer)

        if image_feature_size_override is None:
            image_feature_size = _get_clip_image_feature_size(hf_config)
        else:
            image_feature_size = image_feature_size_override

<<<<<<< HEAD
        new_prompt, new_token_ids = cls._repeat_and_pad_image_tokens(
            tokenizer,
            llm_inputs.get("prompt"),
            llm_inputs["prompt_token_ids"],
            image_token_id=image_token_id,
            repeat_count=image_feature_size,
        )

        # NOTE: Create a defensive copy of the original inputs
        return LLMInputs(prompt_token_ids=new_token_ids,
                         prompt=new_prompt,
                         multi_modal_data=multi_modal_data)
=======
        token_ids = [image_token_id] * image_feature_size
        token_ids += [0] * (seq_len - image_feature_size)
        return SequenceData(token_ids)

    @classmethod
    def _dummy_pixel_data_for_clip(
        cls,
        hf_config: CLIPVisionConfig,
        *,
        image_width_override: Optional[int] = None,
        image_height_override: Optional[int] = None,
    ):
        width = height = hf_config.image_size
        if image_width_override is not None:
            width = image_width_override
        if image_height_override is not None:
            height = image_height_override

        image = Image.new("RGB", (width, height), color=0)
        return ImagePixelData(image)

    @classmethod
    def _dummy_feature_data_for_clip(
        cls,
        hf_config: CLIPVisionConfig,
        *,
        image_feature_size_override: Optional[int] = None,
    ):
        if image_feature_size_override is None:
            image_feature_size = _get_clip_image_feature_size(hf_config)
        else:
            image_feature_size = image_feature_size_override

        values = torch.zeros((1, image_feature_size, hf_config.hidden_size),
                             dtype=torch.float16)
        return ImageFeatureData(values)
>>>>>>> b134dfc8

    @classmethod
    def _input_processor_for_llava(
        cls,
        model_config: ModelConfig,
        multimodal_config: VisionLanguageConfig,
        hf_config: LlavaConfig,
        llm_inputs: LLMInputs,
    ):
        multi_modal_data = llm_inputs.get("multi_modal_data")
        if multi_modal_data is None or not isinstance(
                multi_modal_data, (ImagePixelData, ImageFeatureData)):
            return llm_inputs

        vision_config = hf_config.vision_config

        if isinstance(vision_config, CLIPVisionConfig):
<<<<<<< HEAD
            return cls._input_processor_for_clip(
                model_config,
                multimodal_config,
                vision_config,
                llm_inputs,
=======
            seq_data = cls._dummy_seq_data_for_clip(
                vision_config,
                seq_len,
>>>>>>> b134dfc8
                image_token_id=hf_config.image_token_index,
            )

            image_input_type = multimodal_config.image_input_type
            ImageInputType = VisionLanguageConfig.ImageInputType
            multi_modal_data: MultiModalData
            if image_input_type == ImageInputType.PIXEL_VALUES:
                multi_modal_data = cls._dummy_pixel_data_for_clip(
                    vision_config)
            elif image_input_type == ImageInputType.IMAGE_FEATURES:
                multi_modal_data = cls._dummy_feature_data_for_clip(
                    vision_config)

            return seq_data, multi_modal_data

        msg = f"Unsupported vision config: {type(vision_config)}"
        raise NotImplementedError(msg)

    @classmethod
    def _input_processor_for_llava_next(
        cls,
        model_config: ModelConfig,
        multimodal_config: VisionLanguageConfig,
        hf_config: LlavaNextConfig,
        llm_inputs: LLMInputs,
    ):
        multi_modal_data = llm_inputs.get("multi_modal_data")
        if multi_modal_data is None or not isinstance(
                multi_modal_data, (ImagePixelData, ImageFeatureData)):
            return llm_inputs

        if isinstance(multi_modal_data, ImagePixelData):
            image = multi_modal_data.image
            if isinstance(image, torch.Tensor):
                _, _, _, height, width = image.shape
            else:
                width, height = image.size

            image_feature_size = _get_llava_next_image_feature_size(
                hf_config, input_height=height, input_width=width)
        else:
            image_features = multi_modal_data.image_features
            image_feature_size = image_features.shape[-2]

        vision_config = hf_config.vision_config
<<<<<<< HEAD

        if isinstance(vision_config, CLIPVisionConfig):
            return cls._input_processor_for_clip(
                model_config,
                multimodal_config,
                vision_config,
                llm_inputs,
=======

        # Result in the max possible feature size
        dummy_height = dummy_width = 448
        image_feature_size = _get_llava_next_image_feature_size(
            hf_config, input_height=dummy_height, input_width=dummy_width)

        if isinstance(vision_config, CLIPVisionConfig):
            seq_data = cls._dummy_seq_data_for_clip(
                vision_config,
                seq_len,
>>>>>>> b134dfc8
                image_token_id=hf_config.image_token_index,
                image_feature_size_override=image_feature_size,
            )

            image_input_type = multimodal_config.image_input_type
            ImageInputType = VisionLanguageConfig.ImageInputType
            multi_modal_data: MultiModalData
            if image_input_type == ImageInputType.PIXEL_VALUES:
                multi_modal_data = cls._dummy_pixel_data_for_clip(
                    vision_config,
                    image_width_override=dummy_width,
                    image_height_override=dummy_height,
                )
            elif image_input_type == ImageInputType.IMAGE_FEATURES:
                multi_modal_data = cls._dummy_feature_data_for_clip(
                    vision_config,
                    image_feature_size_override=image_feature_size,
                )

            return seq_data, multi_modal_data

        msg = f"Unsupported vision config: {type(vision_config)}"
        raise NotImplementedError(msg)

    @classmethod
    def for_model(
        cls,
        hf_config_type: Type[PretrainedConfig],
    ) -> InputProcessor:
        """
        Create an input processor for a model as identified
        by the config type.
        """
        if hf_config_type == LlavaConfig:
<<<<<<< HEAD
            return lambda ctx, llm_inputs: cls._input_processor_for_llava(
                ctx.model_config,
                ctx.get_multimodal_config(),
                ctx.get_hf_config(LlavaConfig),
                llm_inputs=llm_inputs,
            )
        if hf_config_type == LlavaNextConfig:
            return lambda ctx, llm_inputs: cls._input_processor_for_llava_next(
                ctx.model_config,
                ctx.get_multimodal_config(),
                ctx.get_hf_config(LlavaNextConfig),
                llm_inputs=llm_inputs,
=======
            return lambda ctx, seq_len: cls._dummy_data_for_llava(
                ctx.model_config,
                ctx.get_multimodal_config(),
                ctx.get_hf_config(LlavaConfig),
                seq_len=seq_len,
            )
        if hf_config_type == LlavaNextConfig:
            return lambda ctx, seq_len: cls._dummy_data_for_llava_next(
                ctx.model_config,
                ctx.get_multimodal_config(),
                ctx.get_hf_config(LlavaNextConfig),
                seq_len=seq_len,
>>>>>>> b134dfc8
            )

        msg = f"Unsupported model config: {type(hf_config_type)}"
        raise NotImplementedError(msg)


class ImagePixelData(MultiModalData):
    """
    The pixel data of an image. Can be one of:

    - :class:`PIL.Image.Image`: An image object. Requires that a HuggingFace
      processor is available to the model.
    - :class:`torch.Tensor`: The raw pixel data which is passed to the model
      without additional pre-processing.
    """

    def __init__(self, image: Union[Image.Image, torch.Tensor]) -> None:
        if isinstance(image, Image.Image):
            # So that this class can be created inside the Image context manager
            image.load()

        self.image = image

    def __repr__(self) -> str:
        image = self.image
        if isinstance(image, Image.Image):
            return f"{type(self).__name__}(image={image})"

        return (f"{type(self).__name__}(image=torch.Tensor(shape="
                f"{image.shape}, dtype={image.dtype}))")


class ImagePixelPlugin(MultiModalPlugin[ImagePixelData]):

    def get_data_type(self) -> Type[ImagePixelData]:
        return ImagePixelData

    def _get_hf_image_processor(self, model_config: ModelConfig):
        vlm_config = model_config.multimodal_config
        if vlm_config is None or vlm_config.image_processor is None:
            return None

        return _cached_get_image_processor(
            vlm_config.image_processor,
            trust_remote_code=model_config.trust_remote_code,
            revision=vlm_config.image_processor_revision,
        )

    def _default_input_mapper(self, ctx: InputContext,
                              data: ImagePixelData) -> Dict[str, torch.Tensor]:
        model_config = ctx.model_config
        image = data.image

        if isinstance(image, Image.Image):
            image_processor = self._get_hf_image_processor(model_config)
            if image_processor is None:
                raise RuntimeError("No HuggingFace processor is available"
                                   "to process the image object")
            try:
                return image_processor.preprocess(image, return_tensors="pt") \
                    .to(model_config.dtype).data
            except Exception:
                logger.error("Failed to process image (%s)", image)
                raise
        elif isinstance(image, torch.Tensor):
            pixel_values = image.to(model_config.dtype)

            return {"pixel_values": pixel_values}

        raise TypeError(f"Invalid image type: {type(image)}")


class ImageFeatureData(MultiModalData):
    """
    The feature vector of an image, passed directly to the model.

    This should be the output of the vision tower.
    """

    def __init__(self, image_features: torch.Tensor) -> None:
        self.image_features = image_features

    def __repr__(self) -> str:
        image_features = self.image_features

        return (f"{type(self).__name__}(image_features=torch.Tensor(shape="
                f"{image_features.shape}, dtype={image_features.dtype}))")


class ImageFeaturePlugin(MultiModalPlugin[ImageFeatureData]):

    def get_data_type(self) -> Type[ImageFeatureData]:
        return ImageFeatureData

    def _default_input_mapper(
            self, ctx: InputContext,
            data: ImageFeatureData) -> Dict[str, torch.Tensor]:
        model_config = ctx.model_config
        image_features = data.image_features.to(model_config.dtype)

        return {"image_features": image_features}<|MERGE_RESOLUTION|>--- conflicted
+++ resolved
@@ -10,11 +10,7 @@
     get_anyres_image_grid_shape)
 
 from vllm.config import ModelConfig, VisionLanguageConfig
-<<<<<<< HEAD
 from vllm.inputs.registry import DummyDataFactory, InputContext, InputProcessor
-=======
-from vllm.inputs.registry import DummyDataFactory, InputContext
->>>>>>> b134dfc8
 from vllm.logger import init_logger
 from vllm.sequence import SequenceData
 from vllm.transformers_utils.image_processor import get_image_processor
@@ -161,7 +157,6 @@
         return ImageFeatureData(values)
 
     @classmethod
-<<<<<<< HEAD
     def _dummy_data_for_llava(
         cls,
         model_config: ModelConfig,
@@ -199,11 +194,6 @@
         model_config: ModelConfig,
         multimodal_config: VisionLanguageConfig,
         hf_config: LlavaNextConfig,
-=======
-    def _dummy_seq_data_for_clip(
-        cls,
-        hf_config: CLIPVisionConfig,
->>>>>>> b134dfc8
         seq_len: int,
     ):
         vision_config = hf_config.vision_config
@@ -372,7 +362,6 @@
         else:
             image_feature_size = image_feature_size_override
 
-<<<<<<< HEAD
         new_prompt, new_token_ids = cls._repeat_and_pad_image_tokens(
             tokenizer,
             llm_inputs.get("prompt"),
@@ -385,44 +374,6 @@
         return LLMInputs(prompt_token_ids=new_token_ids,
                          prompt=new_prompt,
                          multi_modal_data=multi_modal_data)
-=======
-        token_ids = [image_token_id] * image_feature_size
-        token_ids += [0] * (seq_len - image_feature_size)
-        return SequenceData(token_ids)
-
-    @classmethod
-    def _dummy_pixel_data_for_clip(
-        cls,
-        hf_config: CLIPVisionConfig,
-        *,
-        image_width_override: Optional[int] = None,
-        image_height_override: Optional[int] = None,
-    ):
-        width = height = hf_config.image_size
-        if image_width_override is not None:
-            width = image_width_override
-        if image_height_override is not None:
-            height = image_height_override
-
-        image = Image.new("RGB", (width, height), color=0)
-        return ImagePixelData(image)
-
-    @classmethod
-    def _dummy_feature_data_for_clip(
-        cls,
-        hf_config: CLIPVisionConfig,
-        *,
-        image_feature_size_override: Optional[int] = None,
-    ):
-        if image_feature_size_override is None:
-            image_feature_size = _get_clip_image_feature_size(hf_config)
-        else:
-            image_feature_size = image_feature_size_override
-
-        values = torch.zeros((1, image_feature_size, hf_config.hidden_size),
-                             dtype=torch.float16)
-        return ImageFeatureData(values)
->>>>>>> b134dfc8
 
     @classmethod
     def _input_processor_for_llava(
@@ -440,31 +391,13 @@
         vision_config = hf_config.vision_config
 
         if isinstance(vision_config, CLIPVisionConfig):
-<<<<<<< HEAD
             return cls._input_processor_for_clip(
                 model_config,
                 multimodal_config,
                 vision_config,
                 llm_inputs,
-=======
-            seq_data = cls._dummy_seq_data_for_clip(
-                vision_config,
-                seq_len,
->>>>>>> b134dfc8
                 image_token_id=hf_config.image_token_index,
             )
-
-            image_input_type = multimodal_config.image_input_type
-            ImageInputType = VisionLanguageConfig.ImageInputType
-            multi_modal_data: MultiModalData
-            if image_input_type == ImageInputType.PIXEL_VALUES:
-                multi_modal_data = cls._dummy_pixel_data_for_clip(
-                    vision_config)
-            elif image_input_type == ImageInputType.IMAGE_FEATURES:
-                multi_modal_data = cls._dummy_feature_data_for_clip(
-                    vision_config)
-
-            return seq_data, multi_modal_data
 
         msg = f"Unsupported vision config: {type(vision_config)}"
         raise NotImplementedError(msg)
@@ -496,7 +429,6 @@
             image_feature_size = image_features.shape[-2]
 
         vision_config = hf_config.vision_config
-<<<<<<< HEAD
 
         if isinstance(vision_config, CLIPVisionConfig):
             return cls._input_processor_for_clip(
@@ -504,38 +436,9 @@
                 multimodal_config,
                 vision_config,
                 llm_inputs,
-=======
-
-        # Result in the max possible feature size
-        dummy_height = dummy_width = 448
-        image_feature_size = _get_llava_next_image_feature_size(
-            hf_config, input_height=dummy_height, input_width=dummy_width)
-
-        if isinstance(vision_config, CLIPVisionConfig):
-            seq_data = cls._dummy_seq_data_for_clip(
-                vision_config,
-                seq_len,
->>>>>>> b134dfc8
                 image_token_id=hf_config.image_token_index,
                 image_feature_size_override=image_feature_size,
             )
-
-            image_input_type = multimodal_config.image_input_type
-            ImageInputType = VisionLanguageConfig.ImageInputType
-            multi_modal_data: MultiModalData
-            if image_input_type == ImageInputType.PIXEL_VALUES:
-                multi_modal_data = cls._dummy_pixel_data_for_clip(
-                    vision_config,
-                    image_width_override=dummy_width,
-                    image_height_override=dummy_height,
-                )
-            elif image_input_type == ImageInputType.IMAGE_FEATURES:
-                multi_modal_data = cls._dummy_feature_data_for_clip(
-                    vision_config,
-                    image_feature_size_override=image_feature_size,
-                )
-
-            return seq_data, multi_modal_data
 
         msg = f"Unsupported vision config: {type(vision_config)}"
         raise NotImplementedError(msg)
@@ -550,7 +453,6 @@
         by the config type.
         """
         if hf_config_type == LlavaConfig:
-<<<<<<< HEAD
             return lambda ctx, llm_inputs: cls._input_processor_for_llava(
                 ctx.model_config,
                 ctx.get_multimodal_config(),
@@ -563,20 +465,6 @@
                 ctx.get_multimodal_config(),
                 ctx.get_hf_config(LlavaNextConfig),
                 llm_inputs=llm_inputs,
-=======
-            return lambda ctx, seq_len: cls._dummy_data_for_llava(
-                ctx.model_config,
-                ctx.get_multimodal_config(),
-                ctx.get_hf_config(LlavaConfig),
-                seq_len=seq_len,
-            )
-        if hf_config_type == LlavaNextConfig:
-            return lambda ctx, seq_len: cls._dummy_data_for_llava_next(
-                ctx.model_config,
-                ctx.get_multimodal_config(),
-                ctx.get_hf_config(LlavaNextConfig),
-                seq_len=seq_len,
->>>>>>> b134dfc8
             )
 
         msg = f"Unsupported model config: {type(hf_config_type)}"
