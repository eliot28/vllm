--- conflicted
+++ resolved
@@ -3,11 +3,7 @@
 from collections import UserDict, defaultdict
 from typing import Callable, Dict, List, Mapping, Optional
 from typing import Sequence as GenericSequence
-<<<<<<< HEAD
-from typing import Type, TypedDict, TypeVar, Union, cast, final
-=======
-from typing import Tuple, Type, TypedDict, TypeVar, Union, cast
->>>>>>> 97992802
+from typing import Tuple, Type, TypedDict, TypeVar, Union, cast, final
 
 import numpy as np
 import torch
