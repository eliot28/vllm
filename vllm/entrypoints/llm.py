--- conflicted
+++ resolved
@@ -445,29 +445,12 @@
     ):
         # skip_tokenizer_init is now checked in engine
 
-<<<<<<< HEAD
-        Ensures prompts and token IDs are consistent, and returns a list of
-        dictionaries with request data for further processing.
-        """
-        if prompts is None and prompt_token_ids is None:
-            raise ValueError("Either prompts or prompt_token_ids must be "
-                             "provided.")
-        if self.llm_engine.model_config.skip_tokenizer_init \
-            and prompts is not None:
-            raise ValueError("prompts must be None if skip_tokenizer_init "
-                             "is True")
-
-        if isinstance(prompts, str):
-            # Convert a single prompt to a list.
-            prompts = [prompts]
-=======
         if prompts is not None:
             prompts = [p["content"] for p in parse_and_batch_prompt(prompts)]
         if prompt_token_ids is not None:
             prompt_token_ids = [
                 p["content"] for p in parse_and_batch_prompt(prompt_token_ids)
             ]
->>>>>>> 5bf185a1
 
         num_requests = None
         if prompts is not None:
@@ -537,12 +520,6 @@
                 and len(prompts) != len(prompt_token_ids)):
             raise ValueError("The lengths of prompts and prompt_token_ids "
                              "must be the same.")
-<<<<<<< HEAD
-        # if isinstance(params, list) and len(params) != num_requests:
-        #     raise ValueError("The lengths of prompts and params "
-        #                      "must be the same.")
-
-        
 
         # Add requests to the engine.
         # if prompts is not None:
@@ -551,41 +528,12 @@
         #     assert prompt_token_ids is not None
         #     num_requests = len(prompt_token_ids)
 
-        requests_data = []
-        for i in range(num_requests):
-            prompt = prompts[i] if prompts is not None else None
-            token_ids = None if prompt_token_ids is None else prompt_token_ids[
-                i]
-
-            multi_modal_item = MultiModalData(
-                type=multi_modal_data.type,
-                data=multi_modal_data.data[i].unsqueeze(0),
-            ) if multi_modal_data else None
-
-            requests_data.append({
-                "prompt":
-                prompt,
-                "params":
-                params[i] if isinstance(params, list) else params,
-                "prompt_token_ids":
-                token_ids,
-                "lora_request":
-                lora_request,
-                "multi_modal_data":
-                multi_modal_item,
-            })
-
-        return requests_data
-=======
-
-        # Add requests to the engine.
         for i, request_inputs in enumerate(inputs):
             self._add_request(
                 request_inputs,
                 params[i] if isinstance(params, Sequence) else params,
                 lora_request=lora_request,
             )
->>>>>>> 5bf185a1
 
     def _add_guided_processor(self, params: SamplingParams):
         if options := params.guided_options:
