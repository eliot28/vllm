from contextlib import contextmanager
from typing import (ClassVar, Dict, List, Optional, Sequence, Union, cast,
                    overload)

from tqdm import tqdm
from transformers import PreTrainedTokenizer, PreTrainedTokenizerFast

from vllm.engine.arg_utils import EngineArgs
from vllm.engine.llm_engine import LLMEngine
from vllm.inputs import (PromptInputs, TextPrompt, TokensPrompt,
                         parse_and_batch_prompt)
from vllm.logger import init_logger
from vllm.lora.request import LoRARequest
from vllm.model_executor.guided_decoding import (
    GuidedDecodingRequest, get_local_guided_decoding_logits_processor)
from vllm.model_executor.guided_decoding.guided_fields import LLMGuidedOptions
from vllm.outputs import EmbeddingRequestOutput, RequestOutput
from vllm.pooling_params import PoolingParams
from vllm.prompt_adapter.request import PromptAdapterRequest
from vllm.sampling_params import SamplingParams
from vllm.transformers_utils.tokenizer import get_cached_tokenizer
from vllm.usage.usage_lib import UsageContext
from vllm.utils import Counter, deprecate_kwargs

logger = init_logger(__name__)


class LLM:
    """An LLM for generating texts from given prompts and sampling parameters.

    This class includes a tokenizer, a language model (possibly distributed
    across multiple GPUs), and GPU memory space allocated for intermediate
    states (aka KV cache). Given a batch of prompts and sampling parameters,
    this class generates texts from the model, using an intelligent batching
    mechanism and efficient memory management.

    Args:
        model: The name or path of a HuggingFace Transformers model.
        tokenizer: The name or path of a HuggingFace Transformers tokenizer.
        tokenizer_mode: The tokenizer mode. "auto" will use the fast tokenizer
            if available, and "slow" will always use the slow tokenizer.
        skip_tokenizer_init: If true, skip initialization of tokenizer and
            detokenizer. Expect valid prompt_token_ids and None for prompt
            from the input.
        trust_remote_code: Trust remote code (e.g., from HuggingFace) when
            downloading the model and tokenizer.
        tensor_parallel_size: The number of GPUs to use for distributed
            execution with tensor parallelism.
        dtype: The data type for the model weights and activations. Currently,
            we support `float32`, `float16`, and `bfloat16`. If `auto`, we use
            the `torch_dtype` attribute specified in the model config file.
            However, if the `torch_dtype` in the config is `float32`, we will
            use `float16` instead.
        quantization: The method used to quantize the model weights. Currently,
            we support "awq", "gptq", "squeezellm", and "fp8" (experimental).
            If None, we first check the `quantization_config` attribute in the
            model config file. If that is None, we assume the model weights are
            not quantized and use `dtype` to determine the data type of
            the weights.
        revision: The specific model version to use. It can be a branch name,
            a tag name, or a commit id.
        tokenizer_revision: The specific tokenizer version to use. It can be a
            branch name, a tag name, or a commit id.
        seed: The seed to initialize the random number generator for sampling.
        gpu_memory_utilization: The ratio (between 0 and 1) of GPU memory to
            reserve for the model weights, activations, and KV cache. Higher
            values will increase the KV cache size and thus improve the model's
            throughput. However, if the value is too high, it may cause out-of-
            memory (OOM) errors.
        swap_space: The size (GiB) of CPU memory per GPU to use as swap space.
            This can be used for temporarily storing the states of the requests
            when their `best_of` sampling parameters are larger than 1. If all
            requests will have `best_of=1`, you can safely set this to 0.
            Otherwise, too small values may cause out-of-memory (OOM) errors.
        cpu_offload_gb: The size (GiB) of CPU memory to use for offloading
            the model weights. This virtually increases the GPU memory space
            you can use to hold the model weights, at the cost of CPU-GPU data
            transfer for every forward pass.
        enforce_eager: Whether to enforce eager execution. If True, we will
            disable CUDA graph and always execute the model in eager mode.
            If False, we will use CUDA graph and eager execution in hybrid.
        max_context_len_to_capture: Maximum context len covered by CUDA graphs.
            When a sequence has context length larger than this, we fall back
            to eager mode (DEPRECATED. Use `max_seq_len_to_capture` instead).
        max_seq_len_to_capture: Maximum sequence len covered by CUDA graphs.
            When a sequence has context length larger than this, we fall back
            to eager mode.
        disable_custom_all_reduce: See ParallelConfig
        **kwargs: Arguments for :class:`~vllm.EngineArgs`. (See
            :ref:`engine_args`)

    Note:
        This class is intended to be used for offline inference. For online
        serving, use the :class:`~vllm.AsyncLLMEngine` class instead.
    """

    DEPRECATE_LEGACY: ClassVar[bool] = False
    """A flag to toggle whether to deprecate the legacy generate/encode API."""

    @classmethod
    @contextmanager
    def deprecate_legacy_api(cls):
        cls.DEPRECATE_LEGACY = True

        yield

        cls.DEPRECATE_LEGACY = False

    def __init__(
        self,
        model: str,
        tokenizer: Optional[str] = None,
        tokenizer_mode: str = "auto",
        skip_tokenizer_init: bool = False,
        trust_remote_code: bool = False,
        tensor_parallel_size: int = 1,
        dtype: str = "auto",
        quantization: Optional[str] = None,
        revision: Optional[str] = None,
        tokenizer_revision: Optional[str] = None,
        seed: int = 0,
        gpu_memory_utilization: float = 0.9,
        swap_space: int = 4,
        cpu_offload_gb: float = 0,
        enforce_eager: bool = False,
        max_context_len_to_capture: Optional[int] = None,
        max_seq_len_to_capture: int = 8192,
        disable_custom_all_reduce: bool = False,
        **kwargs,
    ) -> None:
        if "disable_log_stats" not in kwargs:
            kwargs["disable_log_stats"] = True
        removed_vision_keys = (
            "image_token_id",
            "image_feature_size",
            "image_input_shape",
            "image_input_type",
        )
        if any(k in kwargs for k in removed_vision_keys):
            raise TypeError(
                "There is no need to pass vision-related arguments anymore."
            )
        engine_args = EngineArgs(
            model=model,
            tokenizer=tokenizer,
            tokenizer_mode=tokenizer_mode,
            skip_tokenizer_init=skip_tokenizer_init,
            trust_remote_code=trust_remote_code,
            tensor_parallel_size=tensor_parallel_size,
            dtype=dtype,
            quantization=quantization,
            revision=revision,
            tokenizer_revision=tokenizer_revision,
            seed=seed,
            gpu_memory_utilization=gpu_memory_utilization,
            swap_space=swap_space,
            cpu_offload_gb=cpu_offload_gb,
            enforce_eager=enforce_eager,
            max_context_len_to_capture=max_context_len_to_capture,
            max_seq_len_to_capture=max_seq_len_to_capture,
            disable_custom_all_reduce=disable_custom_all_reduce,
            **kwargs,
        )
        self.llm_engine = LLMEngine.from_engine_args(
            engine_args, usage_context=UsageContext.LLM_CLASS
        )
        self.request_counter = Counter()

    def get_tokenizer(
        self
    ) -> Union[PreTrainedTokenizer, PreTrainedTokenizerFast]:
        return self.llm_engine.tokenizer.tokenizer

    def set_tokenizer(
        self,
        tokenizer: Union[PreTrainedTokenizer, PreTrainedTokenizerFast],
    ) -> None:
        # While CachedTokenizer is dynamic, have no choice but
        # compare class name. Misjudgment will arise from
        # user-defined tokenizer started with 'Cached'
        if tokenizer.__class__.__name__.startswith("Cached"):
            self.llm_engine.tokenizer.tokenizer = tokenizer
        else:
            self.llm_engine.tokenizer.tokenizer = get_cached_tokenizer(
                tokenizer
            )

    @overload  # LEGACY: single (prompt + optional token ids)
    def generate(
        self,
        prompts: str,
        sampling_params: Optional[
            Union[SamplingParams, List[SamplingParams]]
        ] = None,
        prompt_token_ids: Optional[List[int]] = None,
        use_tqdm: bool = True,
        lora_request: Optional[Union[List[LoRARequest], LoRARequest]] = None,
    ) -> List[RequestOutput]:
        ...

    @overload  # LEGACY: multi (prompt + optional token ids)
    def generate(
        self,
        prompts: List[str],
        sampling_params: Optional[
            Union[SamplingParams, List[SamplingParams]]
        ] = None,
        prompt_token_ids: Optional[List[List[int]]] = None,
        use_tqdm: bool = True,
        lora_request: Optional[Union[List[LoRARequest], LoRARequest]] = None,
    ) -> List[RequestOutput]:
        ...

    @overload  # LEGACY: single (token ids + optional prompt)
    def generate(
        self,
        prompts: Optional[str] = None,
        sampling_params: Optional[
            Union[SamplingParams, List[SamplingParams]]
        ] = None,
        *,
        prompt_token_ids: List[int],
        use_tqdm: bool = True,
        lora_request: Optional[Union[List[LoRARequest], LoRARequest]] = None,
    ) -> List[RequestOutput]:
        ...

    @overload  # LEGACY: multi (token ids + optional prompt)
    def generate(
        self,
        prompts: Optional[List[str]] = None,
        sampling_params: Optional[
            Union[SamplingParams, List[SamplingParams]]
        ] = None,
        *,
        prompt_token_ids: List[List[int]],
        use_tqdm: bool = True,
        lora_request: Optional[Union[List[LoRARequest], LoRARequest]] = None,
    ) -> List[RequestOutput]:
        ...

    @overload  # LEGACY: single or multi token ids [pos-only]
    def generate(
        self,
        prompts: None,
        sampling_params: None,
        prompt_token_ids: Union[List[int], List[List[int]]],
        use_tqdm: bool = True,
        lora_request: Optional[Union[List[LoRARequest], LoRARequest]] = None,
    ) -> List[RequestOutput]:
        ...

    @overload
    def generate(
        self,
        inputs: Union[PromptInputs, Sequence[PromptInputs]],
        /,  # We may enable `inputs` keyword after removing the old API
        *,
        sampling_params: Optional[
            Union[SamplingParams, Sequence[SamplingParams]]
        ] = None,
        use_tqdm: bool = True,
        lora_request: Optional[Union[List[LoRARequest], LoRARequest]] = None,
    ) -> List[RequestOutput]:
        ...

    @deprecate_kwargs(
        "prompts",
        "prompt_token_ids",
        is_deprecated=lambda: LLM.DEPRECATE_LEGACY,
        additional_message="Please use the 'inputs' parameter " "instead.",
    )
    def generate(
        self,
        prompts: Union[
            Union[PromptInputs, Sequence[PromptInputs]],
            Optional[Union[str, List[str]]],
        ] = None,
        sampling_params: Optional[
            Union[SamplingParams, Sequence[SamplingParams]]
        ] = None,
        prompt_token_ids: Optional[Union[List[int], List[List[int]]]] = None,
        use_tqdm: bool = True,
        lora_request: Optional[Union[List[LoRARequest], LoRARequest]] = None,
        prompt_adapter_request: Optional[PromptAdapterRequest] = None,
        guided_options_request: Optional[Union[LLMGuidedOptions,
                                               GuidedDecodingRequest]] = None
    ) -> List[RequestOutput]:
        """Generates the completions for the input prompts.

        This class automatically batches the given prompts, considering
        the memory constraint. For the best performance, put all of your prompts
        into a single list and pass it to this method.

        Args:
            inputs: A list of inputs to generate completions for.
            sampling_params: The sampling parameters for text generation. If
                None, we use the default sampling parameters.
                When it is a single value, it is applied to every prompt.
                When it is a list, the list must have the same length as the
                prompts and it is paired one by one with the prompt.
            use_tqdm: Whether to use tqdm to display the progress bar.
            lora_request: LoRA request to use for generation, if any.
            prompt_adapter_request: Prompt Adapter request to use for
                generation, if any.

        Returns:
            A list of `RequestOutput` objects containing the
            generated completions in the same order as the input prompts.

        Note:
            Using ``prompts`` and ``prompt_token_ids`` as keyword parameters is
            considered legacy and may be deprecated in the future. You should
            instead pass them via the ``inputs`` parameter.
        """
        if self.llm_engine.model_config.embedding_mode:
            raise ValueError(
                "LLM.generate() is only supported for generation models "
                "(XForCausalLM)."
            )

        if prompt_token_ids is not None:
            inputs = self._convert_v1_inputs(
                prompts=cast(Optional[Union[str, List[str]]], prompts),
                prompt_token_ids=prompt_token_ids,
            )
        else:
            inputs = cast(Union[PromptInputs, Sequence[PromptInputs]], prompts)

        if isinstance(guided_options_request, dict):
            if len(guided_options_request) > 1:
                raise ValueError(
                    "You can only use one guided decoding but multiple is "
                    f"specified: {guided_options_request}")
            guided_options_request = GuidedDecodingRequest(
                **guided_options_request)

        if sampling_params is None:
            # Use default sampling params.
            sampling_params = SamplingParams()

        self._validate_and_add_requests(
            inputs=inputs,
            params=sampling_params,
            lora_request=lora_request,
            prompt_adapter_request=prompt_adapter_request,
<<<<<<< HEAD
        )
=======
            guided_options=guided_options_request)
>>>>>>> 1f26efbb

        outputs = self._run_engine(use_tqdm=use_tqdm)
        return LLMEngine.validate_outputs(outputs, RequestOutput)

    def chat(
        self,
        messages: Union[List[Dict[str, str]], List[List[Dict[str, str]]]],
        sampling_params: Optional[
            Union[SamplingParams, List[SamplingParams]]
        ] = None,
        use_tqdm: bool = True,
        lora_request: Optional[LoRARequest] = None,
        chat_template: Optional[str] = None,
        add_generation_template: bool = True,
    ) -> List[RequestOutput]:
        """
        Generates responses for chat messages.
        Converts the messages to prompts using the tokenizer and calls
        the `generate` method to generate the responses.
        Args:
            messages: A list of messages to generate responses for. Each
                message is a list of dictionaries with 'role' and 'content'
                keys.
            sampling_params: The sampling parameters for text generation.
                If None, we use the default sampling parameters. When it
                is a single value, it is applied to every prompt. When it
                is a list, the list must have the same length as the
                prompts and it is paired one by one with the prompt.
            use_tqdm: Whether to use tqdm to display the progress bar.
            lora_request: LoRA request to use for generation, if any.
            chat_template: The template to use for structuring the chat.
              If not provided, the model's default chat template will be used.
            add_generation_template: If True, adds a generation template 
                to each message.
        Returns:
            A list of `RequestOutput` objects containing the generated
            responses in the same order as the input messages.
        """

        tokenizer = self.get_tokenizer()

        if isinstance(messages[0], dict):
            # Apply chat templates for chat inputs.
            prompts = tokenizer.apply_chat_template(
                messages,
                tokenize=False,
                add_generation_template=add_generation_template,
                chat_template=chat_template,
            )

        elif isinstance(messages[0], list):
            tokenizer = self.get_tokenizer()
            prompts = [
                tokenizer.apply_chat_template(
                    message,
                    tokenize=False,
                    add_generation_template=add_generation_template,
                    chat_template=chat_template,
                )
                for message in messages
            ]

        return self.generate(
            prompts,
            sampling_params,
            use_tqdm=use_tqdm,
            lora_request=lora_request,
        )

    @overload  # LEGACY: single (prompt + optional token ids)
    def encode(
        self,
        prompts: str,
        pooling_params: Optional[
            Union[PoolingParams, Sequence[PoolingParams]]
        ] = None,
        prompt_token_ids: Optional[List[int]] = None,
        use_tqdm: bool = True,
        lora_request: Optional[Union[List[LoRARequest], LoRARequest]] = None,
    ) -> List[EmbeddingRequestOutput]:
        ...

    @overload  # LEGACY: multi (prompt + optional token ids)
    def encode(
        self,
        prompts: List[str],
        pooling_params: Optional[
            Union[PoolingParams, Sequence[PoolingParams]]
        ] = None,
        prompt_token_ids: Optional[List[List[int]]] = None,
        use_tqdm: bool = True,
        lora_request: Optional[Union[List[LoRARequest], LoRARequest]] = None,
    ) -> List[EmbeddingRequestOutput]:
        ...

    @overload  # LEGACY: single (token ids + optional prompt)
    def encode(
        self,
        prompts: Optional[str] = None,
        pooling_params: Optional[
            Union[PoolingParams, Sequence[PoolingParams]]
        ] = None,
        *,
        prompt_token_ids: List[int],
        use_tqdm: bool = True,
        lora_request: Optional[Union[List[LoRARequest], LoRARequest]] = None,
    ) -> List[EmbeddingRequestOutput]:
        ...

    @overload  # LEGACY: multi (token ids + optional prompt)
    def encode(
        self,
        prompts: Optional[List[str]] = None,
        pooling_params: Optional[
            Union[PoolingParams, Sequence[PoolingParams]]
        ] = None,
        *,
        prompt_token_ids: List[List[int]],
        use_tqdm: bool = True,
        lora_request: Optional[Union[List[LoRARequest], LoRARequest]] = None,
    ) -> List[EmbeddingRequestOutput]:
        ...

    @overload  # LEGACY: single or multi token ids [pos-only]
    def encode(
        self,
        prompts: None,
        pooling_params: None,
        prompt_token_ids: Union[List[int], List[List[int]]],
        use_tqdm: bool = True,
        lora_request: Optional[Union[List[LoRARequest], LoRARequest]] = None,
    ) -> List[EmbeddingRequestOutput]:
        ...

    @overload
    def encode(
        self,
        inputs: Union[PromptInputs, Sequence[PromptInputs]],
        /,  # We may enable `inputs` keyword after removing the old API
        *,
        pooling_params: Optional[
            Union[PoolingParams, Sequence[PoolingParams]]
        ] = None,
        use_tqdm: bool = True,
        lora_request: Optional[Union[List[LoRARequest], LoRARequest]] = None,
    ) -> List[EmbeddingRequestOutput]:
        ...

    @deprecate_kwargs(
        "prompts",
        "prompt_token_ids",
        is_deprecated=lambda: LLM.DEPRECATE_LEGACY,
        additional_message="Please use the 'inputs' parameter " "instead.",
    )
    def encode(
        self,
        prompts: Union[
            Union[PromptInputs, Sequence[PromptInputs]],
            Optional[Union[str, List[str]]],
        ] = None,
        pooling_params: Optional[
            Union[PoolingParams, Sequence[PoolingParams]]
        ] = None,
        prompt_token_ids: Optional[Union[List[int], List[List[int]]]] = None,
        use_tqdm: bool = True,
        lora_request: Optional[Union[List[LoRARequest], LoRARequest]] = None,
        prompt_adapter_request: Optional[PromptAdapterRequest] = None,
    ) -> List[EmbeddingRequestOutput]:
        """Generates the completions for the input prompts.

        This class automatically batches the given prompts, considering
        the memory constraint. For the best performance, put all of your prompts
        into a single list and pass it to this method.

        Args:
            inputs: The inputs to the LLM. You may pass a sequence of inputs for
                batch inference. See :class:`~vllm.inputs.PromptInputs`
                for more details about the format of each input.
            pooling_params: The pooling parameters for pooling. If None, we
                use the default pooling parameters.
            use_tqdm: Whether to use tqdm to display the progress bar.
            lora_request: LoRA request to use for generation, if any.
            prompt_adapter_request: Prompt Adapter request to use for
                generation, if any.

        Returns:
            A list of `EmbeddingRequestOutput` objects containing the
            generated embeddings in the same order as the input prompts.

        Note:
            Using ``prompts`` and ``prompt_token_ids`` as keyword parameters is
            considered legacy and may be deprecated in the future. You should
            instead pass them via the ``inputs`` parameter.
        """
        if not self.llm_engine.model_config.embedding_mode:
            raise ValueError(
                "LLM.encode() is only supported for embedding models (XModel)."
            )

        if prompt_token_ids is not None:
            inputs = self._convert_v1_inputs(
                prompts=cast(Optional[Union[str, List[str]]], prompts),
                prompt_token_ids=prompt_token_ids,
            )
        else:
            inputs = cast(Union[PromptInputs, Sequence[PromptInputs]], prompts)

        if pooling_params is None:
            # Use default pooling params.
            pooling_params = PoolingParams()

        self._validate_and_add_requests(
            inputs=inputs,
            params=pooling_params,
            lora_request=lora_request,
            prompt_adapter_request=prompt_adapter_request,
        )

        outputs = self._run_engine(use_tqdm=use_tqdm)
        return LLMEngine.validate_outputs(outputs, EmbeddingRequestOutput)

    # LEGACY
    def _convert_v1_inputs(
        self,
        prompts: Optional[Union[str, List[str]]],
        prompt_token_ids: Optional[Union[List[int], List[List[int]]]],
    ):
        # skip_tokenizer_init is now checked in engine

        if prompts is not None:
            prompts = [p["content"] for p in parse_and_batch_prompt(prompts)]
        if prompt_token_ids is not None:
            prompt_token_ids = [
                p["content"] for p in parse_and_batch_prompt(prompt_token_ids)
            ]

        num_requests = None
        if prompts is not None:
            num_requests = len(prompts)
        if prompt_token_ids is not None:
            if num_requests is not None and num_requests != len(
                prompt_token_ids
            ):
                raise ValueError(
                    "The lengths of prompts and prompt_token_ids "
                    "must be the same."
                )

            num_requests = len(prompt_token_ids)
        if num_requests is None:
            raise ValueError(
                "Either prompts or prompt_token_ids must be " "provided."
            )

        inputs: List[PromptInputs] = []
        for i in range(num_requests):
            if prompts is not None:
                item = TextPrompt(prompt=prompts[i])
            elif prompt_token_ids is not None:
                item = TokensPrompt(prompt_token_ids=prompt_token_ids[i])
            else:
                raise AssertionError

            inputs.append(item)

        return inputs

    def _validate_and_add_requests(
        self,
        inputs: Union[PromptInputs, Sequence[PromptInputs]],
        params: Union[
            SamplingParams,
            Sequence[SamplingParams],
            PoolingParams,
            Sequence[PoolingParams],
        ],
        lora_request: Optional[Union[Sequence[LoRARequest], LoRARequest]],
        prompt_adapter_request: Optional[PromptAdapterRequest],
        guided_options: Optional[GuidedDecodingRequest] = None,
    ) -> None:
        if isinstance(inputs, (str, dict)):
            # Convert a single prompt to a list.
            inputs = [inputs]

        num_requests = len(inputs)

        if isinstance(params, list) and len(params) != num_requests:
            raise ValueError(
                "The lengths of prompts and params " "must be the same."
            )
        if isinstance(lora_request, list) and len(lora_request) != num_requests:
            raise ValueError(
                "The lengths of prompts and lora_request " "must be the same."
            )

        if isinstance(params, list):
            params = [
                self._add_guided_processor(param, guided_options)
                if isinstance(param, SamplingParams) else param
                for param in params
            ]
        elif isinstance(params, SamplingParams):
            params = self._add_guided_processor(params, guided_options)

        # Add requests to the engine.
        for i, request_inputs in enumerate(inputs):
            self._add_request(
                request_inputs,
                params[i] if isinstance(params, Sequence) else params,
                lora_request=lora_request[i]
                if isinstance(lora_request, Sequence)
                else lora_request,
                prompt_adapter_request=prompt_adapter_request,
            )

    def _add_request(
        self,
        inputs: PromptInputs,
        params: Union[SamplingParams, PoolingParams],
        lora_request: Optional[Union[List[LoRARequest], LoRARequest]] = None,
        prompt_adapter_request: Optional[PromptAdapterRequest] = None,
    ) -> None:
        request_id = str(next(self.request_counter))
        self.llm_engine.add_request(
            request_id,
            inputs,
            params,
            lora_request=lora_request,
            prompt_adapter_request=prompt_adapter_request,
        )

    def _add_guided_processor(
            self,
            params: SamplingParams,
            guided_options: Optional[GuidedDecodingRequest] = None):
        if guided_options:
            if guided_options.guided_decoding_backend is None:
                decoding_config = self.llm_engine.get_decoding_config()
                guided_options.guided_decoding_backend = (
                    decoding_config.guided_decoding_backend)
            guided_logits_processor = get_local_guided_decoding_logits_processor(  #noqa
                guided_options.guided_decoding_backend, guided_options,
                self.get_tokenizer())
            if guided_logits_processor:
                if params.logits_processors is None:
                    params.logits_processors = []
                params.logits_processors.append(guided_logits_processor)
        return params

    def _run_engine(
        self, *, use_tqdm: bool
    ) -> List[Union[RequestOutput, EmbeddingRequestOutput]]:
        # Initialize tqdm.
        if use_tqdm:
            num_requests = self.llm_engine.get_num_unfinished_requests()
            pbar = tqdm(
                total=num_requests,
                desc="Processed prompts",
                dynamic_ncols=True,
                postfix=(
                    f"est. speed input: {0:.2f} toks/s, "
                    f"output: {0:.2f} toks/s"
                ),
            )
        # Run the engine.
        outputs: List[Union[RequestOutput, EmbeddingRequestOutput]] = []
        total_in_toks = 0
        total_out_toks = 0
        while self.llm_engine.has_unfinished_requests():
            step_outputs = self.llm_engine.step()
            for output in step_outputs:
                if output.finished:
                    outputs.append(output)
                    if use_tqdm:
                        if isinstance(output, RequestOutput):
                            # Calculate tokens only for RequestOutput
                            total_in_toks += len(output.prompt_token_ids)
                            in_spd = total_in_toks / pbar.format_dict["elapsed"]
                            total_out_toks += sum(
                                len(stp.token_ids) for stp in output.outputs
                            )
                            out_spd = (
                                total_out_toks / pbar.format_dict["elapsed"]
                            )
                            pbar.postfix = (
                                f"est. speed input: {in_spd:.2f} toks/s, "
                                f"output: {out_spd:.2f} toks/s"
                            )
                        pbar.update(1)
        if use_tqdm:
            pbar.close()
        # Sort the outputs by request ID.
        # This is necessary because some requests may be finished earlier than
        # its previous requests.
        return sorted(outputs, key=lambda x: int(x.request_id))<|MERGE_RESOLUTION|>--- conflicted
+++ resolved
@@ -7,6 +7,7 @@
 
 from vllm.engine.arg_utils import EngineArgs
 from vllm.engine.llm_engine import LLMEngine
+from vllm.entrypoints.chat_utils import ChatCompletionMessageParam, parse_chat_messages
 from vllm.inputs import (PromptInputs, TextPrompt, TokensPrompt,
                          parse_and_batch_prompt)
 from vllm.logger import init_logger
@@ -344,11 +345,7 @@
             params=sampling_params,
             lora_request=lora_request,
             prompt_adapter_request=prompt_adapter_request,
-<<<<<<< HEAD
-        )
-=======
             guided_options=guided_options_request)
->>>>>>> 1f26efbb
 
         outputs = self._run_engine(use_tqdm=use_tqdm)
         return LLMEngine.validate_outputs(outputs, RequestOutput)
@@ -417,7 +414,7 @@
             use_tqdm=use_tqdm,
             lora_request=lora_request,
         )
-
+        
     @overload  # LEGACY: single (prompt + optional token ids)
     def encode(
         self,
