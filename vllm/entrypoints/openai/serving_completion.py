import asyncio
import time
from fastapi import Request
from typing import AsyncGenerator, AsyncIterator, Callable, List, Optional
from vllm.logger import init_logger
from vllm.utils import random_uuid
from vllm.engine.async_llm_engine import AsyncLLMEngine
from .protocol import (
    CompletionRequest,
    CompletionResponse,
    CompletionResponseChoice,
    CompletionResponseStreamChoice,
    CompletionStreamResponse,
    LogProbs,
    UsageInfo,
)
from vllm.outputs import RequestOutput
from vllm.entrypoints.openai.serving_engine import OpenAIServing

logger = init_logger(__name__)

TypeTokenIDs = list[int]
TypeTopLogProbs = List[Optional[dict[int, float]]]
TypeCreateLogProbsFn = Callable[
    [TypeTokenIDs, TypeTopLogProbs, Optional[int], int], LogProbs]


async def completion_stream_generator(
    request: CompletionRequest,
    raw_request: Request,
    on_abort,
    result_generator: AsyncIterator[tuple[int, RequestOutput]],
    create_logprobs_fn: TypeCreateLogProbsFn,
    request_id: str,
    created_time: int,
    model_name: str,
    num_prompts: int,
) -> AsyncGenerator[str, None]:
    previous_texts = [""] * request.n * num_prompts
    previous_num_tokens = [0] * request.n * num_prompts
    has_echoed = [False] * request.n * num_prompts

    async for prompt_idx, res in result_generator:

        # Abort the request if the client disconnects.
        if await raw_request.is_disconnected():
            await on_abort(f"{request_id}-{prompt_idx}")
            raise StopAsyncIteration()

        for output in res.outputs:
            i = output.index + prompt_idx * request.n
            # TODO(simon): optimize the performance by avoiding full text O(n^2) sending.

            if request.echo and request.max_tokens == 0:
                # only return the prompt
                delta_text = res.prompt
                delta_token_ids = res.prompt_token_ids
                top_logprobs = res.prompt_logprobs
                has_echoed[i] = True
            elif request.echo and request.max_tokens > 0 and not has_echoed[i]:
                # echo the prompt and first token
                delta_text = res.prompt + output.text
                delta_token_ids = res.prompt_token_ids + output.token_ids
                top_logprobs = res.prompt_logprobs + (output.logprobs or [])
                has_echoed[i] = True
            else:
                # return just the delta
                delta_text = output.text[len(previous_texts[i]):]
                delta_token_ids = output.token_ids[previous_num_tokens[i]:]
                top_logprobs = output.logprobs[
                    previous_num_tokens[i]:] if output.logprobs else None

            if request.logprobs is not None:
                assert top_logprobs is not None, "top_logprobs must be provided when logprobs is requested"
                logprobs = create_logprobs_fn(
                    token_ids=delta_token_ids,
                    top_logprobs=top_logprobs,
                    num_output_top_logprobs=request.logprobs,
                    initial_text_offset=len(previous_texts[i]),
                )
            else:
                logprobs = None

            previous_texts[i] = output.text
            previous_num_tokens[i] = len(output.token_ids)
            finish_reason = output.finish_reason
            response_json = CompletionStreamResponse(
                id=request_id,
                created=created_time,
                model=model_name,
                choices=[
                    CompletionResponseStreamChoice(
                        index=i,
                        text=delta_text,
                        logprobs=logprobs,
                        finish_reason=finish_reason,
                    )
                ]).model_dump_json(exclude_unset=True)
            yield f"data: {response_json}\n\n"

            if output.finish_reason is not None:  # return final usage
                logprobs = LogProbs() if request.logprobs is not None else None
                prompt_tokens = len(res.prompt_token_ids)
                completion_tokens = len(output.token_ids)
                final_usage = UsageInfo(
                    prompt_tokens=prompt_tokens,
                    completion_tokens=completion_tokens,
                    total_tokens=prompt_tokens + completion_tokens,
                )
                response_json = CompletionStreamResponse(
                    id=request_id,
                    created=created_time,
                    model=model_name,
                    choices=[
                        CompletionResponseStreamChoice(
                            index=i,
                            text="",
                            logprobs=logprobs,
                            finish_reason=output.finish_reason,
                        )
                    ],
                    usage=final_usage,
                ).model_dump_json(exclude_unset=True)
                yield f"data: {response_json}\n\n"

    yield "data: [DONE]\n\n"


def parse_prompt_format(prompt) -> tuple[bool, list]:
    # get the prompt, openai supports the following
    # "a string, array of strings, array of tokens, or array of token arrays."
    prompt_is_tokens = False
    prompts = [prompt]  # case 1: a string
    if isinstance(prompt, list):
        if len(prompt) == 0:
            raise ValueError("please provide at least one prompt")
        elif isinstance(prompt[0], str):
            prompt_is_tokens = False
            prompts = prompt  # case 2: array of strings
        elif isinstance(prompt[0], int):
            prompt_is_tokens = True
            prompts = [prompt]  # case 3: array of tokens
        elif isinstance(prompt[0], list) and isinstance(prompt[0][0], int):
            prompt_is_tokens = True
            prompts = prompt  # case 4: array of token arrays
        else:
            raise ValueError(
                "prompt must be a string, array of strings, array of tokens, or array of token arrays"
            )
    return prompt_is_tokens, prompts


def request_output_to_completion_response(
    final_res_batch: list[RequestOutput],
    request: CompletionRequest,
    create_logprobs_fn: TypeCreateLogProbsFn,
    request_id: str,
    created_time: int,
    model_name: str,
) -> CompletionResponse:
    choices = []
    num_prompt_tokens = 0
    num_generated_tokens = 0
    for final_res in final_res_batch:
        assert final_res is not None
        prompt_token_ids = final_res.prompt_token_ids
        prompt_logprobs = final_res.prompt_logprobs
        prompt_text = final_res.prompt

        for output in final_res.outputs:
            if request.echo and request.max_tokens == 0:
                token_ids = prompt_token_ids
                top_logprobs = prompt_logprobs
                output_text = prompt_text
            elif request.echo and request.max_tokens > 0:
                token_ids = prompt_token_ids + output.token_ids
                top_logprobs = prompt_logprobs + output.logprobs
                output_text = prompt_text + output.text
            else:
                token_ids = output.token_ids
                top_logprobs = output.logprobs
                output_text = output.text

            if request.logprobs is not None:
                logprobs = create_logprobs_fn(
                    token_ids=token_ids,
                    top_logprobs=top_logprobs,
                    num_output_top_logprobs=request.logprobs,
                )
            else:
                logprobs = None

            choice_data = CompletionResponseChoice(
                index=len(choices),
                text=output_text,
                logprobs=logprobs,
                finish_reason=output.finish_reason,
            )
            choices.append(choice_data)

        num_prompt_tokens += len(prompt_token_ids)
        num_generated_tokens += sum(
            len(output.token_ids) for output in final_res.outputs)

    usage = UsageInfo(
        prompt_tokens=num_prompt_tokens,
        completion_tokens=num_generated_tokens,
        total_tokens=num_prompt_tokens + num_generated_tokens,
    )

    return CompletionResponse(
        id=request_id,
        created=created_time,
        model=model_name,
        choices=choices,
        usage=usage,
    )


def merge_async_iterators(*iterators):
    """Merge multiple asynchronous iterators into a single iterator.

    This method handle the case where some iterators finish before others.
    When it yields, it yields a tuple (i, item) where i is the index of the
    iterator that yields the item.
    """
    queue = asyncio.Queue()

    finished = [False] * len(iterators)

    async def producer(i, iterator):
        async for item in iterator:
            await queue.put((i, item))
        finished[i] = True

    _tasks = [
        asyncio.create_task(producer(i, iterator))
        for i, iterator in enumerate(iterators)
    ]

    async def consumer():
        while not all(finished) or not queue.empty():
            item = await queue.get()
            yield item
        await asyncio.gather(*_tasks)

    return consumer()


class OpenAIServingCompletion(OpenAIServing):

    def __init__(self, engine: AsyncLLMEngine, served_model: str):
        super().__init__(engine=engine, served_model=served_model)

    async def create_completion(self, request: CompletionRequest,
                                raw_request: Request):
        """Completion API similar to OpenAI's API.

        See https://platform.openai.com/docs/api-reference/completions/create
        for the API specification. This API mimics the OpenAI Completion API.

        NOTE: Currently we do not support the following features:
            - suffix (the language models we currently support do not support
            suffix)
            - logit_bias (to be supported by vLLM engine)
        """
        error_check_ret = await self._check_model(request)
        if error_check_ret is not None:
            return error_check_ret

        # Return error for unsupported features.
        if request.suffix is not None:
            return self.create_error_response(
                "suffix is not currently supported")
        if request.logit_bias is not None and len(request.logit_bias) > 0:
            return self.create_error_response(
                "logit_bias is not currently supported")

        model_name = request.model
        request_id = f"cmpl-{random_uuid()}"
        created_time = int(time.monotonic())

        # Schedule the request and get the result generator.
        generators = []
        try:
            sampling_params = request.to_sampling_params()
            prompt_is_tokens, prompts = parse_prompt_format(request.prompt)

<<<<<<< HEAD
            if len(prompts) > 1:
                raise ValueError(
                    "Batching in completion API is not supported.")
            prompt = prompts[0]

            prefix_pos = None
            if prompt_is_tokens:
                prefix_pos = request.prefix_pos
                input_ids = self._validate_prompt_and_tokenize(
                    request, prompt_ids=prompt)
            else:
                if request.prefix is not None:
                    prefix_pos = len(self.tokenizer.encode(request.prefix)) - 1
                    prompt = request.prefix + prompt
                input_ids = self._validate_prompt_and_tokenize(request,
                                                               prompt=prompt)

            result_generator = self.engine.generate(None,
                                                    sampling_params,
                                                    request_id,
                                                    prompt_token_ids=input_ids,
                                                    prefix_pos=prefix_pos)
=======
            for i, prompt in enumerate(prompts):
                if prompt_is_tokens:
                    input_ids = self._validate_prompt_and_tokenize(
                        request, prompt_ids=prompt)
                else:
                    input_ids = self._validate_prompt_and_tokenize(
                        request, prompt=prompt)

                generators.append(
                    self.engine.generate(None,
                                         sampling_params,
                                         f"{request_id}-{i}",
                                         prompt_token_ids=input_ids))
>>>>>>> b72af8f1
        except ValueError as e:
            return self.create_error_response(str(e))

        result_generator: AsyncIterator[tuple[
            int, RequestOutput]] = merge_async_iterators(*generators)

        # Similar to the OpenAI API, when n != best_of, we do not stream the
        # results. In addition, we do not stream the results when use beam search.
        stream = (request.stream
                  and (request.best_of is None or request.n == request.best_of)
                  and not request.use_beam_search)

        # Streaming response
        if stream:
            return completion_stream_generator(request,
                                               raw_request,
                                               self.engine.abort,
                                               result_generator,
                                               self._create_logprobs,
                                               request_id,
                                               created_time,
                                               model_name,
                                               num_prompts=len(prompts))

        # Non-streaming response
        final_res_batch: RequestOutput = [None] * len(prompts)
        async for i, res in result_generator:
            if await raw_request.is_disconnected():
                # Abort the request if the client disconnects.
                await self.engine.abort(f"{request_id}-{i}")
                return self.create_error_response("Client disconnected")
            final_res_batch[i] = res
        response = request_output_to_completion_response(
            final_res_batch, request, self._create_logprobs, request_id,
            created_time, model_name)

        # When user requests streaming but we don't stream, we still need to
        # return a streaming response with a single event.
        if request.stream:
            response_json = response.model_dump_json()

            async def fake_stream_generator() -> AsyncGenerator[str, None]:
                yield f"data: {response_json}\n\n"
                yield "data: [DONE]\n\n"

            return fake_stream_generator()

        return response<|MERGE_RESOLUTION|>--- conflicted
+++ resolved
@@ -286,30 +286,6 @@
             sampling_params = request.to_sampling_params()
             prompt_is_tokens, prompts = parse_prompt_format(request.prompt)
 
-<<<<<<< HEAD
-            if len(prompts) > 1:
-                raise ValueError(
-                    "Batching in completion API is not supported.")
-            prompt = prompts[0]
-
-            prefix_pos = None
-            if prompt_is_tokens:
-                prefix_pos = request.prefix_pos
-                input_ids = self._validate_prompt_and_tokenize(
-                    request, prompt_ids=prompt)
-            else:
-                if request.prefix is not None:
-                    prefix_pos = len(self.tokenizer.encode(request.prefix)) - 1
-                    prompt = request.prefix + prompt
-                input_ids = self._validate_prompt_and_tokenize(request,
-                                                               prompt=prompt)
-
-            result_generator = self.engine.generate(None,
-                                                    sampling_params,
-                                                    request_id,
-                                                    prompt_token_ids=input_ids,
-                                                    prefix_pos=prefix_pos)
-=======
             for i, prompt in enumerate(prompts):
                 if prompt_is_tokens:
                     input_ids = self._validate_prompt_and_tokenize(
@@ -323,7 +299,6 @@
                                          sampling_params,
                                          f"{request_id}-{i}",
                                          prompt_token_ids=input_ids))
->>>>>>> b72af8f1
         except ValueError as e:
             return self.create_error_response(str(e))
 
