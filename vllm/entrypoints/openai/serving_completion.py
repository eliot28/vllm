import time
from typing import (AsyncGenerator, AsyncIterator, Callable, Dict, List,
                    Optional)
from typing import Sequence as GenericSequence
from typing import Tuple, Union

from fastapi import Request
from transformers import PreTrainedTokenizer

from vllm.config import ModelConfig
from vllm.engine.async_llm_engine import AsyncLLMEngine
# yapf conflicts with isort for this block
# yapf: disable
from vllm.entrypoints.openai.protocol import (CompletionLogProbs,
                                              CompletionRequest,
                                              CompletionResponse,
                                              CompletionResponseChoice,
                                              CompletionResponseStreamChoice,
                                              CompletionStreamResponse,
<<<<<<< HEAD
                                              DetokenizeRequest,
                                              DetokenizeResponse,
                                              ErrorResponse, TokenizeRequest,
                                              TokenizeResponse, UsageInfo)
=======
                                              UsageInfo)
>>>>>>> e2fbaee7
# yapf: enable
from vllm.entrypoints.openai.serving_engine import (LoRAModulePath,
                                                    OpenAIServing,
                                                    PromptAdapterPath)
from vllm.logger import init_logger
from vllm.model_executor.guided_decoding import (
    get_guided_decoding_logits_processor)
from vllm.outputs import RequestOutput
from vllm.sequence import Logprob
from vllm.tracing import (contains_trace_headers, extract_trace_headers,
                          log_tracing_disabled_warning)
from vllm.utils import merge_async_iterators, random_uuid

logger = init_logger(__name__)

TypeTokenIDs = List[int]
TypeTopLogProbs = List[Optional[Dict[int, float]]]
TypeCreateLogProbsFn = Callable[
    [TypeTokenIDs, TypeTopLogProbs, Optional[int], int], CompletionLogProbs]


class OpenAIServingCompletion(OpenAIServing):

<<<<<<< HEAD
    def __init__(
        self,
        engine: AsyncLLMEngine,
        model_config: ModelConfig,
        served_model_names: List[str],
        lora_modules: Optional[List[LoRAModulePath]],
        *,
        log_requests: bool,
        max_log_len: Optional[int],
    ):
=======
    def __init__(self, engine: AsyncLLMEngine, model_config: ModelConfig,
                 served_model_names: List[str],
                 lora_modules: Optional[List[LoRAModulePath]],
                 prompt_adapters: Optional[List[PromptAdapterPath]]):
>>>>>>> e2fbaee7
        super().__init__(engine=engine,
                         model_config=model_config,
                         served_model_names=served_model_names,
                         lora_modules=lora_modules,
<<<<<<< HEAD
                         log_requests=log_requests,
                         max_log_len=max_log_len)
=======
                         prompt_adapters=prompt_adapters)
>>>>>>> e2fbaee7

    async def create_completion(self, request: CompletionRequest,
                                raw_request: Request):
        """Completion API similar to OpenAI's API.

        See https://platform.openai.com/docs/api-reference/completions/create
        for the API specification. This API mimics the OpenAI Completion API.

        NOTE: Currently we do not support the following feature:
            - suffix (the language models we currently support do not support
            suffix)
        """
        error_check_ret = await self._check_model(request)
        if error_check_ret is not None:
            return error_check_ret

        # Return error for unsupported features.
        if request.suffix is not None:
            return self.create_error_response(
                "suffix is not currently supported")

        model_name = self.served_model_names[0]
        request_id = f"cmpl-{random_uuid()}"
        created_time = int(time.time())

        # Schedule the request and get the result generator.
        generators: List[AsyncIterator[RequestOutput]] = []
        try:
            adapter_type, adapter_request = self._maybe_get_adapter(request)
            lora_request, prompt_adapter_request = None, None
            if adapter_type == 'LoRA':
                lora_request, prompt_adapter_request = adapter_request, None
            elif adapter_type == 'PromptAdapter':
                lora_request, prompt_adapter_request = None, adapter_request
            tokenizer = await self.engine.get_tokenizer(lora_request)

            sampling_params = request.to_sampling_params()
            decoding_config = await self.engine.get_decoding_config()
            guided_decoding_backend = request.guided_decoding_backend \
                or decoding_config.guided_decoding_backend
            guided_decode_logit_processor = (
                await
                get_guided_decoding_logits_processor(guided_decoding_backend,
                                                     request, tokenizer))
            if guided_decode_logit_processor is not None:
                if sampling_params.logits_processors is None:
                    sampling_params.logits_processors = []
                sampling_params.logits_processors.append(
                    guided_decode_logit_processor)
<<<<<<< HEAD

            prompts = list(
                self._tokenize_prompt_input_or_inputs(
                    request,
                    request.prompt,
                    truncate_prompt_tokens=sampling_params.
                    truncate_prompt_tokens,
                ))

            for i, prompt_inputs in enumerate(prompts):
                request_id_item = f"{request_id}-{i}"

                self._log_inputs(request_id_item,
                                 prompt_inputs,
                                 sampling_params,
                                 lora_request=lora_request)
=======
            prompt_is_tokens, prompts = parse_prompt_format(request.prompt)

            for i, prompt in enumerate(prompts):
                prompt_arg = "prompt_ids" if prompt_is_tokens else "prompt"
                prompt_formats = await self._validate_prompt_and_tokenize(
                    request,
                    tokenizer,
                    truncate_prompt_tokens=sampling_params.
                    truncate_prompt_tokens,
                    **{prompt_arg: prompt})
                prompt_ids, prompt_text = prompt_formats
>>>>>>> e2fbaee7

                is_tracing_enabled = await self.engine.is_tracing_enabled()
                trace_headers = None
                if is_tracing_enabled:
                    trace_headers = extract_trace_headers(raw_request.headers)
                if not is_tracing_enabled and contains_trace_headers(
                        raw_request.headers):
                    log_tracing_disabled_warning()

                generator = self.engine.generate(
                    {"prompt_token_ids": prompt_inputs["prompt_token_ids"]},
                    sampling_params,
                    request_id_item,
                    lora_request=lora_request,
                    prompt_adapter_request=prompt_adapter_request,
                    trace_headers=trace_headers,
                )

                generators.append(generator)
        except ValueError as e:
            # TODO: Use a vllm-specific Validation Error
            return self.create_error_response(str(e))

        result_generator: AsyncIterator[Tuple[
            int, RequestOutput]] = merge_async_iterators(*generators)

        # Similar to the OpenAI API, when n != best_of, we do not stream the
        # results. In addition, we do not stream the results when use
        # beam search.
        stream = (request.stream
                  and (request.best_of is None or request.n == request.best_of)
                  and not request.use_beam_search)

        # Streaming response
        if stream:
            return self.completion_stream_generator(request,
                                                    raw_request,
                                                    result_generator,
                                                    request_id,
                                                    created_time,
                                                    model_name,
                                                    num_prompts=len(prompts),
                                                    tokenizer=tokenizer)

        # Non-streaming response
        final_res_batch: List[Optional[RequestOutput]] = [None] * len(prompts)
        try:
            async for i, res in result_generator:
                if await raw_request.is_disconnected():
                    # Abort the request if the client disconnects.
                    await self.engine.abort(f"{request_id}-{i}")
                    return self.create_error_response("Client disconnected")
                final_res_batch[i] = res

            final_res_batch_checked: List[RequestOutput] = []
            for i, final_res in enumerate(final_res_batch):
                assert final_res is not None

                # The output should contain the input text
                # We did not pass it into vLLM engine to avoid being redundant
                # with the inputs token IDs
                if final_res.prompt is None:
                    final_res.prompt = prompts[i]["prompt"]

                final_res_batch_checked.append(final_res)

            response = self.request_output_to_completion_response(
<<<<<<< HEAD
                final_res_batch_checked,
                request,
                request_id,
                created_time,
                model_name,
            )
=======
                final_res_batch, request, request_id, created_time, model_name,
                tokenizer)
>>>>>>> e2fbaee7
        except ValueError as e:
            # TODO: Use a vllm-specific Validation Error
            return self.create_error_response(str(e))

        # When user requests streaming but we don't stream, we still need to
        # return a streaming response with a single event.
        if request.stream:
            response_json = response.model_dump_json()

            async def fake_stream_generator() -> AsyncGenerator[str, None]:
                yield f"data: {response_json}\n\n"
                yield "data: [DONE]\n\n"

            return fake_stream_generator()

        return response

    async def completion_stream_generator(
        self,
        request: CompletionRequest,
        raw_request: Request,
        result_generator: AsyncIterator[Tuple[int, RequestOutput]],
        request_id: str,
        created_time: int,
        model_name: str,
        num_prompts: int,
        tokenizer: PreTrainedTokenizer,
    ) -> AsyncGenerator[str, None]:
        num_choices = 1 if request.n is None else request.n
        previous_texts = [""] * num_choices * num_prompts
        previous_num_tokens = [0] * num_choices * num_prompts
        has_echoed = [False] * num_choices * num_prompts

        try:
            async for prompt_idx, res in result_generator:

                # Abort the request if the client disconnects.
                if await raw_request.is_disconnected():
                    await self.engine.abort(f"{request_id}-{prompt_idx}")
                    raise StopAsyncIteration()

                for output in res.outputs:
                    i = output.index + prompt_idx * num_choices
                    # TODO(simon): optimize the performance by avoiding full
                    # text O(n^2) sending.

                    assert request.max_tokens is not None
                    if request.echo and request.max_tokens == 0:
                        # only return the prompt
                        delta_text = res.prompt
                        delta_token_ids = res.prompt_token_ids
                        out_logprobs = res.prompt_logprobs
                        has_echoed[i] = True
                    elif (request.echo and request.max_tokens > 0
                          and not has_echoed[i]):
                        # echo the prompt and first token
                        delta_text = res.prompt + output.text
                        delta_token_ids = (res.prompt_token_ids +
                                           output.token_ids)
                        out_logprobs = res.prompt_logprobs + (output.logprobs
                                                              or [])
                        has_echoed[i] = True
                    else:
                        # return just the delta
                        delta_text = output.text[len(previous_texts[i]):]
                        delta_token_ids = output.token_ids[
                            previous_num_tokens[i]:]
                        out_logprobs = output.logprobs[previous_num_tokens[
                            i]:] if output.logprobs else None

                    if request.logprobs is not None:
                        assert out_logprobs is not None, (
                            "Did not output logprobs")
                        logprobs = self._create_completion_logprobs(
                            token_ids=delta_token_ids,
                            top_logprobs=out_logprobs,
                            num_output_top_logprobs=request.logprobs,
                            tokenizer=tokenizer,
                            initial_text_offset=len(previous_texts[i]),
                        )
                    else:
                        logprobs = None

                    previous_texts[i] = output.text
                    previous_num_tokens[i] = len(output.token_ids)
                    finish_reason = output.finish_reason
                    stop_reason = output.stop_reason

                    chunk = CompletionStreamResponse(
                        id=request_id,
                        created=created_time,
                        model=model_name,
                        choices=[
                            CompletionResponseStreamChoice(
                                index=i,
                                text=delta_text,
                                logprobs=logprobs,
                                finish_reason=finish_reason,
                                stop_reason=stop_reason,
                            )
                        ])
                    if (request.stream_options
                            and request.stream_options.include_usage):
                        if (request.stream_options.continuous_usage_stats
                                or output.finish_reason is not None):
                            prompt_tokens = len(res.prompt_token_ids)
                            completion_tokens = len(output.token_ids)
                            usage = UsageInfo(
                                prompt_tokens=prompt_tokens,
                                completion_tokens=completion_tokens,
                                total_tokens=prompt_tokens + completion_tokens,
                            )
                        if request.stream_options.continuous_usage_stats:
                            chunk.usage = usage
                        else:
                            chunk.usage = None

                    response_json = chunk.model_dump_json(exclude_unset=False)
                    yield f"data: {response_json}\n\n"

            if (request.stream_options
                    and request.stream_options.include_usage):
                final_usage_chunk = CompletionStreamResponse(
                    id=request_id,
                    created=created_time,
                    model=model_name,
                    choices=[],
                    usage=usage,
                )
                final_usage_data = (final_usage_chunk.model_dump_json(
                    exclude_unset=False, exclude_none=True))
                yield f"data: {final_usage_data}\n\n"

        except ValueError as e:
            # TODO: Use a vllm-specific Validation Error
            data = self.create_streaming_error_response(str(e))
            yield f"data: {data}\n\n"
        yield "data: [DONE]\n\n"

    def request_output_to_completion_response(
        self,
        final_res_batch: List[RequestOutput],
        request: CompletionRequest,
        request_id: str,
        created_time: int,
        model_name: str,
        tokenizer: PreTrainedTokenizer,
    ) -> CompletionResponse:
        choices: List[CompletionResponseChoice] = []
        num_prompt_tokens = 0
        num_generated_tokens = 0

        for final_res in final_res_batch:
            prompt_token_ids = final_res.prompt_token_ids
            prompt_logprobs = final_res.prompt_logprobs
            prompt_text = final_res.prompt

            for output in final_res.outputs:
                assert request.max_tokens is not None
                if request.echo and request.max_tokens == 0:
                    token_ids = prompt_token_ids
                    out_logprobs = prompt_logprobs
                    output_text = prompt_text
                elif request.echo and request.max_tokens > 0:
                    token_ids = prompt_token_ids + list(output.token_ids)
                    out_logprobs = (prompt_logprobs + output.logprobs
                                    if request.logprobs is not None else None)
                    output_text = prompt_text + output.text
                else:
                    token_ids = output.token_ids
                    out_logprobs = output.logprobs
                    output_text = output.text

                if request.logprobs is not None:
                    assert out_logprobs is not None, "Did not output logprobs"
                    logprobs = self._create_completion_logprobs(
                        token_ids=token_ids,
                        top_logprobs=out_logprobs,
                        tokenizer=tokenizer,
                        num_output_top_logprobs=request.logprobs,
                    )
                else:
                    logprobs = None

                choice_data = CompletionResponseChoice(
                    index=len(choices),
                    text=output_text,
                    logprobs=logprobs,
                    finish_reason=output.finish_reason,
                    stop_reason=output.stop_reason,
                )
                choices.append(choice_data)

            num_prompt_tokens += len(prompt_token_ids)
            num_generated_tokens += sum(
                len(output.token_ids) for output in final_res.outputs)

        usage = UsageInfo(
            prompt_tokens=num_prompt_tokens,
            completion_tokens=num_generated_tokens,
            total_tokens=num_prompt_tokens + num_generated_tokens,
        )

        return CompletionResponse(
            id=request_id,
            created=created_time,
            model=model_name,
            choices=choices,
            usage=usage,
        )

    def _create_completion_logprobs(
        self,
        token_ids: GenericSequence[int],
        top_logprobs: GenericSequence[Optional[Dict[int, Logprob]]],
        num_output_top_logprobs: int,
        tokenizer: PreTrainedTokenizer,
        initial_text_offset: int = 0,
    ) -> CompletionLogProbs:
        """Create logprobs for OpenAI Completion API."""
        out_text_offset: List[int] = []
        out_token_logprobs: List[Optional[float]] = []
        out_tokens: List[str] = []
        out_top_logprobs: List[Optional[Dict[str, float]]] = []

        last_token_len = 0

        for i, token_id in enumerate(token_ids):
            step_top_logprobs = top_logprobs[i]
            if step_top_logprobs is None:
                token = tokenizer.decode(token_id)
                out_tokens.append(token)
                out_token_logprobs.append(None)
                out_top_logprobs.append(None)
            else:
                token = self._get_decoded_token(step_top_logprobs[token_id],
                                                token_id, tokenizer)
                token_logprob = max(step_top_logprobs[token_id].logprob,
                                    -9999.0)
                out_tokens.append(token)
                out_token_logprobs.append(token_logprob)

                # makes sure to add the top num_output_top_logprobs + 1
                # logprobs, as defined in the openai API
                # (cf. https://github.com/openai/openai-openapi/blob/
                # 893ba52242dbd5387a97b96444ee1c742cfce9bd/openapi.yaml#L7153)
                out_top_logprobs.append({
                    # Convert float("-inf") to the
                    # JSON-serializable float that OpenAI uses
                    self._get_decoded_token(top_lp[1], top_lp[0], tokenizer):
                    max(top_lp[1].logprob, -9999.0)
                    for i, top_lp in enumerate(step_top_logprobs.items())
                    if num_output_top_logprobs >= i
                })

            if len(out_text_offset) == 0:
                out_text_offset.append(initial_text_offset)
            else:
                out_text_offset.append(out_text_offset[-1] + last_token_len)
            last_token_len = len(token)

        return CompletionLogProbs(
            text_offset=out_text_offset,
            token_logprobs=out_token_logprobs,
            tokens=out_tokens,
            top_logprobs=out_top_logprobs,
<<<<<<< HEAD
        )

    async def create_tokenize(
        self,
        request: TokenizeRequest,
    ) -> Union[TokenizeResponse, ErrorResponse]:
        error_check_ret = await self._check_model(request)
        if error_check_ret is not None:
            return error_check_ret

        prompt_input = self._tokenize_prompt_input(
            request,
            request.prompt,
            add_special_tokens=request.add_special_tokens,
        )
        input_ids = prompt_input["prompt_token_ids"]

        return TokenizeResponse(tokens=input_ids,
                                count=len(input_ids),
                                max_model_len=self.max_model_len)

    async def create_detokenize(
        self,
        request: DetokenizeRequest,
    ) -> Union[DetokenizeResponse, ErrorResponse]:
        error_check_ret = await self._check_model(request)
        if error_check_ret is not None:
            return error_check_ret

        prompt_input = self._tokenize_prompt_input(request, request.tokens)
        input_text = prompt_input["prompt"]

        return DetokenizeResponse(prompt=input_text)
=======
        )
>>>>>>> e2fbaee7
<|MERGE_RESOLUTION|>--- conflicted
+++ resolved
@@ -2,7 +2,7 @@
 from typing import (AsyncGenerator, AsyncIterator, Callable, Dict, List,
                     Optional)
 from typing import Sequence as GenericSequence
-from typing import Tuple, Union
+from typing import Tuple
 
 from fastapi import Request
 from transformers import PreTrainedTokenizer
@@ -17,14 +17,7 @@
                                               CompletionResponseChoice,
                                               CompletionResponseStreamChoice,
                                               CompletionStreamResponse,
-<<<<<<< HEAD
-                                              DetokenizeRequest,
-                                              DetokenizeResponse,
-                                              ErrorResponse, TokenizeRequest,
-                                              TokenizeResponse, UsageInfo)
-=======
                                               UsageInfo)
->>>>>>> e2fbaee7
 # yapf: enable
 from vllm.entrypoints.openai.serving_engine import (LoRAModulePath,
                                                     OpenAIServing,
@@ -48,33 +41,24 @@
 
 class OpenAIServingCompletion(OpenAIServing):
 
-<<<<<<< HEAD
     def __init__(
         self,
         engine: AsyncLLMEngine,
         model_config: ModelConfig,
         served_model_names: List[str],
         lora_modules: Optional[List[LoRAModulePath]],
+        prompt_adapters: Optional[List[PromptAdapterPath]],
         *,
         log_requests: bool,
         max_log_len: Optional[int],
     ):
-=======
-    def __init__(self, engine: AsyncLLMEngine, model_config: ModelConfig,
-                 served_model_names: List[str],
-                 lora_modules: Optional[List[LoRAModulePath]],
-                 prompt_adapters: Optional[List[PromptAdapterPath]]):
->>>>>>> e2fbaee7
         super().__init__(engine=engine,
                          model_config=model_config,
                          served_model_names=served_model_names,
                          lora_modules=lora_modules,
-<<<<<<< HEAD
+                         prompt_adapters=prompt_adapters,
                          log_requests=log_requests,
                          max_log_len=max_log_len)
-=======
-                         prompt_adapters=prompt_adapters)
->>>>>>> e2fbaee7
 
     async def create_completion(self, request: CompletionRequest,
                                 raw_request: Request):
@@ -124,11 +108,11 @@
                     sampling_params.logits_processors = []
                 sampling_params.logits_processors.append(
                     guided_decode_logit_processor)
-<<<<<<< HEAD
 
             prompts = list(
                 self._tokenize_prompt_input_or_inputs(
                     request,
+                    tokenizer,
                     request.prompt,
                     truncate_prompt_tokens=sampling_params.
                     truncate_prompt_tokens,
@@ -141,19 +125,6 @@
                                  prompt_inputs,
                                  sampling_params,
                                  lora_request=lora_request)
-=======
-            prompt_is_tokens, prompts = parse_prompt_format(request.prompt)
-
-            for i, prompt in enumerate(prompts):
-                prompt_arg = "prompt_ids" if prompt_is_tokens else "prompt"
-                prompt_formats = await self._validate_prompt_and_tokenize(
-                    request,
-                    tokenizer,
-                    truncate_prompt_tokens=sampling_params.
-                    truncate_prompt_tokens,
-                    **{prompt_arg: prompt})
-                prompt_ids, prompt_text = prompt_formats
->>>>>>> e2fbaee7
 
                 is_tracing_enabled = await self.engine.is_tracing_enabled()
                 trace_headers = None
@@ -221,17 +192,13 @@
                 final_res_batch_checked.append(final_res)
 
             response = self.request_output_to_completion_response(
-<<<<<<< HEAD
                 final_res_batch_checked,
                 request,
                 request_id,
                 created_time,
                 model_name,
+                tokenizer,
             )
-=======
-                final_res_batch, request, request_id, created_time, model_name,
-                tokenizer)
->>>>>>> e2fbaee7
         except ValueError as e:
             # TODO: Use a vllm-specific Validation Error
             return self.create_error_response(str(e))
@@ -498,40 +465,4 @@
             token_logprobs=out_token_logprobs,
             tokens=out_tokens,
             top_logprobs=out_top_logprobs,
-<<<<<<< HEAD
-        )
-
-    async def create_tokenize(
-        self,
-        request: TokenizeRequest,
-    ) -> Union[TokenizeResponse, ErrorResponse]:
-        error_check_ret = await self._check_model(request)
-        if error_check_ret is not None:
-            return error_check_ret
-
-        prompt_input = self._tokenize_prompt_input(
-            request,
-            request.prompt,
-            add_special_tokens=request.add_special_tokens,
-        )
-        input_ids = prompt_input["prompt_token_ids"]
-
-        return TokenizeResponse(tokens=input_ids,
-                                count=len(input_ids),
-                                max_model_len=self.max_model_len)
-
-    async def create_detokenize(
-        self,
-        request: DetokenizeRequest,
-    ) -> Union[DetokenizeResponse, ErrorResponse]:
-        error_check_ret = await self._check_model(request)
-        if error_check_ret is not None:
-            return error_check_ret
-
-        prompt_input = self._tokenize_prompt_input(request, request.tokens)
-        input_text = prompt_input["prompt"]
-
-        return DetokenizeResponse(prompt=input_text)
-=======
-        )
->>>>>>> e2fbaee7
+        )