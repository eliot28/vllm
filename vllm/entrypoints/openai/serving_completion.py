--- conflicted
+++ resolved
@@ -31,13 +31,8 @@
 
     def __init__(self,
                  engine: AsyncLLMEngine,
-<<<<<<< HEAD
-                 served_model: str,
+                 served_model_names: List[str],
                  lora_modules: Optional[List[LoRAModulePath]] = None):
-=======
-                 served_model_names: List[str],
-                 lora_modules: Optional[List[LoRA]] = None):
->>>>>>> 66ded030
         super().__init__(engine=engine,
                          served_model_names=served_model_names,
                          lora_modules=lora_modules)
