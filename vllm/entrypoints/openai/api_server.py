--- conflicted
+++ resolved
@@ -156,13 +156,9 @@
     if args.served_model_name is not None:
         served_model_names = args.served_model_name
     else:
-<<<<<<< HEAD
-        served_model = args.model
+        served_model_names = [args.model]
 
     global engine_args, engine, openai_serving_chat, openai_serving_completion
-=======
-        served_model_names = [args.model]
->>>>>>> e8cc7967
     engine_args = AsyncEngineArgs.from_cli_args(args)
     engine = AsyncLLMEngine.from_engine_args(
         engine_args, usage_context=UsageContext.OPENAI_API_SERVER)
