--- conflicted
+++ resolved
@@ -1,17 +1,11 @@
 import time
-<<<<<<< HEAD
 import json
 from dataclasses import dataclass, field
 from typing import (AsyncGenerator, AsyncIterator, Awaitable, Dict, Iterable,
-                    List, Optional, Type)
-=======
+                    List, Optional, Type, final)
 from typing import (AsyncGenerator, AsyncIterator, Awaitable, Dict, List,
-                    Optional)
->>>>>>> 3bb4b1e4
-from typing import Sequence as GenericSequence
+                    Optional, Union, Sequence as GenericSequence)
 from typing import Union
-
-import jinja2
 from fastapi import Request
 from transformers import PreTrainedTokenizer
 
@@ -19,7 +13,10 @@
 from vllm.engine.async_llm_engine import AsyncLLMEngine
 from vllm.entrypoints.chat_utils import (ConversationMessage,
                                          load_chat_template,
-                                         parse_chat_message_content)
+                                         parse_chat_message_content,
+                                         ChatCompletionMessageParam,
+                                         ChatMessageParseResult,
+                                         ConversationMessage)
 from vllm.entrypoints.logger import RequestLogger
 from vllm.entrypoints.openai.protocol import (
     ChatCompletionLogProb, ChatCompletionLogProbs,
@@ -52,36 +49,6 @@
 logger = init_logger(__name__)
 
 
-<<<<<<< HEAD
-@final  # So that it should be compatible with Dict[str, str]
-class ConversationMessage(TypedDict):
-    role: str
-    content: Optional[str]  # optional IFF tool_calls is specified
-    tool_call_id: Optional[str]
-    name: Optional[str]
-    tool_calls: Optional[List]
-
-
-@dataclass(frozen=True)
-class ChatMessageParseResult:
-    messages: List[ConversationMessage]
-    image_futures: List[Awaitable[ImagePixelData]] = field(
-        default_factory=list)
-
-
-class OpenAIServingChat(OpenAIServing):
-
-    def __init__(self,
-                 engine: AsyncLLMEngine,
-                 model_config: ModelConfig,
-                 served_model_names: List[str],
-                 response_role: str,
-                 lora_modules: Optional[List[LoRAModulePath]] = None,
-                 chat_template: Optional[str] = None,
-                 enable_auto_tools: Optional[bool] = False,
-                 tool_parser: Optional[str] = None
-                 ):
-=======
 class OpenAIServingChat(OpenAIServing):
 
     def __init__(
@@ -96,8 +63,9 @@
         request_logger: Optional[RequestLogger],
         chat_template: Optional[str],
         return_tokens_as_token_ids: bool = False,
+        enable_auto_tools: Optional[bool] = False,
+        tool_parser: Optional[str] = None
     ):
->>>>>>> 3bb4b1e4
         super().__init__(engine=engine,
                          model_config=model_config,
                          served_model_names=served_model_names,
@@ -107,9 +75,8 @@
                          return_tokens_as_token_ids=return_tokens_as_token_ids)
 
         self.response_role = response_role
-<<<<<<< HEAD
         self.use_tool_use_model_template = False
-        self._load_chat_template(chat_template)
+        self.chat_template = load_chat_template(chat_template)
 
         # set up tool use
         self.enable_auto_tools: bool = enable_auto_tools
@@ -126,165 +93,6 @@
             self.tool_parser: Type[ToolParser] = Hermes2ProToolParser
         else:
             raise ValueError(f'Invalid tool parser value {tool_parser}!')
-
-    def _load_chat_template(self, chat_template: Optional[str]):
-        tokenizer = self.tokenizer
-
-        if chat_template is not None:
-
-            # if `tool_use` is supplied; try to use it as the tool use name for the template
-            if chat_template == 'tool_use':
-                self.use_tool_use_model_template = True
-                logger.info('The "tool_use" chat template was specified. This will be loaded from tokenizer_config.json. Expect runtime errors if this is not present!')
-                return
-            try:
-                with open(chat_template, "r") as f:
-                    tokenizer.chat_template = f.read()
-            except OSError as e:
-                JINJA_CHARS = "{}\n"
-                if not any(c in chat_template for c in JINJA_CHARS):
-                    msg = (f"The supplied chat template ({chat_template}) "
-                           f"looks like a file path, but it failed to be "
-                           f"opened. Reason: {e}")
-                    raise ValueError(msg) from e
-
-                # If opening a file fails, set chat template to be args to
-                # ensure we decode so our escape are interpreted correctly
-                tokenizer.chat_template = codecs.decode(
-                    chat_template, "unicode_escape")
-
-            logger.info("Using supplied chat template:\n%s",
-                        tokenizer.chat_template)
-        elif tokenizer.chat_template is not None:
-            if self.enable_auto_tools:
-                logger.info('Trying to find a tool_use chat template in tokenizer_config.json! Will use default template otherwise.')
-            else:
-                logger.info("Using default chat template:\n%s",tokenizer.chat_template)
-        else:
-            logger.warning(
-                "No chat template provided. Chat API will not work.")
-
-    def _parse_chat_message_content_parts_for_image(
-            self,
-            role: str,
-            parts: Iterable[ChatCompletionContentPartParam],
-    ) -> ChatMessageParseResult:
-
-        """
-        Handle parsing out the image data for image chat completions
-        """
-        texts: List[str] = []
-        image_futures: List[Awaitable[ImagePixelData]] = []
-
-        vlm_config: Optional[VisionLanguageConfig] = getattr(
-            self.engine.engine, "vision_language_config", None)
-        model_config = getattr(self.engine.engine, "model_config", None)
-
-        for part in parts:
-            part_type = part["type"]
-            if part_type == "text":
-                text = cast(ChatCompletionContentPartTextParam, part)["text"]
-
-                texts.append(text)
-            elif part_type == "image_url":
-                if vlm_config is None:
-                    raise ValueError(
-                        "'image_url' input is not supported as the loaded "
-                        "model is not multimodal.")
-
-                elif len(image_futures) == 0:
-                    assert self.tokenizer is not None
-                    image_url = cast(ChatCompletionContentPartImageParam,
-                                     part)["image_url"]
-
-                    if image_url.get("detail", "auto") != "auto":
-                        logger.warning(
-                            "'image_url.detail' is currently not supported and "
-                            "will be ignored.")
-
-                    image_future = async_get_and_parse_image(image_url["url"])
-                    image_futures.append(image_future)
-
-                else:
-                    raise NotImplementedError(
-                        "Multiple 'image_url' input is currently not supported."
-                    )
-
-            else:
-                raise NotImplementedError(f"Unknown part type: {part_type}")
-
-        text_prompt = "\n".join(texts)
-
-        if vlm_config is not None and len(image_futures):
-
-            (image_token_prompt,
-             image_token_str) = vlm_config.get_image_token_text(self.tokenizer)
-
-            # NOTE: If image token string (e.g, <image>) is already present
-            # in the text prompt, we assume it follows the same format required
-            # by the engine.
-            if image_token_str in text_prompt:
-                logger.warning(
-                    "Detected image token string in the text prompt. "
-                    "Skipping prompt formatting.")
-                messages = [
-                    ConversationMessage(role=role, content=text_prompt)
-                ]
-
-            else:
-                full_prompt = get_full_image_text_prompt(
-                    image_prompt=image_token_prompt,
-                    text_prompt=text_prompt,
-                    config=model_config)
-                messages = [
-                    ConversationMessage(role=role, content=full_prompt)
-                ]
-        else:
-            messages = [ConversationMessage(role=role, content=text_prompt)]
-
-        return ChatMessageParseResult(messages=messages,
-                                      image_futures=image_futures)
-
-    def _parse_chat_message_content(
-            self,
-            message: ChatCompletionMessageParam,
-    ) -> ChatMessageParseResult:
-        role = message.get('role')
-        content = message.get("content")
-        tool_call_id = message.get('tool_call_id')
-        tool_calls = message.get('tool_calls')
-        # "name" is optional now per OAI spec, so clients using models that need it, should make sure to pass it!
-        name = message.get('name', '')
-
-        # invariant
-        if content is None and tool_calls is None:
-            return ChatMessageParseResult(messages=[], image_futures=[])
-
-        # if content is a string OR if there's tool calls
-        if isinstance(content, str) or tool_calls:
-
-            if role == 'tool':
-                messages = [ConversationMessage(role=role, name=name, content=content, tool_call_id=tool_call_id)]
-            elif role == 'assistant':
-                if tool_calls:
-                    # tool_calls is a ValidatorIterator and should be flattened into a list
-                    #  (although it doesn't have to be)
-                    messages = [ConversationMessage(role=role, content=content, tool_calls=list(tool_calls))]
-                else:
-                    messages = [ConversationMessage(role=role, content=content)]
-            else:
-                # user and system messages can be handled the same way
-                messages = [ConversationMessage(role=role, content=content)]
-
-            return ChatMessageParseResult(messages=messages, image_futures=[])
-
-        elif isinstance(content, list):
-            return self._parse_chat_message_content_parts_for_image(role, content)
-=======
-
-        # If this is None we use the tokenizer's default chat template
-        self.chat_template = load_chat_template(chat_template)
->>>>>>> 3bb4b1e4
 
     async def create_chat_completion(
             self,
@@ -318,13 +126,10 @@
             mm_futures: List[Awaitable[MultiModalDataDict]] = []
 
             for msg in request.messages:
-<<<<<<< HEAD
-                chat_parsed_result = self._parse_chat_message_content(msg)
-=======
+
                 chat_parsed_result = parse_chat_message_content(
                     msg, model_config, tokenizer)
 
->>>>>>> 3bb4b1e4
                 conversation.extend(chat_parsed_result.messages)
                 mm_futures.extend(chat_parsed_result.mm_futures)
 
@@ -332,29 +137,6 @@
                 tool.model_dump() for tool in request.tools
             ]
 
-<<<<<<< HEAD
-            tools = None
-            if self.enable_auto_tools and request.tools:
-                tools = [tool.model_dump() for tool in request.tools]
-
-            # default. use the pre-loaded template not the "tool_use" template option introduced by huggingface
-            if not self.use_tool_use_model_template:
-                prompt = self.tokenizer.apply_chat_template(
-                    conversation=conversation,
-                    tokenize=False,
-                    add_generation_prompt=request.add_generation_prompt,
-                    tools=tools
-                )
-            else:
-                prompt = self.tokenizer.apply_chat_template(
-                    conversation=conversation,
-                    tokenize=False,
-                    add_generation_prompt=request.add_generation_prompt,
-                    tools=tools,
-                    chat_template='tool_use'
-                )
-
-=======
             prompt = tokenizer.apply_chat_template(
                 conversation=conversation,
                 tokenize=False,
@@ -364,7 +146,6 @@
                 chat_template=request.chat_template or self.chat_template,
                 **(request.chat_template_kwargs or {}),
             )
->>>>>>> 3bb4b1e4
         except Exception as e:
             logger.error("Error in applying chat template from request: %s", e)
             return self.create_error_response(str(e))
@@ -383,19 +164,7 @@
 
         request_id = f"chat-{random_uuid()}"
         try:
-<<<<<<< HEAD
-            # Tokenize/detokenize depending on prompt format (string/token list)
-            prompt_ids, prompt_text = self._validate_prompt_and_tokenize(
-                request,
-                prompt=prompt,
-                add_special_tokens=request.add_special_tokens)
-            sampling_params = request.to_sampling_params()
-            lora_request = self._maybe_get_lora(request)
-            decoding_config = await self.engine.get_decoding_config()
-            guided_decoding_backend = request.guided_decoding_backend \
-                                      or decoding_config.guided_decoding_backend
-=======
->>>>>>> 3bb4b1e4
+
             guided_decode_logits_processor = (
                 await self._guided_decode_logits_processor(request, tokenizer))
 
@@ -448,11 +217,11 @@
         # Streaming response
         if request.stream:
             return self.chat_completion_stream_generator(
-<<<<<<< HEAD
                 request,
                 result_generator,
                 request_id,
-                conversation
+                conversation,
+                tokenizer
             )
         else:
             try:
@@ -461,19 +230,13 @@
                     raw_request,
                     result_generator,
                     request_id,
-                    conversation
+                    conversation,
+                    tokenizer
                 )
 
                 assert isinstance(generator, ChatCompletionResponse)
                 return generator
-=======
-                request, result_generator, request_id, conversation, tokenizer)
-        else:
-            try:
-                return await self.chat_completion_full_generator(
-                    request, raw_request, result_generator, request_id,
-                    conversation, tokenizer)
->>>>>>> 3bb4b1e4
+
             except ValueError as e:
                 # TODO: Use a vllm-specific Validation Error
                 return self.create_error_response(str(e))
@@ -485,20 +248,12 @@
             return request.messages[-1]["role"]
 
     async def chat_completion_stream_generator(
-<<<<<<< HEAD
-            self,
-            request: ChatCompletionRequest,
-            result_generator: AsyncIterator[RequestOutput],
-            request_id: str,
-            conversation: List[ConversationMessage]
-=======
         self,
         request: ChatCompletionRequest,
         result_generator: AsyncIterator[RequestOutput],
         request_id: str,
         conversation: List[ConversationMessage],
         tokenizer: PreTrainedTokenizer,
->>>>>>> 3bb4b1e4
     ) -> AsyncGenerator[str, None]:
         model_name = self.served_model_names[0]
         created_time = int(time.time())
@@ -506,20 +261,13 @@
         first_iteration = True
 
         # Send response for each token for each request.n (index)
-<<<<<<< HEAD
-        assert request.n is not None
-        previous_texts = [""] * request.n
-        previous_num_tokens = [0] * request.n
-        finish_reason_sent = [False] * request.n
-
-        tool_parser: ToolParser = self.tool_parser(self.tokenizer)
-=======
         num_choices = 1 if request.n is None else request.n
         previous_texts = [""] * num_choices
         previous_num_tokens = [0] * num_choices
         finish_reason_sent = [False] * num_choices
 
->>>>>>> 3bb4b1e4
+        tool_parser: ToolParser = self.tool_parser(tokenizer)
+
         try:
             async for res in result_generator:
                 # We need to do it here, because if there are exceptions in
@@ -641,6 +389,8 @@
                     elif (request.tools and (request.tool_choice is None or request.tool_choice == 'auto')
                           and self.enable_auto_tools):
 
+                        print('output token IDs', output.token_ids)
+                        print('delta token IDs', delta_token_ids)
                         delta_message = tool_parser.extract_tool_calls_streaming(
                             previous_text=previous_texts[i],
                             current_text=output.text,
@@ -775,14 +525,6 @@
         yield "data: [DONE]\n\n"
 
     async def chat_completion_full_generator(
-<<<<<<< HEAD
-            self,
-            request: ChatCompletionRequest,
-            raw_request: Optional[Request],
-            result_generator: AsyncIterator[RequestOutput],
-            request_id: str,
-            conversation: List[ConversationMessage]
-=======
         self,
         request: ChatCompletionRequest,
         raw_request: Optional[Request],
@@ -790,7 +532,6 @@
         request_id: str,
         conversation: List[ConversationMessage],
         tokenizer: PreTrainedTokenizer,
->>>>>>> 3bb4b1e4
     ) -> Union[ErrorResponse, ChatCompletionResponse]:
 
         model_name = self.served_model_names[0]
@@ -859,7 +600,7 @@
 
             # undetermined case that is still important to handle
             else:
-                logger.error('Error in chat_completion_full_generator - cannot determine if tools shouuld '
+                logger.error('Error in chat_completion_full_generator - cannot determine if tools should '
                              'be extracted. Returning a standard chat completion.')
                 message = ChatMessage(role=role, content=output.text)
 
@@ -901,8 +642,11 @@
         return response
 
     def _get_top_logprobs(
-            self, logprobs: Dict[int, Logprob], top_logprobs: Optional[int],
-            tokenizer: PreTrainedTokenizer) -> List[ChatCompletionLogProb]:
+            self,
+            logprobs: Dict[int, Logprob],
+            top_logprobs: Optional[int],
+            tokenizer: PreTrainedTokenizer
+    ) -> List[ChatCompletionLogProb]:
         return [
             ChatCompletionLogProb(token=(token := self._get_decoded_token(
                 p[1],
@@ -917,18 +661,11 @@
         ]
 
     def _create_chat_logprobs(
-<<<<<<< HEAD
-            self,
-            token_ids: GenericSequence[int],
-            top_logprobs: GenericSequence[Optional[Dict[int, Logprob]]],
-            num_output_top_logprobs: Optional[int] = None,
-=======
         self,
         token_ids: GenericSequence[int],
         top_logprobs: GenericSequence[Optional[Dict[int, Logprob]]],
         tokenizer: PreTrainedTokenizer,
         num_output_top_logprobs: Optional[int] = None,
->>>>>>> 3bb4b1e4
     ) -> ChatCompletionLogProbs:
         """Create OpenAI-style logprobs."""
 
