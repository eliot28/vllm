import codecs
import time
from typing import AsyncGenerator, AsyncIterator, List, Optional, Union

from fastapi import Request

from vllm.engine.async_llm_engine import AsyncLLMEngine
from vllm.entrypoints.openai.protocol import (
    ChatCompletionRequest, ChatCompletionResponse,
    ChatCompletionResponseChoice, ChatCompletionResponseStreamChoice,
    ChatCompletionStreamResponse, ChatMessage, DeltaMessage, ErrorResponse,
    UsageInfo)
from vllm.entrypoints.openai.serving_engine import LoRA, OpenAIServing
from vllm.logger import init_logger
from vllm.model_executor.guided_decoding import (
    get_guided_decoding_logits_processor)
from vllm.outputs import RequestOutput
from vllm.utils import random_uuid

logger = init_logger(__name__)


class OpenAIServingChat(OpenAIServing):

<<<<<<< HEAD
    def __init__(
        self,
        engine: AsyncLLMEngine,
        served_model: str,
        response_role: str,
        lora_modules: Optional[List[LoRA]] = None,
        chat_template=None,
        tool_template=None,
        rag_template=None,
    ):
=======
    def __init__(self,
                 engine: AsyncLLMEngine,
                 served_model_names: List[str],
                 response_role: str,
                 lora_modules: Optional[List[LoRA]] = None,
                 chat_template=None):
>>>>>>> 479d69fa
        super().__init__(engine=engine,
                         served_model_names=served_model_names,
                         lora_modules=lora_modules)
        self.response_role = response_role
        self._load_chat_template(chat_template)
        if tool_template is not None:
            self._load_tool_template(tool_template)

        if rag_template is not None:
            self._load_rag_template(rag_template)

    async def create_chat_completion(
        self, request: ChatCompletionRequest, raw_request: Request
    ) -> Union[ErrorResponse, AsyncGenerator[str, None],
               ChatCompletionResponse]:
        """Completion API similar to OpenAI's API.

        See https://platform.openai.com/docs/api-reference/chat/create
        for the API specification. This API mimics the OpenAI
        ChatCompletion API.

        NOTE: Currently we do not support the following feature:
            - function_call (Users should implement this by themselves)
        """
        error_check_ret = await self._check_model(request)
        if error_check_ret is not None:
            return error_check_ret

        try:
            if request.tools is not None:
                prompt = self.tokenizer.apply_chat_template(
                    conversation=request.messages,
                    chat_template="tool_use",
                    tools=request.tools,
                    tokenize=False,
                    add_generation_prompt=request.add_generation_prompt)
            elif request.documents is not None:
                prompt = self.tokenizer.apply_chat_template(
                    conversation=request.messages,
                    chat_template="rag",
                    documents=request.documents,
                    tokenize=False,
                    add_generation_prompt=request.add_generation_prompt)
            else:
                prompt = self.tokenizer.apply_chat_template(
                    conversation=request.messages,
                    tokenize=False,
                    add_generation_prompt=request.add_generation_prompt)
        except Exception as e:
            logger.error(
                f"Error in applying chat template from request: {str(e)}")
            return self.create_error_response(str(e))

        request_id = f"cmpl-{random_uuid()}"
        try:
            # Tokenize/detokenize depending on prompt format (string/token list)
            prompt_ids, prompt_text = self._validate_prompt_and_tokenize(
                request, prompt=prompt)
            sampling_params = request.to_sampling_params()
            lora_request = self._maybe_get_lora(request)
            decoding_config = self.engine.engine.decoding_config
            guided_decoding_backend = request.guided_decoding_backend \
                or decoding_config.guided_decoding_backend
            guided_decode_logits_processor = (
                await get_guided_decoding_logits_processor(
                    guided_decoding_backend, request, await
                    self.engine.get_tokenizer()))
            if guided_decode_logits_processor:
                if sampling_params.logits_processors is None:
                    sampling_params.logits_processors = []
                sampling_params.logits_processors.append(
                    guided_decode_logits_processor)
        except ValueError as e:
            return self.create_error_response(str(e))

        result_generator = self.engine.generate(prompt_text, sampling_params,
                                                request_id, prompt_ids,
                                                lora_request)
        # Streaming response
        if request.stream:
            return self.chat_completion_stream_generator(
                request, result_generator, request_id)
        else:
            try:
                return await self.chat_completion_full_generator(
                    request, raw_request, result_generator, request_id)
            except ValueError as e:
                # TODO: Use a vllm-specific Validation Error
                return self.create_error_response(str(e))

    def get_chat_request_role(self, request: ChatCompletionRequest) -> str:
        if request.add_generation_prompt:
            return self.response_role
        else:
            return request.messages[-1]["role"]

    async def chat_completion_stream_generator(
            self, request: ChatCompletionRequest,
            result_generator: AsyncIterator[RequestOutput], request_id: str
    ) -> Union[ErrorResponse, AsyncGenerator[str, None]]:

        model_name = self.served_model_names[0]
        created_time = int(time.time())
        chunk_object_type = "chat.completion.chunk"
        first_iteration = True

        # Send response for each token for each request.n (index)
        assert request.n is not None
        previous_texts = [""] * request.n
        previous_num_tokens = [0] * request.n
        finish_reason_sent = [False] * request.n
        try:
            async for res in result_generator:
                # We need to do it here, because if there are exceptions in
                # the result_generator, it needs to be sent as the FIRST
                # response (by the try...catch).
                if first_iteration:
                    # Send first response for each request.n (index) with
                    # the role
                    role = self.get_chat_request_role(request)
                    for i in range(request.n):
                        choice_data = ChatCompletionResponseStreamChoice(
                            index=i,
                            delta=DeltaMessage(role=role),
                            logprobs=None,
                            finish_reason=None)
                        chunk = ChatCompletionStreamResponse(
                            id=request_id,
                            object=chunk_object_type,
                            created=created_time,
                            choices=[choice_data],
                            model=model_name)
                        data = chunk.model_dump_json(exclude_unset=True)
                        yield f"data: {data}\n\n"

                    # Send response to echo the input portion of the
                    # last message
                    if request.echo:
                        last_msg_content = ""
                        if request.messages and isinstance(
                                request.messages,
                                list) and request.messages[-1].get(
                                    "content") and request.messages[-1].get(
                                        "role") == role:
                            last_msg_content = request.messages[-1]["content"]

                        if last_msg_content:
                            for i in range(request.n):
                                choice_data = (
                                    ChatCompletionResponseStreamChoice(
                                        index=i,
                                        delta=DeltaMessage(
                                            content=last_msg_content),
                                        finish_reason=None))
                                chunk = ChatCompletionStreamResponse(
                                    id=request_id,
                                    object=chunk_object_type,
                                    created=created_time,
                                    choices=[choice_data],
                                    logprobs=None,
                                    model=model_name)
                                data = chunk.model_dump_json(
                                    exclude_unset=True)
                                yield f"data: {data}\n\n"
                    first_iteration = False

                for output in res.outputs:
                    i = output.index

                    if finish_reason_sent[i]:
                        continue

                    delta_token_ids = output.token_ids[previous_num_tokens[i]:]
                    top_logprobs = output.logprobs[
                        previous_num_tokens[i]:] if output.logprobs else None

                    if request.logprobs:
                        logprobs = self._create_logprobs(
                            token_ids=delta_token_ids,
                            top_logprobs=top_logprobs,
                            num_output_top_logprobs=request.logprobs,
                            initial_text_offset=len(previous_texts[i]),
                        )
                    else:
                        logprobs = None

                    delta_text = output.text[len(previous_texts[i]):]
                    previous_texts[i] = output.text
                    previous_num_tokens[i] = len(output.token_ids)
                    if output.finish_reason is None:
                        # Send token-by-token response for each request.n
                        choice_data = ChatCompletionResponseStreamChoice(
                            index=i,
                            delta=DeltaMessage(content=delta_text),
                            logprobs=logprobs,
                            finish_reason=None)
                        chunk = ChatCompletionStreamResponse(
                            id=request_id,
                            object=chunk_object_type,
                            created=created_time,
                            choices=[choice_data],
                            model=model_name)
                        data = chunk.model_dump_json(exclude_unset=True)
                        yield f"data: {data}\n\n"
                    else:
                        # Send the finish response for each request.n only once
                        prompt_tokens = len(res.prompt_token_ids)
                        final_usage = UsageInfo(
                            prompt_tokens=prompt_tokens,
                            completion_tokens=previous_num_tokens[i],
                            total_tokens=prompt_tokens +
                            previous_num_tokens[i],
                        )
                        choice_data = ChatCompletionResponseStreamChoice(
                            index=i,
                            delta=DeltaMessage(content=delta_text),
                            logprobs=logprobs,
                            finish_reason=output.finish_reason,
                            stop_reason=output.stop_reason)
                        chunk = ChatCompletionStreamResponse(
                            id=request_id,
                            object=chunk_object_type,
                            created=created_time,
                            choices=[choice_data],
                            model=model_name)
                        if final_usage is not None:
                            chunk.usage = final_usage
                        data = chunk.model_dump_json(exclude_unset=True,
                                                     exclude_none=True)
                        yield f"data: {data}\n\n"
                        finish_reason_sent[i] = True
        except ValueError as e:
            # TODO: Use a vllm-specific Validation Error
            data = self.create_streaming_error_response(str(e))
            yield f"data: {data}\n\n"
        # Send the final done message after all response.n are finished
        yield "data: [DONE]\n\n"

    async def chat_completion_full_generator(
            self, request: ChatCompletionRequest, raw_request: Request,
            result_generator: AsyncIterator[RequestOutput],
            request_id: str) -> Union[ErrorResponse, ChatCompletionResponse]:

        model_name = self.served_model_names[0]
        created_time = int(time.time())
        final_res: RequestOutput = None

        async for res in result_generator:
            if await raw_request.is_disconnected():
                # Abort the request if the client disconnects.
                await self.engine.abort(request_id)
                return self.create_error_response("Client disconnected")
            final_res = res
        assert final_res is not None

        choices = []

        role = self.get_chat_request_role(request)
        for output in final_res.outputs:
            token_ids = output.token_ids
            top_logprobs = output.logprobs

            if request.logprobs:
                logprobs = self._create_logprobs(
                    token_ids=token_ids,
                    top_logprobs=top_logprobs,
                    num_output_top_logprobs=request.logprobs,
                )
            else:
                logprobs = None

            choice_data = ChatCompletionResponseChoice(
                index=output.index,
                message=ChatMessage(role=role, content=output.text),
                logprobs=logprobs,
                finish_reason=output.finish_reason,
                stop_reason=output.stop_reason,
            )
            choices.append(choice_data)

        if request.echo:
            last_msg_content = ""
            if request.messages and isinstance(
                    request.messages, list) and request.messages[-1].get(
                        "content") and request.messages[-1].get(
                            "role") == role:
                last_msg_content = request.messages[-1]["content"]

            for choice in choices:
                full_message = last_msg_content + choice.message.content
                choice.message.content = full_message

        num_prompt_tokens = len(final_res.prompt_token_ids)
        num_generated_tokens = sum(
            len(output.token_ids) for output in final_res.outputs)
        usage = UsageInfo(
            prompt_tokens=num_prompt_tokens,
            completion_tokens=num_generated_tokens,
            total_tokens=num_prompt_tokens + num_generated_tokens,
        )
        response = ChatCompletionResponse(
            id=request_id,
            created=created_time,
            model=model_name,
            choices=choices,
            usage=usage,
        )

        return response

    def _load_chat_template(self, chat_template):
        tokenizer = self.tokenizer

        if chat_template is not None:
            try:
                with open(chat_template, "r") as f:
                    tokenizer.chat_template = f.read()
            except OSError as e:
                JINJA_CHARS = "{}\n"
                if not any(c in chat_template for c in JINJA_CHARS):
                    msg = (f"The supplied chat template ({chat_template}) "
                           f"looks like a file path, but it failed to be "
                           f"opened. Reason: {e}")
                    raise ValueError(msg) from e

                # If opening a file fails, set chat template to be args to
                # ensure we decode so our escape are interpreted correctly
                tokenizer.chat_template = codecs.decode(
                    chat_template, "unicode_escape")

            logger.info(
                f"Using supplied chat template:\n{tokenizer.chat_template}")
        elif tokenizer.chat_template is not None:
            logger.info(
                f"Using default chat template:\n{tokenizer.chat_template}")
        else:
            logger.warning(
                "No chat template provided. Chat API will not work.")

    def _load_tool_template(self, tool_template):
        try:
            with open(tool_template, "r") as f:
                tool_template = f.read()
        except OSError:
            # If opening a file fails, set chat template to be args to
            # ensure we decode so our escape are interpreted correctly
            tool_template = codecs.decode(tool_template, "unicode_escape")

        if isinstance(self.tokenizer.chat_template, dict):
            self.tokenizer.chat_template['tool_use'] = tool_template
        else:
            self.tokenizer.chat_template = {
                "default": self.tokenizer.chat_template,
                'tool_use': tool_template
            }

        logger.info(f"Using supplied tool template:\n{tool_template}")

    def _load_rag_template(self, rag_template):
        try:
            with open(rag_template, "r") as f:
                rag_template = f.read()
        except OSError:
            # If opening a file fails, set chat template to be args to
            # ensure we decode so our escape are interpreted correctly
            rag_template = codecs.decode(rag_template, "unicode_escape")

        if isinstance(self.tokenizer.chat_template, dict):
            self.tokenizer.chat_template['rag'] = rag_template
        else:
            self.tokenizer.chat_template = {
                "default": self.tokenizer.chat_template,
                'rag': rag_template
            }

        logger.info(f"Using supplied rag template:\n{rag_template}")<|MERGE_RESOLUTION|>--- conflicted
+++ resolved
@@ -22,25 +22,16 @@
 
 class OpenAIServingChat(OpenAIServing):
 
-<<<<<<< HEAD
     def __init__(
         self,
         engine: AsyncLLMEngine,
-        served_model: str,
+        served_model_names: List[str],
         response_role: str,
         lora_modules: Optional[List[LoRA]] = None,
         chat_template=None,
         tool_template=None,
         rag_template=None,
     ):
-=======
-    def __init__(self,
-                 engine: AsyncLLMEngine,
-                 served_model_names: List[str],
-                 response_role: str,
-                 lora_modules: Optional[List[LoRA]] = None,
-                 chat_template=None):
->>>>>>> 479d69fa
         super().__init__(engine=engine,
                          served_model_names=served_model_names,
                          lora_modules=lora_modules)
