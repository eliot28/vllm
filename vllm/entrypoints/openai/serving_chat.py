--- conflicted
+++ resolved
@@ -286,14 +286,10 @@
                     top_logprobs = output.logprobs[
                         previous_num_tokens[i]:] if output.logprobs else None
 
-<<<<<<< HEAD
                     if request.logprobs and request.top_logprobs is not None:
                         assert top_logprobs is not None, (
                             "top_logprobs must be provided when logprobs "
                             "is requested")
-=======
-                    if request.logprobs:
->>>>>>> 87d41c84
                         logprobs = self._create_chat_logprobs(
                             token_ids=delta_token_ids,
                             top_logprobs=top_logprobs,
@@ -379,14 +375,10 @@
             token_ids = output.token_ids
             top_logprobs = output.logprobs
 
-<<<<<<< HEAD
             if request.logprobs and request.top_logprobs is not None:
                 assert top_logprobs is not None, (
                     "top_logprobs must be provided when logprobs "
                     "is requested")
-=======
-            if request.logprobs:
->>>>>>> 87d41c84
                 logprobs = self._create_chat_logprobs(
                     token_ids=token_ids,
                     top_logprobs=top_logprobs,
