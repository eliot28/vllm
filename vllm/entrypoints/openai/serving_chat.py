--- conflicted
+++ resolved
@@ -1,11 +1,7 @@
 import time
 import codecs
 from fastapi import Request
-<<<<<<< HEAD
-from typing import AsyncGenerator, AsyncIterator, List, Union
-=======
 from typing import AsyncGenerator, AsyncIterator, Optional, List, Union
->>>>>>> 017d9f15
 from vllm.logger import init_logger
 from vllm.utils import random_uuid
 from vllm.engine.async_llm_engine import AsyncLLMEngine
@@ -28,13 +24,9 @@
                  response_role: str,
                  lora_modules: Optional[List[LoRA]] = None,
                  chat_template=None):
-<<<<<<< HEAD
-        super().__init__(engine=engine, served_model_names=served_model_names)
-=======
         super().__init__(engine=engine,
-                         served_model=served_model,
+                         served_model_names=served_model_names,
                          lora_modules=lora_modules)
->>>>>>> 017d9f15
         self.response_role = response_role
         self._load_chat_template(chat_template)
 
