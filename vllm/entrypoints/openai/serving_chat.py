--- conflicted
+++ resolved
@@ -245,14 +245,6 @@
 
         request_id = f"cmpl-{random_uuid()}"
         try:
-<<<<<<< HEAD
-=======
-            # Tokenize/detokenize depending on prompt format (string/token list)
-            prompt_ids, prompt_text = self._validate_prompt_and_tokenize(
-                request,
-                prompt=prompt,
-                add_special_tokens=request.add_special_tokens)
->>>>>>> c96fc067
             sampling_params = request.to_sampling_params()
             lora_request = self._maybe_get_lora(request)
             decoding_config = await self.engine.get_decoding_config()
@@ -280,8 +272,14 @@
                              sampling_params,
                              lora_request=lora_request)
 
+            engine_inputs: PromptInputs = {
+                "prompt_token_ids": prompt_inputs["prompt_token_ids"],
+            }
+            if image_data is not None:
+                engine_inputs["multi_modal_data"] = image_data
+
             result_generator = self.engine.generate(
-                {"prompt_token_ids": prompt_inputs["prompt_token_ids"]},
+                engine_inputs,
                 sampling_params,
                 request_id,
                 lora_request,
@@ -290,22 +288,6 @@
             # TODO: Use a vllm-specific Validation Error
             return self.create_error_response(str(e))
 
-<<<<<<< HEAD
-=======
-        inputs: PromptInputs = {
-            "prompt": prompt_text,
-            "prompt_token_ids": prompt_ids,
-        }
-        if image_data is not None:
-            inputs["multi_modal_data"] = image_data
-
-        result_generator = self.engine.generate(
-            inputs,
-            sampling_params,
-            request_id,
-            lora_request,
-        )
->>>>>>> c96fc067
         # Streaming response
         if request.stream:
             return self.chat_completion_stream_generator(
