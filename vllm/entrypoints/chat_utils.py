--- conflicted
+++ resolved
@@ -1,14 +1,9 @@
 import codecs
 from dataclasses import dataclass, field
 from functools import lru_cache
-<<<<<<< HEAD
-from typing import (Awaitable, Iterable, List, Optional, Sequence, Tuple,
+from pathlib import Path
+from typing import (Any, Awaitable, Iterable, List, Optional, Sequence, Tuple,
                     Union, cast, final)
-=======
-from pathlib import Path
-from typing import (Any, Awaitable, Iterable, List, Optional, Tuple, Union,
-                    cast, final)
->>>>>>> 66d617e3
 
 # yapf conflicts with isort for this block
 # yapf: disable
@@ -129,9 +124,8 @@
 
 @dataclass(frozen=True)
 class ChatMessageParseResult:
-    messages: Sequence[ConversationMessage]
-    mm_futures: Sequence[Awaitable[MultiModalDataDict]] = field(
-        default_factory=list)
+    messages: List[ConversationMessage]
+    mm_futures: List[Awaitable[MultiModalDataDict]]
 
 
 def load_chat_template(
