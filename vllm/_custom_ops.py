import contextlib
import functools
from typing import List, Optional, Tuple, Type

import torch

from vllm.logger import init_logger

logger = init_logger(__name__)

try:
    import vllm._C
except ImportError as e:
    logger.warning("Failed to import from vllm._C with %r", e)

with contextlib.suppress(ImportError):
    import vllm._moe_C

with contextlib.suppress(ImportError):
    # ruff: noqa: F401
    import vllm._punica_C


def is_custom_op_supported(op_name: str) -> bool:
    op, overloads = torch._C._jit_get_operation(op_name)
    return op is not None


def hint_on_error(fn):

    @functools.wraps(fn)
    def wrapper(*args, **kwargs):
        try:
            return fn(*args, **kwargs)
        except AttributeError as e:
            msg = (
                "Error in calling custom op %s: %s\n"
                "Possibly you have built or installed an obsolete version of vllm.\n"
                "Please try a clean build and install of vllm,"
                "or remove old built files such as vllm/*cpython*.so and build/ ."
            )
            logger.error(msg, fn.__name__, e)
            raise e

    return wrapper


# activation ops
def silu_and_mul(out: torch.Tensor, x: torch.Tensor) -> None:
    torch.ops._C.silu_and_mul(out, x)


def gelu_and_mul(out: torch.Tensor, x: torch.Tensor) -> None:
    torch.ops._C.gelu_and_mul(out, x)


def gelu_tanh_and_mul(out: torch.Tensor, x: torch.Tensor) -> None:
    torch.ops._C.gelu_tanh_and_mul(out, x)


def gelu_fast(out: torch.Tensor, x: torch.Tensor) -> None:
    torch.ops._C.gelu_fast(out, x)


def gelu_new(out: torch.Tensor, x: torch.Tensor) -> None:
    torch.ops._C.gelu_new(out, x)


def gelu_quick(out: torch.Tensor, x: torch.Tensor) -> None:
    torch.ops._C.gelu_quick(out, x)


# page attention ops
def paged_attention_v1(
    out: torch.Tensor,
    query: torch.Tensor,
    key_cache: torch.Tensor,
    value_cache: torch.Tensor,
    num_kv_heads: int,
    scale: float,
    block_tables: torch.Tensor,
    seq_lens: torch.Tensor,
    block_size: int,
    max_seq_len: int,
    alibi_slopes: Optional[torch.Tensor],
    kv_cache_dtype: str,
    k_scale: float,
    v_scale: float,
    tp_rank: int = 0,
    blocksparse_local_blocks: int = 0,
    blocksparse_vert_stride: int = 0,
    blocksparse_block_size: int = 64,
    blocksparse_head_sliding_step: int = 0,
) -> None:
    torch.ops._C.paged_attention_v1(
        out, query, key_cache, value_cache, num_kv_heads, scale, block_tables,
        seq_lens, block_size, max_seq_len, alibi_slopes, kv_cache_dtype,
        k_scale, v_scale, tp_rank, blocksparse_local_blocks,
        blocksparse_vert_stride, blocksparse_block_size,
        blocksparse_head_sliding_step)


def paged_attention_v2(
    out: torch.Tensor,
    exp_sum: torch.Tensor,
    max_logits: torch.Tensor,
    tmp_out: torch.Tensor,
    query: torch.Tensor,
    key_cache: torch.Tensor,
    value_cache: torch.Tensor,
    num_kv_heads: int,
    scale: float,
    block_tables: torch.Tensor,
    seq_lens: torch.Tensor,
    block_size: int,
    max_seq_len: int,
    alibi_slopes: Optional[torch.Tensor],
    kv_cache_dtype: str,
    k_scale: float,
    v_scale: float,
    tp_rank: int = 0,
    blocksparse_local_blocks: int = 0,
    blocksparse_vert_stride: int = 0,
    blocksparse_block_size: int = 64,
    blocksparse_head_sliding_step: int = 0,
) -> None:
    torch.ops._C.paged_attention_v2(
        out, exp_sum, max_logits, tmp_out, query, key_cache, value_cache,
        num_kv_heads, scale, block_tables, seq_lens, block_size, max_seq_len,
        alibi_slopes, kv_cache_dtype, k_scale, v_scale, tp_rank,
        blocksparse_local_blocks, blocksparse_vert_stride,
        blocksparse_block_size, blocksparse_head_sliding_step)


# pos encoding ops
def rotary_embedding(
    positions: torch.Tensor,
    query: torch.Tensor,
    key: torch.Tensor,
    head_size: int,
    cos_sin_cache: torch.Tensor,
    is_neox: bool,
) -> None:
    torch.ops._C.rotary_embedding(positions, query, key, head_size,
                                  cos_sin_cache, is_neox)


def batched_rotary_embedding(positions: torch.Tensor, query: torch.Tensor,
                             key: torch.Tensor, head_size: int,
                             cos_sin_cache: torch.Tensor, is_neox: bool,
                             rot_dim: int,
                             cos_sin_cache_offsets: torch.Tensor) -> None:
    torch.ops._C.batched_rotary_embedding(positions, query, key, head_size,
                                          cos_sin_cache, is_neox, rot_dim,
                                          cos_sin_cache_offsets)


# layer norm ops
def rms_norm(out: torch.Tensor, input: torch.Tensor, weight: torch.Tensor,
             epsilon: float) -> None:
    torch.ops._C.rms_norm(out, input, weight, epsilon)


def fused_add_rms_norm(input: torch.Tensor, residual: torch.Tensor,
                       weight: torch.Tensor, epsilon: float) -> None:
    torch.ops._C.fused_add_rms_norm(input, residual, weight, epsilon)


def advance_step(num_seqs: int, num_queries: int, block_size: int,
                 input_tokens: torch.Tensor, sampled_token_ids: torch.Tensor,
                 input_positions: torch.Tensor, seq_lens: torch.Tensor,
                 slot_mapping: torch.Tensor,
                 block_tables: torch.Tensor) -> None:
    """Advance a step on GPU for existing inputs for a multi-step runner"""
    return torch.ops._C.advance_step(num_seqs, num_queries, block_size,
                                     input_tokens, sampled_token_ids,
                                     input_positions, seq_lens, slot_mapping,
                                     block_tables)


# quantization ops
# awq
def awq_dequantize(qweight: torch.Tensor, scales: torch.Tensor,
                   zeros: torch.Tensor, split_k_iters: int, thx: int,
                   thy: int) -> torch.Tensor:
    return torch.ops._C.awq_dequantize(qweight, scales, zeros, split_k_iters,
                                       thx, thy)


def awq_gemm(input: torch.Tensor, qweight: torch.Tensor, qzeros: torch.Tensor,
             scales: torch.Tensor, split_k_iters: int) -> torch.Tensor:
    return torch.ops._C.awq_gemm(input, qweight, qzeros, scales, split_k_iters)


# gptq
def gptq_gemm(a: torch.Tensor, b_q_weight: torch.Tensor,
              b_gptq_qzeros: torch.Tensor, b_gptq_scales: torch.Tensor,
              b_g_idx: torch.Tensor, use_exllama: bool,
              bit: int) -> torch.Tensor:
    return torch.ops._C.gptq_gemm(a, b_q_weight, b_gptq_qzeros, b_gptq_scales,
                                  b_g_idx, use_exllama, bit)


def gptq_shuffle(q_weight: torch.Tensor, q_perm: torch.Tensor,
                 bit: int) -> None:
    torch.ops._C.gptq_shuffle(q_weight, q_perm, bit)


# squeezellm
def squeezellm_gemm(vec: torch.Tensor, mat: torch.Tensor, mul: torch.Tensor,
                    lookup_table: torch.Tensor) -> None:
    torch.ops._C.squeezellm_gemm(vec, mat, mul, lookup_table)


# marlin
def marlin_gemm(a: torch.Tensor, b_q_weight: torch.Tensor,
                b_scales: torch.Tensor, workspace: torch.Tensor, size_m: int,
                size_n: int, size_k: int) -> torch.Tensor:
    return torch.ops._C.marlin_gemm(a, b_q_weight, b_scales, workspace, size_m,
                                    size_n, size_k)


# marlin_24
def gptq_marlin_24_gemm(a: torch.Tensor, b_q_weight: torch.Tensor,
                        b_meta: torch.Tensor, b_scales: torch.Tensor,
                        workspace: torch.Tensor, num_bits: int, size_m: int,
                        size_n: int, size_k: int) -> torch.Tensor:
    return torch.ops._C.gptq_marlin_24_gemm(a, b_q_weight, b_meta, b_scales,
                                            workspace, num_bits, size_m,
                                            size_n, size_k)


# cutlass
def cutlass_scaled_mm_supports_fp8(cuda_device_capability: int) -> bool:
    return torch.ops._C.cutlass_scaled_mm_supports_fp8(cuda_device_capability)


def cutlass_scaled_mm(a: torch.Tensor,
                      b: torch.Tensor,
                      scale_a: torch.Tensor,
                      scale_b: torch.Tensor,
                      out_dtype: Type[torch.dtype],
                      bias: Optional[torch.Tensor] = None) -> torch.Tensor:
    assert (b.shape[0] % 16 == 0 and b.shape[1] % 16 == 0)
    assert (out_dtype is torch.bfloat16 or out_dtype is torch.float16)

    m = a.shape[0]
    n = b.shape[1]
    out = torch.empty((m, n), dtype=out_dtype, device=a.device)

    torch.ops._C.cutlass_scaled_mm(out, a, b, scale_a, scale_b, bias)

    return out


# aqlm
def aqlm_gemm(input: torch.Tensor, codes: torch.Tensor,
              codebooks: torch.Tensor, scales: torch.Tensor,
              codebook_partition_sizes: torch.Tensor,
              bias: Optional[torch.Tensor]) -> torch.Tensor:
    return torch.ops._C.aqlm_gemm(input, codes, codebooks, scales,
                                  codebook_partition_sizes, bias)


def aqlm_dequant(codes: torch.Tensor, codebooks: torch.Tensor,
                 codebook_partition_sizes: torch.Tensor) -> torch.Tensor:
    return torch.ops._C.aqlm_dequant(codes, codebooks,
                                     codebook_partition_sizes)


# gptq_marlin
def gptq_marlin_repack(b_q_weight: torch.Tensor, perm: torch.Tensor,
                       size_k: int, size_n: int,
                       num_bits: int) -> torch.Tensor:
    return torch.ops._C.gptq_marlin_repack(b_q_weight, perm, size_k, size_n,
                                           num_bits)


def gptq_marlin_gemm(a: torch.Tensor, b_q_weight: torch.Tensor,
                     b_scales: torch.Tensor, g_idx: torch.Tensor,
                     perm: torch.Tensor, workspace: torch.Tensor,
                     num_bits: int, size_m: int, size_n: int, size_k: int,
                     is_k_full: bool) -> torch.Tensor:
    return torch.ops._C.gptq_marlin_gemm(a, b_q_weight, b_scales, g_idx, perm,
                                         workspace, num_bits, size_m, size_n,
                                         size_k, is_k_full)


# fp8 marlin
def fp8_marlin_gemm(a: torch.Tensor, b_q_weight: torch.Tensor,
                    b_scales: torch.Tensor, workspace: torch.Tensor,
                    num_bits: int, size_m: int, size_n: int,
                    size_k: int) -> torch.Tensor:
    return torch.ops._C.fp8_marlin_gemm(a, b_q_weight, b_scales, workspace,
                                        num_bits, size_m, size_n, size_k)


# fp8
def scaled_fp8_quant(
    input: torch.Tensor,
    scale: Optional[torch.Tensor] = None,
    batch_dim_padding: Optional[int] = None,
    use_per_token_if_dynamic: bool = False,
) -> Tuple[torch.Tensor, torch.Tensor]:
    """
    Quantize input tensor to FP8 and return quantized tensor and scale.

    This function supports both static and dynamic quantization: If you
    provide the scale, it will use static scaling and if you omit it,
    the scale will be determined dynamically. The function also allows
    optional padding of the output tensor for downstream kernels that
    will benefit from padding.

    Args:
        input: The input tensor to be quantized to FP8
        scale: Optional scaling factor for the FP8 quantization
        batch_dim_padding: If specified, pad the first dimension
            of the output to at least this value.
        use_per_token_if_dynamic: Whether to do per_tensor or per_token 
            in the dynamic quantization case.

    Returns:
        Tuple[torch.Tensor, torch.Tensor]: The output tensor in FP8 and
            scaling factor.
    """
    if batch_dim_padding:
        shape = (max(batch_dim_padding, input.shape[0]), *input.shape[1:])
        output = torch.empty(shape,
                             device=input.device,
                             dtype=torch.float8_e4m3fn)
    else:
        output = torch.empty_like(input, dtype=torch.float8_e4m3fn)
    if scale is None:
        if use_per_token_if_dynamic:
            scale = torch.empty((input.numel() // input.shape[-1], 1),
                                device=input.device,
                                dtype=torch.float32)
            torch.ops._C.dynamic_per_token_scaled_fp8_quant(
                output, input, scale)
        else:
            scale = torch.zeros(1, device=input.device, dtype=torch.float32)
            torch.ops._C.dynamic_scaled_fp8_quant(output, input, scale)
    else:
        torch.ops._C.static_scaled_fp8_quant(output, input, scale)

<<<<<<< HEAD
    return output, scale
=======
def dynamic_per_token_scaled_fp8_quant(
    input: torch.Tensor,
    scale_ub: Optional[torch.Tensor] = None
) -> Tuple[torch.Tensor, torch.Tensor]:

    output = torch.empty_like(input, dtype=torch.float8_e4m3fn)
    scales = torch.empty((input.numel() // input.shape[-1], 1),
                         device=input.device,
                         dtype=torch.float32)
    torch.ops._C.dynamic_per_token_scaled_fp8_quant(output, input, scales,
                                                    scale_ub)
    return output, scales
>>>>>>> 254dcff4


# int8
def scaled_int8_quant(
        input: torch.Tensor,
        scale: Optional[torch.Tensor] = None
) -> Tuple[torch.Tensor, torch.Tensor]:
    """
    Quantize the input tensor to int8 and return the quantized tensor and scale.

    Args:
        input: The input tensor to be quantized to int8.
        scale: Optional scaling factor for the int8 quantization.
            When not provided, we invoke dynamic-per-token quantization.

    Returns:
      Tuple[Torch.Tensor, Torch.Tensor] : Output int8 tensor and scales.
    """
    output = torch.empty_like(input, dtype=torch.int8)
    if scale is not None:
        # static-per-tensor quantization.
        torch.ops._C.static_scaled_int8_quant(output, input, scale)
        return output, scale

    # dynamic-per-token quantization.
    input_scales = torch.empty((input.numel() // input.shape[-1], 1),
                               device=input.device,
                               dtype=torch.float32)
    torch.ops._C.dynamic_scaled_int8_quant(output, input, input_scales)
    return output, input_scales


# moe
def moe_align_block_size(topk_ids: torch.Tensor, num_experts: int,
                         block_size: int, sorted_token_ids: torch.Tensor,
                         experts_ids: torch.Tensor,
                         num_tokens_post_pad: torch.Tensor) -> None:
    torch.ops._C.moe_align_block_size(topk_ids, num_experts, block_size,
                                      sorted_token_ids, experts_ids,
                                      num_tokens_post_pad)


def topk_softmax(topk_weights: torch.Tensor, topk_ids: torch.Tensor,
                 token_expert_indicies: torch.Tensor,
                 gating_output: float) -> None:
    torch.ops._moe_C.topk_softmax(topk_weights, topk_ids,
                                  token_expert_indicies, gating_output)


def reshape_and_cache(
    key: torch.Tensor,
    value: torch.Tensor,
    key_cache: torch.Tensor,
    value_cache: torch.Tensor,
    slot_mapping: torch.Tensor,
    kv_cache_dtype: str,
    k_scale: float,
    v_scale: float,
) -> None:
    torch.ops._C_cache_ops.reshape_and_cache(key, value, key_cache,
                                             value_cache, slot_mapping,
                                             kv_cache_dtype, k_scale, v_scale)


def reshape_and_cache_flash(
    key: torch.Tensor,
    value: torch.Tensor,
    key_cache: torch.Tensor,
    value_cache: torch.Tensor,
    slot_mapping: torch.Tensor,
    kv_cache_dtype: str,
) -> None:
    torch.ops._C_cache_ops.reshape_and_cache_flash(key, value, key_cache,
                                                   value_cache, slot_mapping,
                                                   kv_cache_dtype)


def copy_blocks(key_caches: List[torch.Tensor],
                value_caches: List[torch.Tensor],
                block_mapping: torch.Tensor) -> None:
    torch.ops._C_cache_ops.copy_blocks(key_caches, value_caches, block_mapping)


def swap_blocks(src: torch.Tensor, dst: torch.Tensor,
                block_mapping: torch.Tensor) -> None:
    torch.ops._C_cache_ops.swap_blocks(src, dst, block_mapping)


def convert_fp8(output: torch.Tensor,
                input: torch.Tensor,
                scale: float = 1.0,
                kv_dtype: str = "fp8") -> None:
    torch.ops._C_cache_ops.convert_fp8(output, input, scale, kv_dtype)


def get_device_attribute(attribute: int, device: int) -> int:
    return torch.ops._C_cuda_utils.get_device_attribute(attribute, device)


def get_max_shared_memory_per_block_device_attribute(device: int) -> int:
    # ruff: noqa: E501
    return torch.ops._C_cuda_utils.get_max_shared_memory_per_block_device_attribute(
        device)


# custom ar
def init_custom_ar(meta: torch.Tensor, rank_data: torch.Tensor,
                   handles: List[str], offsets: List[int], rank: int,
                   full_nvlink: bool) -> int:
    return torch.ops._C_custom_ar.init_custom_ar(meta, rank_data, handles,
                                                 offsets, rank, full_nvlink)


def should_custom_ar(inp: torch.Tensor, max_size: int, world_size: int,
                     full_nvlink: bool) -> bool:
    return torch.ops._C_custom_ar.should_custom_ar(inp, max_size, world_size,
                                                   full_nvlink)


def all_reduce_reg(fa: int, inp: torch.Tensor, out: torch.Tensor) -> None:
    torch.ops._C_custom_ar.all_reduce_reg(fa, inp, out)


def all_reduce_unreg(fa: int, inp: torch.Tensor, reg_buffer: torch.Tensor,
                     out: torch.Tensor) -> None:
    torch.ops._C_custom_ar.all_reduce_unreg(fa, inp, reg_buffer, out)


def dispose(fa: int) -> None:
    torch.ops._C_custom_ar.dispose(fa)


def meta_size() -> int:
    return torch.ops._C_custom_ar.meta_size()


def register_buffer(fa: int, t: torch.Tensor, handles: List[str],
                    offsets: List[int]) -> None:
    return torch.ops._C_custom_ar.register_buffer(fa, t, handles, offsets)


def get_graph_buffer_ipc_meta(fa: int) -> Tuple[List[str], List[int]]:
    return torch.ops._C_custom_ar.get_graph_buffer_ipc_meta(fa)


def register_graph_buffers(fa: int, handles: List[str],
                           offsets: List[List[int]]) -> None:
    torch.ops._C_custom_ar.register_graph_buffers(fa, handles, offsets)


# punica
def dispatch_bgmv(
    y: torch.Tensor,
    x: torch.Tensor,
    w_t_all: torch.Tensor,
    indicies: torch.Tensor,
    layer_idx: int,
    scale: float,
) -> None:
    torch.ops._punica_C.dispatch_bgmv(y, x, w_t_all, indicies, layer_idx,
                                      scale)


def dispatch_bgmv_low_level(
    y: torch.Tensor,
    x: torch.Tensor,
    w_t_all: torch.Tensor,
    indicies: torch.Tensor,
    layer_idx: int,
    scale: float,
    h_in: int,
    h_out: int,
    y_offset: int,
) -> None:
    torch.ops._punica_C.dispatch_bgmv_low_level(
        y,
        x,
        w_t_all,
        indicies,
        layer_idx,
        scale,
        h_in,
        h_out,
        y_offset,
    )


# temporary fix for https://github.com/vllm-project/vllm/issues/5456
# TODO: remove this in v0.6.0
names_and_values = globals()
names_and_values_to_update = {}
# prepare variables to avoid dict size change during iteration
k, v, arg = None, None, None
fn_type = type(lambda x: x)
for k, v in names_and_values.items():
    # find functions that are defined in this file and have torch.Tensor
    # in their annotations. `arg == "torch.Tensor"` is used to handle
    # the case when users use `import __annotations__` to turn type
    # hints into strings.
    if isinstance(v, fn_type) \
        and v.__code__.co_filename == __file__ \
        and any(arg is torch.Tensor or arg == "torch.Tensor"
                   for arg in v.__annotations__.values()):
        names_and_values_to_update[k] = hint_on_error(v)

names_and_values.update(names_and_values_to_update)
del names_and_values_to_update, names_and_values, v, k, fn_type<|MERGE_RESOLUTION|>--- conflicted
+++ resolved
@@ -299,6 +299,7 @@
 def scaled_fp8_quant(
     input: torch.Tensor,
     scale: Optional[torch.Tensor] = None,
+    scale_ub: Optional[float] = None,
     batch_dim_padding: Optional[int] = None,
     use_per_token_if_dynamic: bool = False,
 ) -> Tuple[torch.Tensor, torch.Tensor]:
@@ -314,6 +315,8 @@
     Args:
         input: The input tensor to be quantized to FP8
         scale: Optional scaling factor for the FP8 quantization
+        scale_ub: Optional upper bound for scaling factor in dynamic 
+            per token case
         batch_dim_padding: If specified, pad the first dimension
             of the output to at least this value.
         use_per_token_if_dynamic: Whether to do per_tensor or per_token 
@@ -336,29 +339,14 @@
                                 device=input.device,
                                 dtype=torch.float32)
             torch.ops._C.dynamic_per_token_scaled_fp8_quant(
-                output, input, scale)
+                output, input, scale, scale_ub)
         else:
             scale = torch.zeros(1, device=input.device, dtype=torch.float32)
             torch.ops._C.dynamic_scaled_fp8_quant(output, input, scale)
     else:
         torch.ops._C.static_scaled_fp8_quant(output, input, scale)
 
-<<<<<<< HEAD
     return output, scale
-=======
-def dynamic_per_token_scaled_fp8_quant(
-    input: torch.Tensor,
-    scale_ub: Optional[torch.Tensor] = None
-) -> Tuple[torch.Tensor, torch.Tensor]:
-
-    output = torch.empty_like(input, dtype=torch.float8_e4m3fn)
-    scales = torch.empty((input.numel() // input.shape[-1], 1),
-                         device=input.device,
-                         dtype=torch.float32)
-    torch.ops._C.dynamic_per_token_scaled_fp8_quant(output, input, scales,
-                                                    scale_ub)
-    return output, scales
->>>>>>> 254dcff4
 
 
 # int8
