--- conflicted
+++ resolved
@@ -264,15 +264,8 @@
 
 
 # int8
-<<<<<<< HEAD
-def scaled_int8_quant(
-    input: torch.Tensor,
-    scale: Optional[float] = None
-) -> Tuple[torch.Tensor, Union[torch.Tensor, float]]:
-=======
 def static_scaled_int8_quant(input: torch.Tensor,
                              scale: torch.Tensor) -> torch.Tensor:
->>>>>>> f270a395
     """
     Quantize the input tensor to int8 and return the quantized tensor and scale.
 
