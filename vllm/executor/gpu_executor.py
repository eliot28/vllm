--- conflicted
+++ resolved
@@ -46,10 +46,7 @@
             lora_config=self.lora_config,
             multimodal_config=self.multimodal_config,
             speculative_config=self.speculative_config,
-<<<<<<< HEAD
-=======
             prompt_adapter_config=self.prompt_adapter_config,
->>>>>>> 8a924d22
             is_driver_worker=(not self.parallel_config)
             or (rank % self.parallel_config.tensor_parallel_size == 0),
         )
