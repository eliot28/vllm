--- conflicted
+++ resolved
@@ -3,12 +3,7 @@
 
 import torch
 
-<<<<<<< HEAD
-from vllm.config import (CacheConfig, DeviceConfig, LoadConfig, LoRAConfig,
-                         ModelConfig, ParallelConfig, SchedulerConfig)
-=======
 from vllm.config import CacheConfig, ModelConfig, SchedulerConfig
->>>>>>> 37e84a40
 from vllm.executor.executor_base import ExecutorBase
 from vllm.logger import init_logger
 from vllm.lora.request import LoRARequest
@@ -20,26 +15,6 @@
 
 class CPUExecutor(ExecutorBase):
 
-<<<<<<< HEAD
-    def __init__(self, model_config: ModelConfig, cache_config: CacheConfig,
-                 parallel_config: ParallelConfig,
-                 scheduler_config: SchedulerConfig,
-                 device_config: DeviceConfig, load_config: LoadConfig,
-                 lora_config: Optional[LoRAConfig], *args, **kwargs) -> None:
-        assert device_config.device_type == "cpu"
-        assert lora_config is None, "cpu backend doesn't support LoRA"
-        model_config = _verify_and_get_model_config(model_config)
-        cache_config = _verify_and_get_cache_config(cache_config)
-        scheduler_config = _verify_and_get_scheduler_config(scheduler_config)
-
-        self.model_config = model_config
-        self.cache_config = cache_config
-        self.lora_config = lora_config
-        self.load_config = load_config
-        self.parallel_config = parallel_config
-        self.scheduler_config = scheduler_config
-        self.device_config = device_config
-=======
     def _init_executor(self) -> None:
         assert self.device_config.device_type == "cpu"
         assert self.lora_config is None, "cpu backend doesn't support LoRA"
@@ -47,7 +22,6 @@
         self.cache_config = _verify_and_get_cache_config(self.cache_config)
         self.scheduler_config = _verify_and_get_scheduler_config(
             self.scheduler_config)
->>>>>>> 37e84a40
 
         # Instantiate the worker and load the model to CPU.
         self._init_worker()
