import asyncio
import os
import pickle
from collections import defaultdict
from itertools import islice, repeat
from typing import TYPE_CHECKING, Any, Dict, List, Optional, Tuple

import vllm.envs as envs
from vllm.executor.distributed_gpu_executor import (  # yapf: disable
    DistributedGPUExecutor, DistributedGPUExecutorAsync)
from vllm.executor.ray_utils import RayWorkerWrapper, ray
from vllm.logger import init_logger
from vllm.sequence import ExecuteModelRequest, SamplerOutput
from vllm.utils import (_run_task_with_lock,
                        error_on_invalid_device_count_status,
                        get_distributed_init_method, get_ip, get_open_port,
                        get_vllm_instance_id, make_async)

if ray is not None:
    from ray.util.scheduling_strategies import PlacementGroupSchedulingStrategy

if TYPE_CHECKING:
    from ray.util.placement_group import PlacementGroup

logger = init_logger(__name__)

USE_RAY_COMPILED_DAG = envs.VLLM_USE_RAY_COMPILED_DAG


class RayGPUExecutor(DistributedGPUExecutor):

    def _init_executor(self) -> None:
        assert self.parallel_config.distributed_executor_backend == "ray"
        placement_group = self.parallel_config.placement_group

        # Disable Ray usage stats collection.
        ray_usage = os.environ.get("RAY_USAGE_STATS_ENABLED", "0")
        if ray_usage != "1":
            os.environ["RAY_USAGE_STATS_ENABLED"] = "0"

        # Create the parallel GPU workers.
        self._init_workers_ray(placement_group)

        self.forward_dag = None
        if USE_RAY_COMPILED_DAG:
            self.forward_dag = self._compiled_ray_dag()
            self.extra_execute_model_run_workers_kwargs[
                "use_ray_compiled_dag"] = True

    def _configure_ray_workers_use_nsight(self,
                                          ray_remote_kwargs) -> Dict[str, Any]:
        # If nsight profiling is enabled, we need to set the profiling
        # configuration for the ray workers as runtime env.
        runtime_env = ray_remote_kwargs.setdefault("runtime_env", {})
        runtime_env.update({
            "nsight": {
                "t": "cuda,cudnn,cublas",
                "o": "'worker_process_%p'",
                "cuda-graph-trace": "node",
            }
        })

        return ray_remote_kwargs

    def _init_workers_ray(self, placement_group: "PlacementGroup",
                          **ray_remote_kwargs):
        if (self.parallel_config.tensor_parallel_size == 1
                and self.parallel_config.pipeline_parallel_size == 1):
            # For single GPU case, we use a ray worker with constrained memory.
            num_gpus = self.cache_config.gpu_memory_utilization
        else:
            # Otherwise, the ray workers are allocated with a full GPU.
            num_gpus = 1

        # The driver dummy worker does not actually use any resources.
        # It holds the resource for the driver worker.
        self.driver_dummy_worker: Optional[RayWorkerWrapper] = None
        # The remaining workers are the actual ray actors.
        self.workers: List[RayWorkerWrapper] = []

        if self.parallel_config.ray_workers_use_nsight:
            ray_remote_kwargs = self._configure_ray_workers_use_nsight(
                ray_remote_kwargs)

        # Create the workers.
        driver_ip = get_ip()
        for bundle_id, bundle in enumerate(placement_group.bundle_specs):
            if not bundle.get("GPU", 0):
                continue
            scheduling_strategy = PlacementGroupSchedulingStrategy(
                placement_group=placement_group,
                placement_group_capture_child_tasks=True,
                placement_group_bundle_index=bundle_id,
            )

            if self.speculative_config is not None:
                worker_module_name = "vllm.spec_decode.spec_decode_worker"
                worker_class_name = "create_spec_worker"
            else:
                worker_module_name = "vllm.worker.worker"
                worker_class_name = "Worker"

            worker = ray.remote(
                num_cpus=0,
                num_gpus=num_gpus,
                scheduling_strategy=scheduling_strategy,
                **ray_remote_kwargs,
            )(RayWorkerWrapper).remote(
                worker_module_name=worker_module_name,
                worker_class_name=worker_class_name,
                trust_remote_code=self.model_config.trust_remote_code,
            )

            worker_ip = ray.get(worker.get_node_ip.remote())
            if worker_ip == driver_ip and self.driver_dummy_worker is None:
                # If the worker is on the same node as the driver, we use it
                # as the resource holder for the driver process.
                self.driver_dummy_worker = worker
                self.driver_worker = RayWorkerWrapper(
                    worker_module_name=worker_module_name,
                    worker_class_name=worker_class_name,
                    trust_remote_code=self.model_config.trust_remote_code,
                )
            else:
                # Else, added to the list of workers.
                self.workers.append(worker)

        if self.driver_dummy_worker is None:
            raise ValueError(
                "Ray does not allocate any GPUs on the driver node. Consider "
                "adjusting the Ray placement group or running the driver on a "
                "GPU node.")

        # Get the set of GPU IDs used on each node.
        worker_node_and_gpu_ids = self._run_workers("get_node_and_gpu_ids",
                                                    use_dummy_driver=True)

        # the order in `worker_node_and_gpu_ids` does not necessarily match
        # the machine boundaries. We need to make sure that workers in the
        # same node are assigned consecutive ranks.
        # examples:
        # [('852a09a13c7503ef126d7c828454c741494b1be33a8627a5206604d9', [0]), ('dfaad7adfdae57a694cc74490db45bd112c9f31243523e43ddc2e7f0', [0]), ('dfaad7adfdae57a694cc74490db45bd112c9f31243523e43ddc2e7f0', [1]), ('dfaad7adfdae57a694cc74490db45bd112c9f31243523e43ddc2e7f0', [2]), ('dfaad7adfdae57a694cc74490db45bd112c9f31243523e43ddc2e7f0', [3]), ('852a09a13c7503ef126d7c828454c741494b1be33a8627a5206604d9', [1]), ('852a09a13c7503ef126d7c828454c741494b1be33a8627a5206604d9', [2]), ('852a09a13c7503ef126d7c828454c741494b1be33a8627a5206604d9', [3])] # noqa

        # initialize worker ranks with -1 (unassigned)
        worker_ranks = [-1 for x in worker_node_and_gpu_ids]
        current_rank = 0
        while -1 in worker_ranks:
            # whenever we find an unassigned worker, find the node
            index = worker_ranks.index(-1)
            current_node_id = worker_node_and_gpu_ids[index][0]
            # assign ranks to all workers in the same node
            for i, (node_id, _) in enumerate(worker_node_and_gpu_ids):
                if node_id == current_node_id:
                    worker_ranks[i] = current_rank
                    current_rank += 1
        # with the above example, worker_ranks will be [0, 4, 5, 6, 7, 1, 2, 3]

        node_workers = defaultdict(list)  # node id -> list of worker ranks
        node_gpus = defaultdict(list)  # node id -> list of gpu ids

        for worker_rank, (node_id, gpu_ids) in zip(worker_ranks,
                                                   worker_node_and_gpu_ids):
            node_workers[node_id].append(worker_rank)
            # `gpu_ids` can be a list of strings or integers.
            # convert them to integers for consistency.
            # NOTE: gpu_ids can be larger than 9 (e.g. 16 GPUs),
            # string sorting is not sufficient.
            # see https://github.com/vllm-project/vllm/issues/5590
            gpu_ids = [int(x) for x in gpu_ids]
            node_gpus[node_id].extend(gpu_ids)
        for node_id, gpu_ids in node_gpus.items():
            node_gpus[node_id] = sorted(gpu_ids)

        VLLM_INSTANCE_ID = get_vllm_instance_id()

        # Set environment variables for the driver and workers.
        all_args_to_update_environment_variables = [({
            "CUDA_VISIBLE_DEVICES":
            ",".join(map(str, node_gpus[node_id])),
            "VLLM_INSTANCE_ID":
            VLLM_INSTANCE_ID,
            "VLLM_TRACE_FUNCTION":
            str(envs.VLLM_TRACE_FUNCTION),
        }, ) for (node_id, _) in worker_node_and_gpu_ids]
        self._run_workers("update_environment_variables",
                          all_args=all_args_to_update_environment_variables)

        if len(node_gpus) == 1:
            # in single node case, we don't need to get the IP address.
            # the loopback address is sufficient
            # NOTE: a node may have several IP addresses, one for each
            # network interface. `get_ip()` might return any of them,
            # while they might not work for communication inside the node
            # if the network setup is complicated. Using the loopback address
            # solves this issue, as it always works for communication inside
            # the node.
            driver_ip = "127.0.0.1"
        distributed_init_method = get_distributed_init_method(
            driver_ip, get_open_port())

        error_on_invalid_device_count_status()

        # Initialize the actual workers inside worker wrapper.
        init_worker_all_kwargs = [
            self._get_worker_kwargs(
                local_rank=node_workers[node_id].index(rank),
                rank=rank,
                distributed_init_method=distributed_init_method,
            ) for rank, (node_id,
                         _) in zip(worker_ranks, worker_node_and_gpu_ids)
        ]
        self._run_workers("init_worker", all_kwargs=init_worker_all_kwargs)

        self._run_workers("init_device")
        self._run_workers("load_model",
                          max_concurrent_workers=self.parallel_config.
                          max_parallel_loading_workers)

        # This is the list of workers that are rank 0 of each TP group EXCEPT
        # global rank 0. These are the workers that will broadcast to the
        # rest of the workers.
        self.tp_driver_workers: List[RayWorkerWrapper] = []
        # This is the list of workers that are not drivers and not the first
        # worker in a TP group. These are the workers that will be
        # broadcasted to.
        self.non_driver_workers: List[RayWorkerWrapper] = []

<<<<<<< HEAD
        for rank, worker in enumerate(self.workers, start=1):
            if rank % self.parallel_config.tensor_parallel_size == 0:
                self.tp_driver_workers.append(worker)
            else:
                self.non_driver_workers.append(worker)
=======
        tp_driver_worker_ranks = []
        non_driver_worker_ranks = []
        for idx, rank in enumerate(worker_ranks[1:]):
            # We need to skip the driver worker, which we
            # do by skipping worker_ranks[0] which is always 0.
            if rank % self.parallel_config.tensor_parallel_size == 0:
                self.tp_driver_workers.append(self.workers[idx])
                tp_driver_worker_ranks.append(rank)
            else:
                self.non_driver_workers.append(self.workers[idx])
                non_driver_worker_ranks.append(rank)

        # Enforce rank order for correct rank to return final output.
        self.tp_driver_workers = [
            worker for _, worker in sorted(
                zip(tp_driver_worker_ranks, self.tp_driver_workers))
        ]
        self.non_driver_workers = [
            worker for _, worker in sorted(
                zip(non_driver_worker_ranks, self.non_driver_workers))
        ]
>>>>>>> 1c27d25f

    def _driver_execute_model(
        self, execute_model_req: Optional[ExecuteModelRequest]
    ) -> Optional[List[SamplerOutput]]:
        """Run execute_model in the driver worker.

        Passing None will cause the driver to stop the model execution
        loop running in each of the remote workers.
        """
        return self.driver_worker.execute_method("execute_model",
                                                 execute_model_req)

    def _run_workers(
        self,
        method: str,
        *args,
        async_run_tensor_parallel_workers_only: bool = False,
        all_args: Optional[List[Tuple[Any, ...]]] = None,
        all_kwargs: Optional[List[Dict[str, Any]]] = None,
        use_dummy_driver: bool = False,
        max_concurrent_workers: Optional[int] = None,
        use_ray_compiled_dag: bool = False,
        **kwargs,
    ) -> Any:
        """Runs the given method on all workers. Can be used in the following
        ways:

        Args:
        - async_run_tensor_parallel_workers_only: If True the method will be
          run only in the remote TP workers, not the driver worker.
          It will also be run asynchronously and return a list of futures
          rather than blocking on the results.
        - args/kwargs: All workers share the same args/kwargs
        - all_args/all_kwargs: args/kwargs for each worker are specified
          individually
        """

        if max_concurrent_workers:
            raise NotImplementedError(
                "max_concurrent_workers is not supported yet.")

        count = len(self.workers) if not \
            async_run_tensor_parallel_workers_only \
            else len(self.non_driver_workers)
        all_worker_args = repeat(args, count) if all_args is None \
            else islice(all_args, 1, None)
        all_worker_kwargs = repeat(kwargs, count) if all_kwargs is None \
            else islice(all_kwargs, 1, None)

        if use_ray_compiled_dag:
            # Right now, compiled DAG can only accept a single
            # input. TODO(sang): Fix it.
            assert self.forward_dag is not None
            output_channels = self.forward_dag.execute(1)
            ray_worker_outputs = []
        else:
            # Start the ray workers first.
            ray_workers = self.workers
            if async_run_tensor_parallel_workers_only:
                ray_workers = self.non_driver_workers
            ray_worker_outputs = [
                worker.execute_method.remote(method, *worker_args,
                                             **worker_kwargs)
                for (worker, worker_args, worker_kwargs
                     ) in zip(ray_workers, all_worker_args, all_worker_kwargs)
            ]

        if async_run_tensor_parallel_workers_only:
            # Just return futures
            return ray_worker_outputs

        driver_args = args if all_args is None else all_args[0]
        driver_kwargs = kwargs if all_kwargs is None else all_kwargs[0]

        # Start the driver worker after all the ray workers.
        if not use_dummy_driver:
            driver_worker_output = self.driver_worker.execute_method(
                method, *driver_args, **driver_kwargs)
        else:
            assert self.driver_dummy_worker is not None
            driver_worker_output = ray.get(
                self.driver_dummy_worker.execute_method.remote(
                    method, *driver_args, **driver_kwargs))
        # Get the results of the ray workers.
        if self.workers:
            if use_ray_compiled_dag:
                try:
                    ray_worker_outputs = [
                        pickle.loads(chan.begin_read())
                        for chan in output_channels
                    ]
                finally:
                    # Has to call end_read in order to reuse the DAG.
                    for chan in output_channels:
                        chan.end_read()
            else:
                ray_worker_outputs = ray.get(ray_worker_outputs)

        return [driver_worker_output] + ray_worker_outputs

    def _wait_for_tasks_completion(self, parallel_worker_tasks: Any) -> None:
        """Wait for futures returned from _run_workers() with
        async_run_remote_workers_only to complete."""
        ray.get(parallel_worker_tasks)

    def _compiled_ray_dag(self):
        import pkg_resources
        required_version = "2.9"
        current_version = pkg_resources.get_distribution("ray").version
        if current_version < required_version:
            raise ValueError(f"Ray version {required_version} or greater is "
                             f"required, but found {current_version}")

        from ray.dag import InputNode, MultiOutputNode
        assert self.parallel_config.distributed_executor_backend == "ray"

        # Right now, compiled DAG requires at least 1 arg. We send
        # a dummy value for now. It will be fixed soon.
        with InputNode() as input_data:
            forward_dag = MultiOutputNode([
                worker.execute_model_compiled_dag_remote.
                bind(  # type: ignore[attr-defined]
                    input_data) for worker in self.workers
            ])
        return forward_dag.experimental_compile()


class RayGPUExecutorAsync(RayGPUExecutor, DistributedGPUExecutorAsync):

    def __init__(self, *args, **kwargs):
        super().__init__(*args, **kwargs)
        self.driver_exec_method = make_async(self.driver_worker.execute_method)
        self.pp_locks: Optional[List[asyncio.Lock]] = None

    async def _driver_execute_model_async(
        self,
        execute_model_req: Optional[ExecuteModelRequest] = None
    ) -> List[SamplerOutput]:
        if not self.tp_driver_workers:
            return await self.driver_exec_method("execute_model",
                                                 execute_model_req)

        if self.pp_locks is None:
            # This locks each pipeline parallel stage so multiple virtual
            # engines can't execute on the same stage at the same time
            # We create the locks here to avoid creating them in the constructor
            # which uses a different asyncio loop.
            self.pp_locks = [
                asyncio.Lock()
                for _ in range(self.parallel_config.pipeline_parallel_size)
            ]

        tasks = [
            asyncio.create_task(
                _run_task_with_lock(self.driver_exec_method, self.pp_locks[0],
                                    "execute_model", execute_model_req))
        ]
        for pp_rank, driver_worker in enumerate(self.tp_driver_workers,
                                                start=1):
            tasks.append(
                asyncio.create_task(
                    _run_task_with_lock(driver_worker.execute_method.remote,
                                        self.pp_locks[pp_rank],
                                        "execute_model", execute_model_req)))

        results = await asyncio.gather(*tasks)

        # Only the last PP stage has the final results.
        return results[-1]

    async def _start_worker_execution_loop(self):
        coros = [
            worker.execute_method.remote("start_worker_execution_loop")
            for worker in self.non_driver_workers
        ]
        return await asyncio.gather(*coros)<|MERGE_RESOLUTION|>--- conflicted
+++ resolved
@@ -225,35 +225,14 @@
         # broadcasted to.
         self.non_driver_workers: List[RayWorkerWrapper] = []
 
-<<<<<<< HEAD
-        for rank, worker in enumerate(self.workers, start=1):
+        # Enforce rank order for correct rank to return final output.
+        for rank, worker in sorted(zip(worker_ranks[1:], self.workers)):
+            # We need to skip the driver worker, which we
+            # do by skipping worker_ranks[0] which is always 0.
             if rank % self.parallel_config.tensor_parallel_size == 0:
                 self.tp_driver_workers.append(worker)
             else:
                 self.non_driver_workers.append(worker)
-=======
-        tp_driver_worker_ranks = []
-        non_driver_worker_ranks = []
-        for idx, rank in enumerate(worker_ranks[1:]):
-            # We need to skip the driver worker, which we
-            # do by skipping worker_ranks[0] which is always 0.
-            if rank % self.parallel_config.tensor_parallel_size == 0:
-                self.tp_driver_workers.append(self.workers[idx])
-                tp_driver_worker_ranks.append(rank)
-            else:
-                self.non_driver_workers.append(self.workers[idx])
-                non_driver_worker_ranks.append(rank)
-
-        # Enforce rank order for correct rank to return final output.
-        self.tp_driver_workers = [
-            worker for _, worker in sorted(
-                zip(tp_driver_worker_ranks, self.tp_driver_workers))
-        ]
-        self.non_driver_workers = [
-            worker for _, worker in sorted(
-                zip(non_driver_worker_ranks, self.non_driver_workers))
-        ]
->>>>>>> 1c27d25f
 
     def _driver_execute_model(
         self, execute_model_req: Optional[ExecuteModelRequest]
