--- conflicted
+++ resolved
@@ -3,15 +3,10 @@
 from vllm.executor.executor_base import ExecutorAsyncBase, ExecutorBase
 from vllm.logger import init_logger
 from vllm.lora.request import LoRARequest
-<<<<<<< HEAD
 from vllm.model_executor.layers.sampler import SamplerOutput
 from vllm.sequence import ExecuteModelRequest
-from vllm.utils import make_async
-=======
-from vllm.sequence import ExecuteModelRequest, SamplerOutput
 from vllm.utils import (get_distributed_init_method, get_ip, get_open_port,
                         make_async)
->>>>>>> 9606c719
 
 logger = init_logger(__name__)
 
