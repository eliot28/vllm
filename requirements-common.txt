--- conflicted
+++ resolved
@@ -21,10 +21,6 @@
 outlines >= 0.0.43, < 0.1 # Requires torch >= 2.1.0
 typing_extensions
 filelock >= 3.10.4 # filelock starts to support `mode` argument from 3.10.4
-<<<<<<< HEAD
 partial-json-parser # used for parsing partial JSON outputs
 pyzmq
-=======
-pyzmq
-gguf == 0.9.1
->>>>>>> f9a56006
+gguf == 0.9.1