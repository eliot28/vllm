import io
import os
import re
import subprocess
import sys
from typing import List

from packaging.version import parse, Version
from setuptools import setup, find_packages, Extension
from setuptools.command.build_ext import build_ext
from shutil import which
import torch
from torch.utils.cpp_extension import CUDA_HOME

ROOT_DIR = os.path.dirname(__file__)

# vLLM only supports Linux platform
assert sys.platform.startswith(
    "linux"), "vLLM only supports Linux platform (including WSL)."

MAIN_CUDA_VERSION = "12.1"


def is_sccache_available() -> bool:
    return which("sccache") is not None


def is_ccache_available() -> bool:
    return which("ccache") is not None


def is_ninja_available() -> bool:
    return which("ninja") is not None


def remove_prefix(text, prefix):
    if text.startswith(prefix):
        return text[len(prefix):]
    return text


class CMakeExtension(Extension):

    def __init__(self, name: str, cmake_lists_dir: str = '.', **kwa) -> None:
        super().__init__(name, sources=[], **kwa)
        self.cmake_lists_dir = os.path.abspath(cmake_lists_dir)


class cmake_build_ext(build_ext):
    # A dict of extension directories that have been configured.
    did_config = {}

    #
    # Determine number of compilation jobs and optionally nvcc compile threads.
    #
    def compute_num_jobs(self):
        try:
            # os.sched_getaffinity() isn't universally available, so fall back
            # to os.cpu_count() if we get an error here.
            num_jobs = len(os.sched_getaffinity(0))
        except AttributeError:
            num_jobs = os.cpu_count()

<<<<<<< HEAD
        if _is_cuda() and get_nvcc_cuda_version() >= Version("11.2"):
            nvcc_threads = int(os.getenv("NVCC_THREADS", 8))
            num_jobs = max(1, round(num_jobs / (nvcc_threads / 4)))
        else:
            nvcc_threads = None
=======
        nvcc_threads = None
        if _is_cuda():
            nvcc_cuda_version = get_nvcc_cuda_version()
            if nvcc_cuda_version >= Version("11.2"):
                nvcc_threads = int(os.getenv("NVCC_THREADS", 8))
                num_jobs = max(1, round(num_jobs / (nvcc_threads / 4)))
>>>>>>> ba8ae1d8

        return num_jobs, nvcc_threads

    #
    # Perform cmake configuration for a single extension.
    #
    def configure(self, ext: CMakeExtension) -> None:
        # If we've already configured using the CMakeLists.txt for
        # this extension, exit early.
        if ext.cmake_lists_dir in cmake_build_ext.did_config:
            return

        cmake_build_ext.did_config[ext.cmake_lists_dir] = True

        # Select the build type.
        # Note: optimization level + debug info are set by the build type
        default_cfg = "Debug" if self.debug else "RelWithDebInfo"
        cfg = os.getenv("CMAKE_BUILD_TYPE", default_cfg)

        # where .so files will be written, should be the same for all extensions
        # that use the same CMakeLists.txt.
        outdir = os.path.abspath(
            os.path.dirname(self.get_ext_fullpath(ext.name)))

        cmake_args = [
            '-DCMAKE_BUILD_TYPE={}'.format(cfg),
            '-DCMAKE_LIBRARY_OUTPUT_DIRECTORY={}'.format(outdir),
            '-DCMAKE_ARCHIVE_OUTPUT_DIRECTORY={}'.format(self.build_temp),
        ]

        verbose = bool(int(os.getenv('VERBOSE', '0')))
        if verbose:
            cmake_args += ['-DCMAKE_VERBOSE_MAKEFILE=ON']

        if is_sccache_available():
            cmake_args += [
                '-DCMAKE_CXX_COMPILER_LAUNCHER=sccache',
                '-DCMAKE_CUDA_COMPILER_LAUNCHER=sccache',
            ]
        elif is_ccache_available():
            cmake_args += [
                '-DCMAKE_CXX_COMPILER_LAUNCHER=ccache',
                '-DCMAKE_CUDA_COMPILER_LAUNCHER=ccache',
            ]

        # Pass the python executable to cmake so it can find an exact
        # match.
        cmake_args += ['-DVLLM_PYTHON_EXECUTABLE={}'.format(sys.executable)]

        if _install_punica():
            cmake_args += ['-DVLLM_INSTALL_PUNICA_KERNELS=ON']

        #
        # Setup parallelism and build tool
        #
        num_jobs, nvcc_threads = self.compute_num_jobs()

        if nvcc_threads:
            cmake_args += ['-DNVCC_THREADS={}'.format(nvcc_threads)]

        if is_ninja_available():
            build_tool = ['-G', 'Ninja']
            cmake_args += [
                '-DCMAKE_JOB_POOL_COMPILE:STRING=compile',
                '-DCMAKE_JOB_POOLS:STRING=compile={}'.format(num_jobs),
            ]
        else:
            # Default build tool to whatever cmake picks.
            build_tool = []

        subprocess.check_call(
            ['cmake', ext.cmake_lists_dir, *build_tool, *cmake_args],
            cwd=self.build_temp)

    def build_extensions(self) -> None:
        # Ensure that CMake is present and working
        try:
            subprocess.check_output(['cmake', '--version'])
        except OSError as e:
            raise RuntimeError('Cannot find CMake executable') from e

        # Create build directory if it does not exist.
        if not os.path.exists(self.build_temp):
            os.makedirs(self.build_temp)

        # Build all the extensions
        for ext in self.extensions:
            self.configure(ext)

            ext_target_name = remove_prefix(ext.name, "vllm.")
            num_jobs, _ = self.compute_num_jobs()

            build_args = [
                '--build', '.', '--target', ext_target_name, '-j',
                str(num_jobs)
            ]

            subprocess.check_call(['cmake', *build_args], cwd=self.build_temp)


def _is_cuda() -> bool:
    return torch.version.cuda is not None


def _is_hip() -> bool:
    return torch.version.hip is not None


def _is_neuron() -> bool:
    torch_neuronx_installed = True
    try:
        subprocess.run(["neuron-ls"], capture_output=True, check=True)
    except (FileNotFoundError, PermissionError, subprocess.CalledProcessError):
        torch_neuronx_installed = False
    return torch_neuronx_installed


def _install_punica() -> bool:
    return bool(int(os.getenv("VLLM_INSTALL_PUNICA_KERNELS", "0")))


def get_hipcc_rocm_version():
    # Run the hipcc --version command
    result = subprocess.run(['hipcc', '--version'],
                            stdout=subprocess.PIPE,
                            stderr=subprocess.STDOUT,
                            text=True)

    # Check if the command was executed successfully
    if result.returncode != 0:
        print("Error running 'hipcc --version'")
        return None

    # Extract the version using a regular expression
    match = re.search(r'HIP version: (\S+)', result.stdout)
    if match:
        # Return the version string
        return match.group(1)
    else:
        print("Could not find HIP version in the output")
        return None


def get_neuronxcc_version():
    import sysconfig
    site_dir = sysconfig.get_paths()["purelib"]
    version_file = os.path.join(site_dir, "neuronxcc", "version",
                                "__init__.py")

    # Check if the command was executed successfully
    with open(version_file, "rt") as fp:
        content = fp.read()

    # Extract the version using a regular expression
    match = re.search(r"__version__ = '(\S+)'", content)
    if match:
        # Return the version string
        return match.group(1)
    else:
        raise RuntimeError("Could not find HIP version in the output")


def get_nvcc_cuda_version() -> Version:
    """Get the CUDA version from nvcc.

    Adapted from https://github.com/NVIDIA/apex/blob/8b7a1ff183741dd8f9b87e7bafd04cfde99cea28/setup.py
    """
    nvcc_output = subprocess.check_output([CUDA_HOME + "/bin/nvcc", "-V"],
                                          universal_newlines=True)
    output = nvcc_output.split()
    release_idx = output.index("release") + 1
    nvcc_cuda_version = parse(output[release_idx].split(",")[0])
    return nvcc_cuda_version


def get_path(*filepath) -> str:
    return os.path.join(ROOT_DIR, *filepath)


def find_version(filepath: str) -> str:
    """Extract version information from the given filepath.

    Adapted from https://github.com/ray-project/ray/blob/0b190ee1160eeca9796bc091e07eaebf4c85b511/python/setup.py
    """
    with open(filepath) as fp:
        version_match = re.search(r"^__version__ = ['\"]([^'\"]*)['\"]",
                                  fp.read(), re.M)
        if version_match:
            return version_match.group(1)
        raise RuntimeError("Unable to find version string.")


def get_vllm_version() -> str:
    version = find_version(get_path("vllm", "__init__.py"))

    if _is_cuda():
        cuda_version = str(get_nvcc_cuda_version())
        if cuda_version != MAIN_CUDA_VERSION:
            cuda_version_str = cuda_version.replace(".", "")[:3]
            version += f"+cu{cuda_version_str}"
    elif _is_hip():
        # Get the HIP version
        hipcc_version = get_hipcc_rocm_version()
        if hipcc_version != MAIN_CUDA_VERSION:
            rocm_version_str = hipcc_version.replace(".", "")[:3]
            version += f"+rocm{rocm_version_str}"
    elif _is_neuron():
        # Get the Neuron version
        neuron_version = str(get_neuronxcc_version())
        if neuron_version != MAIN_CUDA_VERSION:
            neuron_version_str = neuron_version.replace(".", "")[:3]
            version += f"+neuron{neuron_version_str}"
    else:
        raise RuntimeError("Unknown runtime environment")

    return version


def read_readme() -> str:
    """Read the README file if present."""
    p = get_path("README.md")
    if os.path.isfile(p):
        return io.open(get_path("README.md"), "r", encoding="utf-8").read()
    else:
        return ""


def get_requirements() -> List[str]:
    """Get Python package dependencies from requirements.txt."""
    if _is_cuda():
        with open(get_path("requirements.txt")) as f:
            requirements = f.read().strip().split("\n")
        if get_nvcc_cuda_version() <= Version("11.8"):
            # replace cupy-cuda12x with cupy-cuda11x for cuda 11.x
            for i in range(len(requirements)):
                if requirements[i].startswith("cupy-cuda12x"):
                    requirements[i] = "cupy-cuda11x"
                    break
    elif _is_hip():
        with open(get_path("requirements-rocm.txt")) as f:
            requirements = f.read().strip().split("\n")
    elif _is_neuron():
        with open(get_path("requirements-neuron.txt")) as f:
            requirements = f.read().strip().split("\n")
    else:
        raise ValueError(
            "Unsupported platform, please use CUDA, ROCM or Neuron.")

    return requirements


ext_modules = []

if _is_cuda():
    ext_modules.append(CMakeExtension(name="vllm._moe_C"))

    if _install_punica():
        ext_modules.append(CMakeExtension(name="vllm._punica_C"))

if not _is_neuron():
    ext_modules.append(CMakeExtension(name="vllm._C"))

package_data = {
    "vllm": ["py.typed", "model_executor/layers/fused_moe/configs/*.json"]
}
if os.environ.get("VLLM_USE_PRECOMPILED"):
    package_data["vllm"].append("*.so")

setup(
    name="vllm",
    version=get_vllm_version(),
    author="vLLM Team",
    license="Apache 2.0",
    description=("A high-throughput and memory-efficient inference and "
                 "serving engine for LLMs"),
    long_description=read_readme(),
    long_description_content_type="text/markdown",
    url="https://github.com/vllm-project/vllm",
    project_urls={
        "Homepage": "https://github.com/vllm-project/vllm",
        "Documentation": "https://vllm.readthedocs.io/en/latest/",
    },
    classifiers=[
        "Programming Language :: Python :: 3.8",
        "Programming Language :: Python :: 3.9",
        "Programming Language :: Python :: 3.10",
        "Programming Language :: Python :: 3.11",
        "License :: OSI Approved :: Apache Software License",
        "Topic :: Scientific/Engineering :: Artificial Intelligence",
    ],
    packages=find_packages(exclude=("benchmarks", "csrc", "docs", "examples",
                                    "tests")),
    python_requires=">=3.8",
    install_requires=get_requirements(),
    ext_modules=ext_modules,
    cmdclass={"build_ext": cmake_build_ext} if not _is_neuron() else {},
    package_data=package_data,
)<|MERGE_RESOLUTION|>--- conflicted
+++ resolved
@@ -61,20 +61,12 @@
         except AttributeError:
             num_jobs = os.cpu_count()
 
-<<<<<<< HEAD
-        if _is_cuda() and get_nvcc_cuda_version() >= Version("11.2"):
-            nvcc_threads = int(os.getenv("NVCC_THREADS", 8))
-            num_jobs = max(1, round(num_jobs / (nvcc_threads / 4)))
-        else:
-            nvcc_threads = None
-=======
         nvcc_threads = None
         if _is_cuda():
             nvcc_cuda_version = get_nvcc_cuda_version()
             if nvcc_cuda_version >= Version("11.2"):
                 nvcc_threads = int(os.getenv("NVCC_THREADS", 8))
                 num_jobs = max(1, round(num_jobs / (nvcc_threads / 4)))
->>>>>>> ba8ae1d8
 
         return num_jobs, nvcc_threads
 
