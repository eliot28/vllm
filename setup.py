import contextlib
import io
import os
import re
import subprocess
import warnings
from pathlib import Path
from typing import List, Set

from packaging.version import parse, Version
import setuptools
import torch
import torch.utils.cpp_extension as torch_cpp_ext
from torch.utils.cpp_extension import BuildExtension, CUDAExtension, CUDA_HOME, ROCM_HOME

ROOT_DIR = os.path.dirname(__file__)

# If you are developing the C++ backend of vLLM, consider building vLLM with
# `python setup.py develop` since it will give you incremental builds.
# The downside is that this method is deprecated, see
# https://github.com/pypa/setuptools/issues/917

MAIN_CUDA_VERSION = "12.1"

# Supported NVIDIA GPU architectures.
<<<<<<< HEAD
NVIDIA_SUPPORTED_ARCHS = {
    "6.0", "6.1", "6.2", "7.0", "7.5", "8.0", "8.6", "8.9", "9.0"
}
ROCM_SUPPORTED_ARCHS = {"gfx90a", "gfx942", "gfx1100"}
=======
NVIDIA_SUPPORTED_ARCHS = {"7.0", "7.5", "8.0", "8.6", "8.9", "9.0"}
ROCM_SUPPORTED_ARCHS = {"gfx908", "gfx90a", "gfx942", "gfx1100"}
>>>>>>> f7c12349
# SUPPORTED_ARCHS = NVIDIA_SUPPORTED_ARCHS.union(ROCM_SUPPORTED_ARCHS)


def _is_hip() -> bool:
    return torch.version.hip is not None


def _is_neuron() -> bool:
    torch_neuronx_installed = True
    try:
        subprocess.run(["neuron-ls"], capture_output=True, check=True)
    except FileNotFoundError:
        torch_neuronx_installed = False
    return torch_neuronx_installed


def _is_cuda() -> bool:
    return (torch.version.cuda is not None) and not _is_neuron()


# Compiler flags.
CXX_FLAGS = ["-g", "-O2", "-std=c++17"]
# TODO(woosuk): Should we use -O3?
NVCC_FLAGS = ["-O2", "-std=c++17"]

if _is_hip():
    if ROCM_HOME is None:
        raise RuntimeError(
            "Cannot find ROCM_HOME. ROCm must be available to build the package."
        )
    NVCC_FLAGS += ["-DUSE_ROCM"]
    NVCC_FLAGS += ["-U__HIP_NO_HALF_CONVERSIONS__"]
    NVCC_FLAGS += ["-U__HIP_NO_HALF_OPERATORS__"]

if _is_cuda() and CUDA_HOME is None:
    raise RuntimeError(
        "Cannot find CUDA_HOME. CUDA must be available to build the package.")

ABI = 1 if torch._C._GLIBCXX_USE_CXX11_ABI else 0
CXX_FLAGS += [f"-D_GLIBCXX_USE_CXX11_ABI={ABI}"]
NVCC_FLAGS += [f"-D_GLIBCXX_USE_CXX11_ABI={ABI}"]


def get_hipcc_rocm_version():
    # Run the hipcc --version command
    result = subprocess.run(['hipcc', '--version'],
                            stdout=subprocess.PIPE,
                            stderr=subprocess.STDOUT,
                            text=True)

    # Check if the command was executed successfully
    if result.returncode != 0:
        print("Error running 'hipcc --version'")
        return None

    # Extract the version using a regular expression
    match = re.search(r'HIP version: (\S+)', result.stdout)
    if match:
        # Return the version string
        return match.group(1)
    else:
        print("Could not find HIP version in the output")
        return None


def glob(pattern: str):
    root = Path(__name__).parent
    return [str(p) for p in root.glob(pattern)]


def get_neuronxcc_version():
    import sysconfig
    site_dir = sysconfig.get_paths()["purelib"]
    version_file = os.path.join(site_dir, "neuronxcc", "version",
                                "__init__.py")

    # Check if the command was executed successfully
    with open(version_file, "rt") as fp:
        content = fp.read()

    # Extract the version using a regular expression
    match = re.search(r"__version__ = '(\S+)'", content)
    if match:
        # Return the version string
        return match.group(1)
    else:
        raise RuntimeError("Could not find HIP version in the output")


def get_nvcc_cuda_version(cuda_dir: str) -> Version:
    """Get the CUDA version from nvcc.

    Adapted from https://github.com/NVIDIA/apex/blob/8b7a1ff183741dd8f9b87e7bafd04cfde99cea28/setup.py
    """
    nvcc_output = subprocess.check_output([cuda_dir + "/bin/nvcc", "-V"],
                                          universal_newlines=True)
    output = nvcc_output.split()
    release_idx = output.index("release") + 1
    nvcc_cuda_version = parse(output[release_idx].split(",")[0])
    return nvcc_cuda_version


def get_pytorch_rocm_arch() -> Set[str]:
    """Get the cross section of Pytorch,and vllm supported gfx arches

    ROCM can get the supported gfx architectures in one of two ways
    Either through the PYTORCH_ROCM_ARCH env var, or output from
    rocm_agent_enumerator.

    In either case we can generate a list of supported arch's and
    cross reference with VLLM's own ROCM_SUPPORTED_ARCHs.
    """
    env_arch_list = os.environ.get("PYTORCH_ROCM_ARCH", None)

    # If we don't have PYTORCH_ROCM_ARCH specified pull the list from rocm_agent_enumerator
    if env_arch_list is None:
        command = "rocm_agent_enumerator"
        env_arch_list = subprocess.check_output([command]).decode('utf-8')\
                        .strip().replace("\n", ";")
        arch_source_str = "rocm_agent_enumerator"
    else:
        arch_source_str = "PYTORCH_ROCM_ARCH env variable"

    # List are separated by ; or space.
    pytorch_rocm_arch = set(env_arch_list.replace(" ", ";").split(";"))

    # Filter out the invalid architectures and print a warning.
    arch_list = pytorch_rocm_arch.intersection(ROCM_SUPPORTED_ARCHS)

    # If none of the specified architectures are valid, raise an error.
    if not arch_list:
        raise RuntimeError(
            f"None of the ROCM architectures in {arch_source_str} "
            f"({env_arch_list}) is supported. "
            f"Supported ROCM architectures are: {ROCM_SUPPORTED_ARCHS}.")
    invalid_arch_list = pytorch_rocm_arch - ROCM_SUPPORTED_ARCHS
    if invalid_arch_list:
        warnings.warn(
            f"Unsupported ROCM architectures ({invalid_arch_list}) are "
            f"excluded from the {arch_source_str} output "
            f"({env_arch_list}). Supported ROCM architectures are: "
            f"{ROCM_SUPPORTED_ARCHS}.",
            stacklevel=2)
    return arch_list


def get_torch_arch_list() -> Set[str]:
    # TORCH_CUDA_ARCH_LIST can have one or more architectures,
    # e.g. "8.0" or "7.5,8.0,8.6+PTX". Here, the "8.6+PTX" option asks the
    # compiler to additionally include PTX code that can be runtime-compiled
    # and executed on the 8.6 or newer architectures. While the PTX code will
    # not give the best performance on the newer architectures, it provides
    # forward compatibility.
    env_arch_list = os.environ.get("TORCH_CUDA_ARCH_LIST", None)
    if env_arch_list is None:
        return set()

    # List are separated by ; or space.
    torch_arch_list = set(env_arch_list.replace(" ", ";").split(";"))
    if not torch_arch_list:
        return set()

    # Filter out the invalid architectures and print a warning.
    valid_archs = NVIDIA_SUPPORTED_ARCHS.union(
        {s + "+PTX"
         for s in NVIDIA_SUPPORTED_ARCHS})
    arch_list = torch_arch_list.intersection(valid_archs)
    # If none of the specified architectures are valid, raise an error.
    if not arch_list:
        raise RuntimeError(
            "None of the CUDA architectures in `TORCH_CUDA_ARCH_LIST` env "
            f"variable ({env_arch_list}) is supported. "
            f"Supported CUDA architectures are: {valid_archs}.")
    invalid_arch_list = torch_arch_list - valid_archs
    if invalid_arch_list:
        warnings.warn(
            f"Unsupported CUDA architectures ({invalid_arch_list}) are "
            "excluded from the `TORCH_CUDA_ARCH_LIST` env variable "
            f"({env_arch_list}). Supported CUDA architectures are: "
            f"{valid_archs}.",
            stacklevel=2)
    return arch_list


if _is_hip():
    rocm_arches = get_pytorch_rocm_arch()
    NVCC_FLAGS += ["--offload-arch=" + arch for arch in rocm_arches]
else:
    # First, check the TORCH_CUDA_ARCH_LIST environment variable.
    compute_capabilities = get_torch_arch_list()

if _is_cuda() and not compute_capabilities:
    # If TORCH_CUDA_ARCH_LIST is not defined or empty, target all available
    # GPUs on the current machine.
    device_count = torch.cuda.device_count()
    for i in range(device_count):
        major, minor = torch.cuda.get_device_capability(i)
        if major < 6:
            raise RuntimeError(
                "GPUs with compute capability below 6.0 are not supported.")
        if major == 6:
            warnings.warn(
                "GPUs with compute capability below 7.0 may work but are not part of vLLM supported testing.",
                "Proceeding but performance and stability issues may occur.",
                stacklevel=2)
        compute_capabilities.add(f"{major}.{minor}")

ext_modules = []

if _is_cuda():
    nvcc_cuda_version = get_nvcc_cuda_version(CUDA_HOME)
    if not compute_capabilities:
        # If no GPU is specified nor available, add all supported architectures
        # based on the NVCC CUDA version.
        compute_capabilities = NVIDIA_SUPPORTED_ARCHS.copy()
        if nvcc_cuda_version < Version("11.1"):
            compute_capabilities.remove("8.6")
        if nvcc_cuda_version < Version("11.8"):
            compute_capabilities.remove("8.9")
            compute_capabilities.remove("9.0")
    # Validate the NVCC CUDA version.
    if nvcc_cuda_version < Version("11.0"):
        raise RuntimeError(
            "CUDA 11.0 or higher is required to build the package.")
    if (nvcc_cuda_version < Version("11.1")
            and any(cc.startswith("8.6") for cc in compute_capabilities)):
        raise RuntimeError(
            "CUDA 11.1 or higher is required for compute capability 8.6.")
    if nvcc_cuda_version < Version("11.8"):
        if any(cc.startswith("8.9") for cc in compute_capabilities):
            # CUDA 11.8 is required to generate the code targeting compute capability 8.9.
            # However, GPUs with compute capability 8.9 can also run the code generated by
            # the previous versions of CUDA 11 and targeting compute capability 8.0.
            # Therefore, if CUDA 11.8 is not available, we target compute capability 8.0
            # instead of 8.9.
            warnings.warn(
                "CUDA 11.8 or higher is required for compute capability 8.9. "
                "Targeting compute capability 8.0 instead.",
                stacklevel=2)
            compute_capabilities = set(cc for cc in compute_capabilities
                                       if not cc.startswith("8.9"))
            compute_capabilities.add("8.0+PTX")
        if any(cc.startswith("9.0") for cc in compute_capabilities):
            raise RuntimeError(
                "CUDA 11.8 or higher is required for compute capability 9.0.")

    NVCC_FLAGS_PUNICA = NVCC_FLAGS.copy()

    # Add target compute capabilities to NVCC flags.
    for capability in compute_capabilities:
        num = capability[0] + capability[2]
        NVCC_FLAGS += ["-gencode", f"arch=compute_{num},code=sm_{num}"]
        if capability.endswith("+PTX"):
            NVCC_FLAGS += [
                "-gencode", f"arch=compute_{num},code=compute_{num}"
            ]
        if int(capability[0]) >= 8:
            NVCC_FLAGS_PUNICA += [
                "-gencode", f"arch=compute_{num},code=sm_{num}"
            ]
            if capability.endswith("+PTX"):
                NVCC_FLAGS_PUNICA += [
                    "-gencode", f"arch=compute_{num},code=compute_{num}"
                ]

    # Use NVCC threads to parallelize the build.
    if nvcc_cuda_version >= Version("11.2"):
        nvcc_threads = int(os.getenv("NVCC_THREADS", 8))
        num_threads = min(os.cpu_count(), nvcc_threads)
        NVCC_FLAGS += ["--threads", str(num_threads)]

    if nvcc_cuda_version >= Version("11.8"):
        NVCC_FLAGS += ["-DENABLE_FP8_E5M2"]

    # changes for punica kernels
    NVCC_FLAGS += torch_cpp_ext.COMMON_NVCC_FLAGS
    REMOVE_NVCC_FLAGS = [
        '-D__CUDA_NO_HALF_OPERATORS__',
        '-D__CUDA_NO_HALF_CONVERSIONS__',
        '-D__CUDA_NO_BFLOAT16_CONVERSIONS__',
        '-D__CUDA_NO_HALF2_OPERATORS__',
    ]
    for flag in REMOVE_NVCC_FLAGS:
        with contextlib.suppress(ValueError):
            torch_cpp_ext.COMMON_NVCC_FLAGS.remove(flag)

    install_punica = bool(int(os.getenv("VLLM_INSTALL_PUNICA_KERNELS", "0")))
    device_count = torch.cuda.device_count()
    for i in range(device_count):
        major, minor = torch.cuda.get_device_capability(i)
        if major < 8:
            install_punica = False
            break
    if install_punica:
        ext_modules.append(
            CUDAExtension(
                name="vllm._punica_C",
                sources=["csrc/punica/punica_ops.cc"] +
                glob("csrc/punica/bgmv/*.cu"),
                extra_compile_args={
                    "cxx": CXX_FLAGS,
                    "nvcc": NVCC_FLAGS_PUNICA,
                },
            ))
elif _is_neuron():
    neuronxcc_version = get_neuronxcc_version()

vllm_extension_sources = [
    "csrc/cache_kernels.cu",
    "csrc/attention/attention_kernels.cu",
    "csrc/pos_encoding_kernels.cu",
    "csrc/activation_kernels.cu",
    "csrc/layernorm_kernels.cu",
    "csrc/quantization/squeezellm/quant_cuda_kernel.cu",
    "csrc/quantization/gptq/q_gemm.cu",
    "csrc/cuda_utils_kernels.cu",
    "csrc/moe_align_block_size_kernels.cu",
    "csrc/pybind.cpp",
]

if _is_cuda():
    vllm_extension_sources.append("csrc/quantization/awq/gemm_kernels.cu")
    vllm_extension_sources.append("csrc/custom_all_reduce.cu")

    # Add MoE kernels.
    ext_modules.append(
        CUDAExtension(
            name="vllm._moe_C",
            sources=glob("csrc/moe/*.cu") + glob("csrc/moe/*.cpp"),
            extra_compile_args={
                "cxx": CXX_FLAGS,
                "nvcc": NVCC_FLAGS,
            },
        ))

if not _is_neuron():
    vllm_extension = CUDAExtension(
        name="vllm._C",
        sources=vllm_extension_sources,
        extra_compile_args={
            "cxx": CXX_FLAGS,
            "nvcc": NVCC_FLAGS,
        },
        libraries=["cuda"] if _is_cuda() else [],
    )
    ext_modules.append(vllm_extension)


def get_path(*filepath) -> str:
    return os.path.join(ROOT_DIR, *filepath)


def find_version(filepath: str) -> str:
    """Extract version information from the given filepath.

    Adapted from https://github.com/ray-project/ray/blob/0b190ee1160eeca9796bc091e07eaebf4c85b511/python/setup.py
    """
    with open(filepath) as fp:
        version_match = re.search(r"^__version__ = ['\"]([^'\"]*)['\"]",
                                  fp.read(), re.M)
        if version_match:
            return version_match.group(1)
        raise RuntimeError("Unable to find version string.")


def get_vllm_version() -> str:
    version = find_version(get_path("vllm", "__init__.py"))

    if _is_hip():
        # Get the HIP version
        hipcc_version = get_hipcc_rocm_version()
        if hipcc_version != MAIN_CUDA_VERSION:
            rocm_version_str = hipcc_version.replace(".", "")[:3]
            version += f"+rocm{rocm_version_str}"
    elif _is_neuron():
        # Get the Neuron version
        neuron_version = str(neuronxcc_version)
        if neuron_version != MAIN_CUDA_VERSION:
            neuron_version_str = neuron_version.replace(".", "")[:3]
            version += f"+neuron{neuron_version_str}"
    else:
        cuda_version = str(nvcc_cuda_version)
        if cuda_version != MAIN_CUDA_VERSION:
            cuda_version_str = cuda_version.replace(".", "")[:3]
            version += f"+cu{cuda_version_str}"

    return version


def read_readme() -> str:
    """Read the README file if present."""
    p = get_path("README.md")
    if os.path.isfile(p):
        return io.open(get_path("README.md"), "r", encoding="utf-8").read()
    else:
        return ""


def get_requirements() -> List[str]:
    """Get Python package dependencies from requirements.txt."""
    if _is_hip():
        with open(get_path("requirements-rocm.txt")) as f:
            requirements = f.read().strip().split("\n")
    elif _is_neuron():
        with open(get_path("requirements-neuron.txt")) as f:
            requirements = f.read().strip().split("\n")
    else:
        with open(get_path("requirements.txt")) as f:
            requirements = f.read().strip().split("\n")
    return requirements


package_data = {"vllm": ["py.typed"]}
if os.environ.get("VLLM_USE_PRECOMPILED"):
    ext_modules = []
    package_data["vllm"].append("*.so")

setuptools.setup(
    name="vllm",
    version=get_vllm_version(),
    author="vLLM Team",
    license="Apache 2.0",
    description=("A high-throughput and memory-efficient inference and "
                 "serving engine for LLMs"),
    long_description=read_readme(),
    long_description_content_type="text/markdown",
    url="https://github.com/vllm-project/vllm",
    project_urls={
        "Homepage": "https://github.com/vllm-project/vllm",
        "Documentation": "https://vllm.readthedocs.io/en/latest/",
    },
    classifiers=[
        "Programming Language :: Python :: 3.8",
        "Programming Language :: Python :: 3.9",
        "Programming Language :: Python :: 3.10",
        "Programming Language :: Python :: 3.11",
        "License :: OSI Approved :: Apache Software License",
        "Topic :: Scientific/Engineering :: Artificial Intelligence",
    ],
    packages=setuptools.find_packages(exclude=("benchmarks", "csrc", "docs",
                                               "examples", "tests")),
    python_requires=">=3.8",
    install_requires=get_requirements(),
    ext_modules=ext_modules,
    cmdclass={"build_ext": BuildExtension} if not _is_neuron() else {},
    package_data=package_data,
)<|MERGE_RESOLUTION|>--- conflicted
+++ resolved
@@ -23,15 +23,11 @@
 MAIN_CUDA_VERSION = "12.1"
 
 # Supported NVIDIA GPU architectures.
-<<<<<<< HEAD
+
 NVIDIA_SUPPORTED_ARCHS = {
     "6.0", "6.1", "6.2", "7.0", "7.5", "8.0", "8.6", "8.9", "9.0"
 }
-ROCM_SUPPORTED_ARCHS = {"gfx90a", "gfx942", "gfx1100"}
-=======
-NVIDIA_SUPPORTED_ARCHS = {"7.0", "7.5", "8.0", "8.6", "8.9", "9.0"}
 ROCM_SUPPORTED_ARCHS = {"gfx908", "gfx90a", "gfx942", "gfx1100"}
->>>>>>> f7c12349
 # SUPPORTED_ARCHS = NVIDIA_SUPPORTED_ARCHS.union(ROCM_SUPPORTED_ARCHS)
 
 
@@ -234,8 +230,8 @@
                 "GPUs with compute capability below 6.0 are not supported.")
         if major == 6:
             warnings.warn(
-                "GPUs with compute capability below 7.0 may work but are not part of vLLM supported testing.",
-                "Proceeding but performance and stability issues may occur.",
+                "GPUs with compute capability below 7.0 may work but are "
+                "not part of vLLM supported testing.",
                 stacklevel=2)
         compute_capabilities.add(f"{major}.{minor}")
 
