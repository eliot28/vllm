--- conflicted
+++ resolved
@@ -104,10 +104,6 @@
     && cd ..
 
 RUN python3 -m pip install --upgrade pip
-<<<<<<< HEAD
-RUN python3 -m pip install --no-cache-dir ray[all]]==2.9.3
-=======
 RUN python3 -m pip install --no-cache-dir ray[all]==2.9.3
->>>>>>> f03cc667
 
 CMD ["/bin/bash"]