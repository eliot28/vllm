ninja  # For faster builds.
psutil
ray >= 2.9
sentencepiece  # Required for LLaMA tokenizer.
numpy
torch == 2.1.2
transformers >= 4.38.0  # Required for Gemma.
xformers == 0.0.23.post1  # Required for CUDA 12.1.
fastapi
uvicorn[standard]
pydantic >= 2.0  # Required for OpenAI server.
prometheus_client >= 0.18.0
pynvml == 11.5.0
triton >= 2.1.0
<<<<<<< HEAD
cupy-cuda12x == 12.1.0  # Required for CUDA graphs. CUDA 11.8 users should install cupy-cuda11x instead.
flash-attn >= 2.5.0  # Required for chunked prefill.
=======
outlines >= 0.0.27
cupy-cuda12x == 12.1.0  # Required for CUDA graphs. CUDA 11.8 users should install cupy-cuda11x instead.
>>>>>>> d65fac27
<|MERGE_RESOLUTION|>--- conflicted
+++ resolved
@@ -12,10 +12,6 @@
 prometheus_client >= 0.18.0
 pynvml == 11.5.0
 triton >= 2.1.0
-<<<<<<< HEAD
-cupy-cuda12x == 12.1.0  # Required for CUDA graphs. CUDA 11.8 users should install cupy-cuda11x instead.
-flash-attn >= 2.5.0  # Required for chunked prefill.
-=======
 outlines >= 0.0.27
 cupy-cuda12x == 12.1.0  # Required for CUDA graphs. CUDA 11.8 users should install cupy-cuda11x instead.
->>>>>>> d65fac27
+flash-attn >= 2.5.0  # Required for chunked prefill.