import argparse
from typing import List, Tuple
import random

import ray

from cacheflow.master.scheduler import Scheduler
from cacheflow.models import get_memory_analyzer
from cacheflow.worker.controller import Controller, DeviceID
from cacheflow.sequence import SequenceGroup
from cacheflow.sampling_params import SamplingParams


class Server:
    def __init__(
        self,
        model: str,
        model_path: str,
        pipeline_parallel_size: int,
        tensor_parallel_size: int,
        block_size: int,
        dtype: str,
        seed: int,
        swap_space: int,
        max_num_batched_tokens: int,
        max_num_sequences: int,
        num_nodes: int,
        num_devices_per_node: int,
        distributed_init_method: str,
        all_stage_devices: List[List[DeviceID]],
        gpu_memory: int,
        cpu_memory: int,
        len_estimator: str = 'oracle',
        collect_stats: bool = False,
    ):
        self.num_nodes = num_nodes
        self.num_devices_per_node = num_devices_per_node
        self.world_size = pipeline_parallel_size * tensor_parallel_size

        self.memory_analyzer = get_memory_analyzer(
            model_name=model,
            block_size=block_size,
            dtype=dtype,
            gpu_memory=gpu_memory,
            cpu_memory=cpu_memory,
            tensor_parallel_size=tensor_parallel_size,
        )
        self.num_gpu_blocks = self.memory_analyzer.get_max_num_gpu_blocks(
            max_num_batched_tokens=max_num_batched_tokens)
        self.num_cpu_blocks = self.memory_analyzer.get_max_num_cpu_blocks(
            swap_space=swap_space)
        print(f'# GPU blocks: {self.num_gpu_blocks}, '
              f'# CPU blocks: {self.num_cpu_blocks}')

        # Create a controller for each pipeline stage.
        self.controllers: List[Controller] = []
        for i in range(pipeline_parallel_size):
            controller = Controller(
                stage_id=i,
                stage_devices=all_stage_devices[i],
                world_size=self.world_size,
                pipeline_parallel_size=pipeline_parallel_size,
                tensor_parallel_size=tensor_parallel_size,
                distributed_init_method=distributed_init_method,
                model_name=model,
                block_size=block_size,
                num_gpu_blocks=self.num_gpu_blocks,
                num_cpu_blocks=self.num_cpu_blocks,
                dtype=dtype,
                seed=seed,
                model_path=model_path,
                max_num_batched_tokens=max_num_batched_tokens,
            )
            self.controllers.append(controller)

        # Create a scheduler.
        self.scheduler = Scheduler(
            controllers=self.controllers,
            block_size=block_size,
            num_gpu_blocks=self.num_gpu_blocks,
            num_cpu_blocks=self.num_cpu_blocks,
            max_num_batched_tokens=max_num_batched_tokens,
<<<<<<< HEAD
            len_estimator=len_estimator,
=======
            max_num_sequences=max_num_sequences,
>>>>>>> a3ab3f6f
            collect_stats=collect_stats,
        )
        # Connect the controllers.
        for i in range(len(self.controllers) - 1):
            self.controllers[i].set_next(self.controllers[i + 1])
        self.controllers[-1].set_next(self.scheduler)

    def add_sequence_groups(
        self,
        sequence_groups: List[Tuple[SequenceGroup, SamplingParams]]
    ):
        self.scheduler.add_sequence_groups(sequence_groups)

    def step(self):
        return self.scheduler.step()

    def has_unfinished_requests(self):
        return (self.scheduler.waiting or self.scheduler.running or
                self.scheduler.swapped)


def initialize_ray_cluster(
    address: str = 'auto',
    pipeline_parallel_size: int = 1,
    tensor_parallel_size: int = 1,
) -> Tuple[int, int, str, List[List[DeviceID]]]:
    # Connect to a ray cluster.
    ray.init(address=address)

    # Assume we have a uniform cluster that each node has the same number of
    # GPUs for now.
    valid_node_resources = []
    num_devices_per_node = None
    for node in ray.nodes():
        if (not node['Alive']) or node['Resources']['GPU'] <= 0:
            continue
        if num_devices_per_node is None:
            num_devices_per_node = node['Resources']['GPU']
        else:
            assert num_devices_per_node == node['Resources']['GPU'], (
                "The number of GPUs per node is not uniform.")
        for key in node['Resources']:
            if key.startswith('node:'):
                valid_node_resources.append(key)

    num_nodes = len(valid_node_resources)

    assert (pipeline_parallel_size * tensor_parallel_size
            <= num_nodes * num_devices_per_node), (
                "The number of required GPUs exceeds the total number of "
                "available GPUs.")
    if tensor_parallel_size >= num_devices_per_node:
        assert tensor_parallel_size % num_devices_per_node == 0, (
            "The number of tensor parallelism is not divisible by the "
            "number of GPUs per node.")
    else:
        assert num_devices_per_node % tensor_parallel_size == 0, (
            "The number of GPUs per node is not divisible by the number "
            "of tensor parallelism.")

    # Assign GPUs to pipeline stages.
    rank = 0
    current_node_id = 0
    current_device_id = 0
    distributed_init_method = None
    all_stage_devices = []

    for i in range(pipeline_parallel_size):
        stage_devices = []
        for j in range(tensor_parallel_size):
            node_resource = valid_node_resources[current_node_id]
            stage_devices.append((rank, node_resource, current_device_id))
            if distributed_init_method is None:
                ip = node_resource.split("node:")[-1]
                port = random.randint(10000, 20000)
                distributed_init_method = f"tcp://{ip}:{port}"
            rank += 1
            current_device_id += 1
            if current_device_id >= num_devices_per_node:
                current_node_id += 1
                current_device_id = 0
        all_stage_devices.append(stage_devices)

    return (num_nodes, num_devices_per_node, distributed_init_method,
            all_stage_devices)


def add_server_arguments(parser: argparse.ArgumentParser):
    # Model arguments
    parser.add_argument('--model', type=str, default='facebook/opt-125m', help='model name')
    parser.add_argument('--model-path', type=str, default='~/.cacheflow/model_weights',
                        help='model path to download and load the weights')
    # Parallel arguments
    parser.add_argument('--pipeline-parallel-size', '-pp', type=int, default=1, help='number of pipeline stages')
    parser.add_argument('--tensor-parallel-size', '-tp', type=int, default=1, help='number of tensor parallel replicas')
    # KV cache arguments
    parser.add_argument('--block-size', type=int, default=8, choices=[8, 16], help='token block size')
    # NOTE(woosuk): If FlashAttention is used, the float data type is not supported.
    parser.add_argument('--dtype', type=str, default='half', choices=['half', 'float'], help='data type')
    # TODO(woosuk): Support fine-grained seeds (e.g., seed per request).
    parser.add_argument('--seed', type=int, default=0, help='random seed')
    parser.add_argument('--swap-space', type=int, default=20, help='CPU swap space size (GiB) per GPU')
    parser.add_argument('--max-num-batched-tokens', type=int, default=2560, help='maximum number of batched tokens per iteration')
    parser.add_argument('--max-num-sequences', type=int, default=128, help='maximum number of sequences per iteration')
    return parser<|MERGE_RESOLUTION|>--- conflicted
+++ resolved
@@ -80,11 +80,8 @@
             num_gpu_blocks=self.num_gpu_blocks,
             num_cpu_blocks=self.num_cpu_blocks,
             max_num_batched_tokens=max_num_batched_tokens,
-<<<<<<< HEAD
+            max_num_sequences=max_num_sequences,
             len_estimator=len_estimator,
-=======
-            max_num_sequences=max_num_sequences,
->>>>>>> a3ab3f6f
             collect_stats=collect_stats,
         )
         # Connect the controllers.
