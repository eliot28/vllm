# In this file, you can add more tests to run either by adding a new step or
# adding a new command to an existing step. See different options here for examples.

# This script will be feed into Jinja template in `test-template-aws.j2` at
# https://github.com/vllm-project/buildkite-ci/blob/main/scripts/test-template-aws.j2 
# to generate the final pipeline yaml file.

# Documentation
# label(str): the name of the test. emoji allowed.
# fast_check(bool): whether to run this on each commit on fastcheck pipeline.
# fast_check_only(bool): run this test on fastcheck pipeline only
# command(str): the single command to run for tests. incompatible with commands.
# commands(list): the list of commands to run for test. incompatbile with command.
# mirror_hardwares(list): the list of hardwares to run the test on as well. currently only supports [amd]
# gpu(str): override the GPU selection for the test. default is on L4 GPUs. currently only supports a100
# num_gpus(int): override the number of GPUs for the test. default to 1 GPU. currently support 2,4.
# num_nodes(int): whether to simulate multi-node setup by launch multiple containers on one host, 
#     in this case, commands must be specified. the first command runs on first host, the second
#     command runs on the second host.
# working_dir(str): specify the place where command should execute, default to /vllm-workspace/tests
# source_file_dependencies(list): the list of prefix to opt-in the test for, if empty, the test will always run.

# When adding a test
# - If the test belong to an existing group, add it there
# - If the test is short, add to any existing step
# - If the test takes more than 10min, then it is okay to create a new step. 
#   Note that all steps execute in parallel. 

steps:
##### fast check tests  #####

- label: Documentation Build # 2min
  working_dir: "/vllm-workspace/test_docs/docs"
  fast_check: true
  no_gpu: True
  commands:
  - pip install -r requirements-docs.txt
  - SPHINXOPTS=\"-W\" make html

- label: Async Engine, Inputs, Utils, Worker Test # 15min
  fast_check: true
  source_file_dependencies:
  - vllm/
  - tests/async_engine
  - tests/test_inputs
  - tests/multimodal
  - tests/test_utils
  - tests/worker
  commands:
  - pytest -v -s async_engine # Async Engine
  - pytest -v -s test_inputs.py
  - pytest -v -s multimodal
  - pytest -v -s test_utils.py # Utils
  - pytest -v -s worker # Worker

- label: Basic Correctness Test # 30min
  mirror_hardwares: [amd]
  fast_check: true
  source_file_dependencies:
  - vllm/
  - tests/basic_correctness
  commands:
<<<<<<< HEAD
  # This flashinfer installation will fail on AMD ROCm, so it is set as optional.
  - pip install https://github.com/flashinfer-ai/flashinfer/releases/download/v0.1.4/flashinfer-0.1.4+cu121torch2.4-cp310-cp310-linux_x86_64.whl || true
=======
>>>>>>> e6e42e4b
  - pytest -v -s basic_correctness/test_basic_correctness.py
  - pytest -v -s basic_correctness/test_cpu_offload.py
  - VLLM_ATTENTION_BACKEND=XFORMERS pytest -v -s basic_correctness/test_chunked_prefill.py
  - VLLM_ATTENTION_BACKEND=FLASH_ATTN pytest -v -s basic_correctness/test_chunked_prefill.py
  - VLLM_TEST_ENABLE_ARTIFICIAL_PREEMPT=1 pytest -v -s basic_correctness/test_preemption.py
  
- label: Core Test # 10min
  mirror_hardwares: [amd]
  fast_check: true
  source_file_dependencies:
  - vllm/core
  - vllm/distributed
  - tests/core
  commands:
  - pytest -v -s core

- label: Entrypoints Test # 20min
  fast_check: true
  mirror_hardwares: [amd]
  source_file_dependencies:
  - vllm/entrypoints
  - tests/entrypoints
  commands:
  - pytest -v -s entrypoints/llm
  - pytest -v -s entrypoints/openai

- label: Distributed Tests (4 GPUs) # 10min
  working_dir: "/vllm-workspace/tests"
  num_gpus: 4
  fast_check: true
  source_file_dependencies:
  - vllm/
  - tests/distributed
  - tests/spec_decode/e2e/test_integration_dist_tp4
  commands:
  - pytest -v -s distributed/test_pynccl.py
  - pytest -v -s spec_decode/e2e/test_integration_dist_tp4.py

##### fast check tests  #####
#####  1 GPU test  #####

- label: Metrics, Tracing Test # 10min
  source_file_dependencies:
  - vllm/
  - tests/metrics
  - tests/tracing
  commands:
  - pytest -v -s metrics 
  - "pip install \
      opentelemetry-sdk \
      opentelemetry-api \
      opentelemetry-exporter-otlp \
      opentelemetry-semantic-conventions-ai"
  - pytest -v -s tracing

- label: Regression Test # 5min
  mirror_hardwares: [amd]
  source_file_dependencies:
  - vllm/
  - tests/test_regression
  command: pytest -v -s test_regression.py
  working_dir: "/vllm-workspace/tests" # optional

- label: Engine Test # 10min
  mirror_hardwares: [amd]
  source_file_dependencies:
  - vllm/
  - tests/engine
  - tests/tokenization
  commands:
  - pytest -v -s engine test_sequence.py test_config.py test_logger.py
  # OOM in the CI unless we run this separately
  - pytest -v -s tokenization

- label: Examples Test # 12min
  working_dir: "/vllm-workspace/examples"
  mirror_hardwares: [amd]
  source_file_dependencies:
  - vllm/entrypoints
  - examples/
  commands:
    - pip install awscli tensorizer # for llava example and tensorizer test
    - python3 offline_inference.py
    - python3 cpu_offload.py
    - python3 offline_inference_with_prefix.py
    - python3 llm_engine_example.py
    - python3 offline_inference_vision_language.py
    - python3 tensorize_vllm_model.py --model facebook/opt-125m serialize --serialized-directory /tmp/ --suffix v1 && python3 tensorize_vllm_model.py --model facebook/opt-125m deserialize --path-to-tensors /tmp/vllm/facebook/opt-125m/v1/model.tensors
    - python3 offline_inference_encoder_decoder.py

- label: Models Test # 1hr10min
  source_file_dependencies:
  - vllm/
  - tests/models
  commands:
<<<<<<< HEAD
    - pip install https://github.com/flashinfer-ai/flashinfer/releases/download/v0.1.4/flashinfer-0.1.4+cu121torch2.4-cp310-cp310-linux_x86_64.whl
=======
>>>>>>> e6e42e4b
    - pytest -v -s models -m \"not vlm\"

- label: Vision Language Models Test # 42min
  mirror_hardwares: [amd]
  source_file_dependencies:
  - vllm/
  commands:
    - pytest -v -s models -m vlm

- label: Prefix Caching Test # 7min
  mirror_hardwares: [amd]
  source_file_dependencies:
  - vllm/
  - tests/prefix_caching
  commands:
    - pytest -v -s prefix_caching

- label: Samplers Test # 18min
  source_file_dependencies:
  - vllm/model_executor/layers
  - vllm/sampling_metadata.py
  - tests/samplers
  commands:
    - pytest -v -s samplers
    - VLLM_DISABLE_FLASHINFER_SAMPLER=1 pytest -v -s samplers

- label: LogitsProcessor Test # 5min
  mirror_hardwares: [amd]
  source_file_dependencies:
  - vllm/model_executor/layers
  - tests/test_logits_processor
  command: pytest -v -s test_logits_processor.py

- label: Speculative decoding tests # 22min
  source_file_dependencies:
  - vllm/spec_decode
  - tests/spec_decode
  commands:
    # See https://github.com/vllm-project/vllm/issues/5152
    - export VLLM_ATTENTION_BACKEND=XFORMERS
    - pytest -v -s spec_decode

- label: LoRA Test %N # 30min each
  source_file_dependencies:
  - vllm/lora
  - csrc/punica
  - tests/lora
  command: pytest -v -s lora --shard-id=$$BUILDKITE_PARALLEL_JOB --num-shards=$$BUILDKITE_PARALLEL_JOB_COUNT --ignore=lora/test_long_context.py
  parallelism: 4

- label: Kernels Test %N # 30min each
  source_file_dependencies:
  - csrc/
  - vllm/attention
  - tests/kernels
  commands:
<<<<<<< HEAD
    - pip install https://github.com/flashinfer-ai/flashinfer/releases/download/v0.1.4/flashinfer-0.1.4+cu121torch2.4-cp310-cp310-linux_x86_64.whl
=======
>>>>>>> e6e42e4b
    - pytest -v -s kernels --shard-id=$$BUILDKITE_PARALLEL_JOB --num-shards=$$BUILDKITE_PARALLEL_JOB_COUNT
  parallelism: 4

- label: Tensorizer Test # 11min
  soft_fail: true
  source_file_dependencies:
  - vllm/model_executor/model_loader
  - tests/tensorizer_loader
  commands:
    - apt-get install -y curl libsodium23
    - export VLLM_WORKER_MULTIPROC_METHOD=spawn
    - pytest -v -s tensorizer_loader

- label: Benchmarks # 9min
  working_dir: "/vllm-workspace/.buildkite"
  mirror_hardwares: [amd]
  source_file_dependencies:
  - benchmarks/
  commands:
  - pip install aiohttp
  - bash run-benchmarks.sh

- label: Quantization Test # 15min
  source_file_dependencies:
  - csrc/
  - vllm/model_executor/layers/quantization
  - tests/quantization
  command: pytest -v -s quantization

- label: LM Eval Small Models # 53min
  working_dir: "/vllm-workspace/.buildkite/lm-eval-harness"
  source_file_dependencies:
  - csrc/
  - vllm/model_executor/layers/quantization
  commands:
  - pip install lm-eval
  - export VLLM_WORKER_MULTIPROC_METHOD=spawn
  - bash ./run-tests.sh -c configs/models-small.txt -t 1


#####  1 GPU test  #####
#####  multi gpus test  #####

- label: Distributed Comm Ops Test # 7min
  working_dir: "/vllm-workspace/tests"
  num_gpus: 2
  source_file_dependencies:
  - vllm/distributed
  - tests/distributed
  commands:
  - pytest -v -s distributed/test_comm_ops.py
  - pytest -v -s distributed/test_shm_broadcast.py

- label: 2 Node Tests (4 GPUs in total) # 16min
  working_dir: "/vllm-workspace/tests"
  num_gpus: 2
  num_nodes: 2
  source_file_dependencies:
  - vllm/
  - tests/distributed/test_same_node
  commands:
  - # the following commands are for the first node, with ip 192.168.10.10 (ray environment already set up)
    - VLLM_TEST_SAME_HOST=0 torchrun --nnodes 2 --nproc-per-node=2 --rdzv_backend=c10d --rdzv_endpoint=192.168.10.10 distributed/test_same_node.py
    - VLLM_MULTI_NODE=1 pytest -v -s distributed/test_pipeline_parallel.py
  - # the following commands are for the second node, with ip 192.168.10.11 (ray environment already set up)
    - VLLM_TEST_SAME_HOST=0 torchrun --nnodes 2 --nproc-per-node=2 --rdzv_backend=c10d --rdzv_endpoint=192.168.10.10 distributed/test_same_node.py

- label: Distributed Tests (2 GPUs) # 28min
  mirror_hardwares: [amd]
  working_dir: "/vllm-workspace/tests"
  num_gpus: 2
  source_file_dependencies:
  - vllm/
  - tests/distributed
  commands:
  - VLLM_TEST_SAME_HOST=1 torchrun --nproc-per-node=4 distributed/test_same_node.py
  - TARGET_TEST_SUITE=L4 pytest -v -s distributed/test_basic_distributed_correctness.py
  - pytest -v -s distributed/test_basic_distributed_correctness_enc_dec.py
  - pytest -v -s distributed/test_chunked_prefill_distributed.py
  - pytest -v -s distributed/test_multimodal_broadcast.py
  - pytest -v -s spec_decode/e2e/test_integration_dist_tp2.py
  - CUDA_VISIBLE_DEVICES=0,1 pytest -v -s test_sharded_state_loader.py
  - CUDA_VISIBLE_DEVICES=0,1 pytest -v -s distributed/test_utils.py

- label: Pipeline Parallelism Test # 23min
  working_dir: "/vllm-workspace/tests"
  num_gpus: 4
  source_file_dependencies:
  - vllm/
  - tests/distributed/test_pipeline_parallel
  commands:
  - pytest -v -s distributed/test_pipeline_parallel.py

- label: LoRA Long Context (Distributed) # 11min
  # This test runs llama 13B, so it is required to run on 4 GPUs.
  num_gpus: 4
  source_file_dependencies:
  - vllm/lora
  - csrc/punica
  - tests/lora/test_long_context
  commands:
    # FIXIT: find out which code initialize cuda before running the test
    # before the fix, we need to use spawn to test it
    - export VLLM_WORKER_MULTIPROC_METHOD=spawn
    - pytest -v -s -x lora/test_long_context.py

##### multi gpus test #####
##### A100 test #####

- label: Distributed Tests (A100) # optional
  gpu: a100
  num_gpus: 4
  source_file_dependencies:
  - vllm/
  commands: 
  # NOTE: don't test llama model here, it seems hf implementation is buggy
  # see https://github.com/vllm-project/vllm/pull/5689 for details
  - pytest -v -s distributed/test_custom_all_reduce.py
<<<<<<< HEAD
  - pip install https://github.com/flashinfer-ai/flashinfer/releases/download/v0.1.4/flashinfer-0.1.4+cu121torch2.4-cp310-cp310-linux_x86_64.whl
=======
>>>>>>> e6e42e4b
  - TARGET_TEST_SUITE=A100 pytest -v -s distributed/test_basic_distributed_correctness.py
  - pytest -v -s -x lora/test_mixtral.py

- label: LM Eval Large Models # optional
  gpu: a100
  num_gpus: 4
  working_dir: "/vllm-workspace/.buildkite/lm-eval-harness"
  source_file_dependencies:
  - csrc/
  - vllm/model_executor/layers/quantization
  commands:
  - pip install lm-eval
  - export VLLM_WORKER_MULTIPROC_METHOD=spawn
  - bash ./run-tests.sh -c configs/models-large.txt -t 4<|MERGE_RESOLUTION|>--- conflicted
+++ resolved
@@ -60,11 +60,6 @@
   - vllm/
   - tests/basic_correctness
   commands:
-<<<<<<< HEAD
-  # This flashinfer installation will fail on AMD ROCm, so it is set as optional.
-  - pip install https://github.com/flashinfer-ai/flashinfer/releases/download/v0.1.4/flashinfer-0.1.4+cu121torch2.4-cp310-cp310-linux_x86_64.whl || true
-=======
->>>>>>> e6e42e4b
   - pytest -v -s basic_correctness/test_basic_correctness.py
   - pytest -v -s basic_correctness/test_cpu_offload.py
   - VLLM_ATTENTION_BACKEND=XFORMERS pytest -v -s basic_correctness/test_chunked_prefill.py
@@ -160,10 +155,6 @@
   - vllm/
   - tests/models
   commands:
-<<<<<<< HEAD
-    - pip install https://github.com/flashinfer-ai/flashinfer/releases/download/v0.1.4/flashinfer-0.1.4+cu121torch2.4-cp310-cp310-linux_x86_64.whl
-=======
->>>>>>> e6e42e4b
     - pytest -v -s models -m \"not vlm\"
 
 - label: Vision Language Models Test # 42min
@@ -220,10 +211,6 @@
   - vllm/attention
   - tests/kernels
   commands:
-<<<<<<< HEAD
-    - pip install https://github.com/flashinfer-ai/flashinfer/releases/download/v0.1.4/flashinfer-0.1.4+cu121torch2.4-cp310-cp310-linux_x86_64.whl
-=======
->>>>>>> e6e42e4b
     - pytest -v -s kernels --shard-id=$$BUILDKITE_PARALLEL_JOB --num-shards=$$BUILDKITE_PARALLEL_JOB_COUNT
   parallelism: 4
 
@@ -342,10 +329,6 @@
   # NOTE: don't test llama model here, it seems hf implementation is buggy
   # see https://github.com/vllm-project/vllm/pull/5689 for details
   - pytest -v -s distributed/test_custom_all_reduce.py
-<<<<<<< HEAD
-  - pip install https://github.com/flashinfer-ai/flashinfer/releases/download/v0.1.4/flashinfer-0.1.4+cu121torch2.4-cp310-cp310-linux_x86_64.whl
-=======
->>>>>>> e6e42e4b
   - TARGET_TEST_SUITE=A100 pytest -v -s distributed/test_basic_distributed_correctness.py
   - pytest -v -s -x lora/test_mixtral.py
 
