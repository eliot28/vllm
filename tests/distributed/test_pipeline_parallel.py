--- conflicted
+++ resolved
@@ -21,17 +21,11 @@
         (1, 4, 0, 1, "meta-llama/Meta-Llama-3-8B", "mp"),
         (1, 4, 1, 0, "meta-llama/Meta-Llama-3-8B", "mp"),
     ])
-<<<<<<< HEAD
 def test_compare_tp(TP_SIZE, PP_SIZE, EAGER_MODE, CHUNKED_PREFILL, MODEL_NAME,
                     DIST_BACKEND):
     if VLLM_MULTI_NODE and DIST_BACKEND == "mp":
         pytest.skip("Skipping multi-node pipeline parallel test for "
                     "multiprocessing distributed backend")
-
-    tokenizer = AutoTokenizer.from_pretrained(MODEL_NAME)
-=======
-def test_compare_tp(TP_SIZE, PP_SIZE, EAGER_MODE, CHUNKED_PREFILL, MODEL_NAME):
->>>>>>> 4ffffccb
 
     pp_args = [
         # use half precision for speed and memory savings in CI environment
