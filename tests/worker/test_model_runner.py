from typing import List

import pytest
import torch

from vllm.distributed.parallel_state import (ensure_model_parallel_initialized,
                                             init_distributed_environment)
from vllm.engine.arg_utils import EngineArgs
from vllm.model_executor.sampling_metadata import SamplingMetadata
from vllm.sequence import SamplingParams, SequenceData, SequenceGroupMetadata
from vllm.utils import get_open_port
from vllm.worker.model_runner import ModelRunner, _get_graph_batch_size


def _create_model_runner(model: str, *args, **kwargs) -> ModelRunner:
    engine_args = EngineArgs(model, *args, **kwargs)
    engine_config = engine_args.create_engine_config()
    model_runner = ModelRunner(
        model_config=engine_config.model_config,
        parallel_config=engine_config.parallel_config,
        scheduler_config=engine_config.scheduler_config,
        device_config=engine_config.device_config,
        cache_config=engine_config.cache_config,
        load_config=engine_config.load_config,
        lora_config=engine_config.lora_config,
        prompt_adapter_config=engine_config.prompt_adapter_config,
        is_driver_worker=True,
    )
    return model_runner


@pytest.mark.parametrize("batch_size", list(range(1, 257)))
def test_prepare_prompt(batch_size):
    model_runner = _create_model_runner(
        "facebook/opt-125m",
        max_num_batched_tokens=100000,
        max_num_seqs=100000,
        enable_chunked_prefill=False,
    )

    seq_lens: List[int] = []
    seq_group_metadata_list: List[SequenceGroupMetadata] = []
    block_tables = {0: [1]}
    for i in range(batch_size):
        # make sure all tokens fit into one block
        seq_len = i % (model_runner.block_size - 1) + 1
        seq_lens.append(seq_len)
        seq_data = SequenceData(list(range(seq_len)))
        seq_group_metadata = SequenceGroupMetadata(
            request_id=f"test_{i}",
            is_prompt=True,
            seq_data={0: seq_data},
            sampling_params=SamplingParams(temperature=0),
            block_tables=block_tables,
        )
        assert seq_group_metadata.token_chunk_size == seq_data.get_len()
        seq_group_metadata_list.append(seq_group_metadata)

    expected_selected_token_indices = []
    selected_token_start_idx = 0
    for seq_len in seq_lens:
        expected_selected_token_indices.append(selected_token_start_idx +
                                               seq_len - 1)
        selected_token_start_idx += seq_len
    model_input = model_runner._prepare_model_input_tensors(
        seq_group_metadata_list)
    input_tokens = model_input.input_tokens
    input_positions = model_input.input_positions
    attn_metadata = model_input.attn_metadata
    return_seq_lens = model_input.seq_lens
    slot_mapping = attn_metadata.slot_mapping
    assert return_seq_lens == seq_lens
    assert len(slot_mapping) == len(input_tokens)

    # Verify input metadata is correct for prompts.
    device = model_runner.device
    assert attn_metadata.num_prefills > 0
    assert attn_metadata.num_decode_tokens == 0
    assert torch.allclose(
        attn_metadata.seq_lens_tensor,
        torch.tensor(seq_lens, device=device, dtype=torch.int))
    assert attn_metadata.seq_lens == seq_lens
    assert attn_metadata.max_prefill_seq_len == max(seq_lens)
    assert attn_metadata.max_decode_seq_len == 0

    # Test subquery start locs.
    start_idx = 0
    start_loc = [start_idx]
    for seq_len in seq_lens:
        start_idx += seq_len
        start_loc.append(start_idx)
    assert torch.allclose(
        attn_metadata.query_start_loc,
        torch.tensor(start_loc, dtype=torch.int32, device=device))

    # Test seq start locs. Note that for normal prefill it is
    # equivalent to query_start_loc.
    start_idx = 0
    seq_start_loc = [start_idx]
    for seq_len in seq_lens:
        start_idx += seq_len
        seq_start_loc.append(start_idx)

    assert torch.allclose(
        attn_metadata.seq_start_loc,
        torch.tensor(start_loc, dtype=torch.int32, device=device))
    assert torch.allclose(
        attn_metadata.context_lens_tensor,
        torch.zeros(attn_metadata.context_lens_tensor.shape[0],
                    dtype=torch.int,
                    device=device))

    expected = torch.tensor([[] for _ in range(len(seq_group_metadata_list))],
                            dtype=torch.int32,
                            device=model_runner.device)
    assert torch.allclose(attn_metadata.block_tables, expected)
    # Cuda graph should not be used for prerill.
    assert attn_metadata.use_cuda_graph is False

    assert len(input_tokens) == sum(seq_lens)
    assert len(input_positions) == sum(seq_lens)
    torch.testing.assert_close(input_tokens, input_positions)

    sampling_metadata = SamplingMetadata.prepare(
        seq_group_metadata_list,
        seq_lens,
        query_lens=seq_lens,
        device=model_runner.device,
        pin_memory=model_runner.pin_memory)
    assert len(input_tokens) == sum(seq_lens)
    assert len(input_positions) == sum(seq_lens)
    actual = sampling_metadata.selected_token_indices
    expected = torch.tensor(expected_selected_token_indices,
                            device=actual.device,
                            dtype=actual.dtype)
    torch.testing.assert_close(actual, expected)
    torch.allclose(input_tokens, input_positions)

    actual = sampling_metadata.selected_token_indices
    expected = torch.tensor(expected_selected_token_indices,
                            device=actual.device,
                            dtype=actual.dtype)
    torch.testing.assert_close(actual, expected)


@pytest.mark.parametrize("batch_size", list(range(1, 257)))
def test_prepare_decode_cuda_graph(batch_size):
    model_runner = _create_model_runner(
        "facebook/opt-125m",
        seed=0,
        dtype="float16",
        enforce_eager=False,
        max_num_batched_tokens=100000,
        max_num_seqs=100000,
        enable_chunked_prefill=False,
    )

    context_lens: List[int] = []
    seq_group_metadata_list: List[SequenceGroupMetadata] = []
    # Assume each seq group finishes prefill.
    for i in range(batch_size):
        # make sure all tokens fit into one block
        context_len = i % (model_runner.block_size - 1) + 1
        context_lens.append(context_len)
        seq_data = SequenceData(list(range(context_len)))
        seq_data.update_num_computed_tokens(context_len)
        # Append one token ID since prefill is finished.
        seq_data.append_token_id(1, 0)
        seq_group_metadata = SequenceGroupMetadata(
            request_id=f"test_{i}",
            is_prompt=False,
            seq_data={0: seq_data},
            sampling_params=SamplingParams(temperature=0),
            block_tables={0: [1]},
        )
        assert seq_group_metadata.token_chunk_size == 1
        seq_group_metadata_list.append(seq_group_metadata)

    model_input = model_runner._prepare_model_input_tensors(
        seq_group_metadata_list)
    input_tokens, input_positions, attn_metadata, slot_mapping = (
        model_input.input_tokens, model_input.input_positions,
        model_input.attn_metadata, model_input.attn_metadata.slot_mapping)
    assert len(slot_mapping) == len(input_tokens)

    expected_bs = _get_graph_batch_size(len(seq_group_metadata_list))
    # Verify input metadata is correct for prompts.
    device = model_runner.device
    assert attn_metadata.num_prefills == 0
    assert attn_metadata.num_prefill_tokens == 0
    seq_lens = [context_len + 1 for context_len in context_lens]
    # seq_lens are padded to expected_bs
    for _ in range(expected_bs - len(seq_lens)):
        seq_lens.append(1)
    assert attn_metadata.seq_lens == seq_lens
    start_idx = 0
    start_loc = [start_idx]
    for _ in context_lens:
        # decode has only 1 token for query.
        start_idx += 1
        start_loc.append(start_idx)
    assert torch.allclose(
        attn_metadata.query_start_loc,
        torch.tensor(start_loc, dtype=torch.int32, device=device))

    start_idx = 0
    seq_start_loc = [start_idx]
    for seq_len in seq_lens:
        start_idx += seq_len
        seq_start_loc.append(start_idx)
    assert torch.allclose(
        attn_metadata.seq_start_loc,
        torch.tensor(seq_start_loc, dtype=torch.int32, device=device))

    assert torch.allclose(
        attn_metadata.context_lens_tensor,
        torch.tensor(context_lens, dtype=torch.int, device=device))
    assert attn_metadata.max_decode_seq_len == max(seq_lens)
    assert torch.allclose(
        attn_metadata.seq_lens_tensor[:len(seq_lens)],
        torch.tensor(seq_lens, dtype=torch.int, device=device))

    # block table's first index corresponds to each batch, meaning in
    # decoding it is each token.
    assert attn_metadata.block_tables.shape[0] == len(input_tokens)
    # Block table's second dim correspondsd to each token's block number.
    # It is padded up to
    assert attn_metadata.block_tables.shape[1] == (
        model_runner.get_max_block_per_batch())
    assert attn_metadata.use_cuda_graph is True

    assert len(input_tokens) == expected_bs
    assert len(input_positions) == expected_bs
    torch.allclose(input_tokens, input_positions)

    # Verify Sampling
    expected_selected_token_indices = []
    selected_token_start_idx = 0
    for _ in context_lens:
        expected_selected_token_indices.append(selected_token_start_idx)
        selected_token_start_idx += 1
    sampling_metadata = SamplingMetadata.prepare(
        seq_group_metadata_list,
        seq_lens,
        # query lens is all 1 for decode.
        query_lens=[1 for _ in range(len(context_lens))],
        device=model_runner.device,
        pin_memory=model_runner.pin_memory)
    actual = sampling_metadata.selected_token_indices
    expected = torch.tensor(expected_selected_token_indices,
                            device=actual.device,
                            dtype=actual.dtype)
    torch.testing.assert_close(actual, expected)


def test_empty_seq_group():
    """Verify prepare prompt and decode returns empty output."""
    model_runner = _create_model_runner(
        "facebook/opt-125m",
        seed=0,
        dtype="float16",
        enforce_eager=False,
    )
    seq_group_metadata_list: List[SequenceGroupMetadata] = []
    model_input = model_runner._prepare_model_input_tensors(
        seq_group_metadata_list)
    input_tokens, input_positions, attn_metadata = (
        model_input.input_tokens,
        model_input.input_positions,
        model_input.attn_metadata,
    )
    assert input_tokens is None
    assert input_positions is None
    assert attn_metadata is None

    model_input = model_runner._prepare_model_input_tensors(
        seq_group_metadata_list)
    (input_tokens, input_positions, attn_metadata, return_seq_lens) = (
        model_input.input_tokens,
        model_input.input_positions,
        model_input.attn_metadata,
        model_input.seq_lens,
    )
    assert input_tokens is None
    assert input_positions is None
    assert attn_metadata is None
    assert return_seq_lens is None


@pytest.fixture
def distributed_init():
    init_distributed_environment(
        world_size=1,
        rank=0,
        distributed_init_method=f"tcp://127.0.0.1:{get_open_port()}",
        local_rank=0)
    ensure_model_parallel_initialized(1, 1)


@pytest.mark.parametrize("batch_size", list(range(2, 128)))
@pytest.mark.parametrize("enforce_eager", [True, False])
def test_hybrid_batches(batch_size, enforce_eager, distributed_init):
    model_runner = _create_model_runner(
        "facebook/opt-125m",
        seed=0,
        dtype="float16",
        enforce_eager=enforce_eager,
        max_num_batched_tokens=100000,
        max_num_seqs=100000,
        enable_chunked_prefill=True,
    )

    # Add prefill requests.
    seq_lens: List[int] = []
    seq_group_metadata_list: List[SequenceGroupMetadata] = []
    prefill_metadata_list: List[SequenceGroupMetadata] = []
    decode_metadata_list: List[SequenceGroupMetadata] = []
    block_tables = {0: [1]}
    prefill_batch_size = batch_size // 2
    decode_batch_size = batch_size - prefill_batch_size
    for i in range(prefill_batch_size):
        # make sure all tokens fit into one block
        seq_len = i % (model_runner.block_size - 1) + 1
        seq_lens.append(seq_len)
        seq_data = SequenceData(list(range(seq_len)))
        seq_group_metadata = SequenceGroupMetadata(
            request_id=f"test_{i}",
            is_prompt=True,
            seq_data={0: seq_data},
            sampling_params=SamplingParams(temperature=0),
            block_tables=block_tables,
        )
        assert seq_group_metadata.token_chunk_size == seq_data.get_len()
        seq_group_metadata_list.append(seq_group_metadata)
        prefill_metadata_list.append(seq_group_metadata)

    # Add decode requests
    for i in range(prefill_batch_size, batch_size):
        # make sure all tokens fit into one block
        context_len = i % (model_runner.block_size - 1) + 1
        prompt_toks = list(range(context_len))
        seq_data = SequenceData(prompt_toks)
        seq_data.append_token_id(1, 0)
        seq_data.update_num_computed_tokens(context_len)
        seq_group_metadata = SequenceGroupMetadata(
            request_id=f"test_{i}",
            is_prompt=False,
            seq_data={0: seq_data},
            sampling_params=SamplingParams(temperature=0),
            block_tables={0: [1]},
        )
        assert seq_group_metadata.token_chunk_size == 1
        seq_group_metadata_list.append(seq_group_metadata)
        decode_metadata_list.append(seq_group_metadata)

<<<<<<< HEAD
    (input_tokens, input_positions, attn_metadata, _, _, _, _, _,
     _) = model_runner.prepare_input_tensors(seq_group_metadata_list)
=======
    model_input = model_runner.prepare_model_input(seq_group_metadata_list)
    (input_tokens, input_positions, attn_metadata) = (
        model_input.input_tokens,
        model_input.input_positions,
        model_input.attn_metadata,
    )
>>>>>>> 3aa7b6cf

    prefill_meta_actual = attn_metadata.prefill_metadata
    decode_meta_actual = attn_metadata.decode_metadata

    assert len(attn_metadata.slot_mapping) == len(input_tokens)
    assert len(input_positions) == len(input_tokens)
    assert attn_metadata.num_prefills == prefill_batch_size
    assert attn_metadata.num_decode_tokens == decode_batch_size
    assert attn_metadata.num_prefill_tokens == sum(seq_lens)

    # Verify attn metadata is consistent. We don't need to test individual
    # values here because they are tested above.
    attn_metadata = model_runner._prepare_model_input_tensors(
        seq_group_metadata_list).attn_metadata

    for attr_expected, attr_actual in zip(vars(attn_metadata.prefill_metadata),
                                          vars(prefill_meta_actual)):
        assert attr_expected[1] == attr_actual[1]
    for attr_expected, attr_actual in zip(vars(attn_metadata.decode_metadata),
                                          vars(decode_meta_actual)):
        assert attr_expected[1] == attr_actual[1]<|MERGE_RESOLUTION|>--- conflicted
+++ resolved
@@ -353,17 +353,12 @@
         seq_group_metadata_list.append(seq_group_metadata)
         decode_metadata_list.append(seq_group_metadata)
 
-<<<<<<< HEAD
-    (input_tokens, input_positions, attn_metadata, _, _, _, _, _,
-     _) = model_runner.prepare_input_tensors(seq_group_metadata_list)
-=======
     model_input = model_runner.prepare_model_input(seq_group_metadata_list)
     (input_tokens, input_positions, attn_metadata) = (
         model_input.input_tokens,
         model_input.input_positions,
         model_input.attn_metadata,
     )
->>>>>>> 3aa7b6cf
 
     prefill_meta_actual = attn_metadata.prefill_metadata
     decode_meta_actual = attn_metadata.decode_metadata
