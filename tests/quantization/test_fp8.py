--- conflicted
+++ resolved
@@ -5,12 +5,8 @@
 import pytest
 import torch
 
-<<<<<<< HEAD
 from tests.quantization.utils import is_quant_method_supported
-=======
 from vllm._custom_ops import scaled_fp8_quant
-from vllm.model_executor.layers.quantization import QUANTIZATION_METHODS
->>>>>>> 7d19de2e
 from vllm.model_executor.layers.quantization.fp8 import Fp8LinearMethod
 
 
@@ -25,9 +21,8 @@
         assert fc1.weight.dtype == torch.float8_e4m3fn
 
 
-@pytest.mark.skipif(
-    capability < QUANTIZATION_METHODS["fp8"].get_min_capability(),
-    reason="FP8 is not supported on this GPU type.")
+@pytest.mark.skipif(not is_quant_method_supported("fp8"),
+                    reason="FP8 is not supported on this GPU type.")
 @pytest.mark.parametrize("dtype", [torch.float16, torch.bfloat16])
 def test_scaled_fp8_quant(dtype) -> None:
 
