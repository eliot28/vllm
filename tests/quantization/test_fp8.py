--- conflicted
+++ resolved
@@ -8,11 +8,7 @@
 from tests.quantization.utils import is_quant_method_supported
 from vllm._custom_ops import scaled_fp8_quant
 from vllm.model_executor.layers.quantization.fp8 import Fp8LinearMethod
-from vllm.utils import is_hpu
 
-<<<<<<< HEAD
-@pytest.mark.skipif(is_hpu(), reason="Skipping test on HPU")
-=======
 MODELS = [
     "neuralmagic/Meta-Llama-3-8B-Instruct-FP8",
     "nm-testing/Phi-3-mini-128k-instruct-FP8",
@@ -31,7 +27,6 @@
         print(outputs[0][1])
 
 
->>>>>>> 80ca1e6a
 @pytest.mark.skipif(not is_quant_method_supported("fp8"),
                     reason="FP8 is not supported on this GPU type.")
 def test_load_fp16_model(vllm_runner) -> None:
