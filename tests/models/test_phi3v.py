--- conflicted
+++ resolved
@@ -169,11 +169,28 @@
     )
 
 
-<<<<<<< HEAD
+@pytest.mark.parametrize("model", models)
+@pytest.mark.parametrize("dtype", [target_dtype])
+def test_regression_7840(hf_runner, vllm_runner, image_assets, model,
+                         dtype) -> None:
+    # Regression test for #7840.
+    run_test(
+        hf_runner,
+        vllm_runner,
+        [image_assets[0].pil_image.resize((465, 226))],
+        model,
+        size_factors=[1.0],
+        dtype=dtype,
+        max_tokens=128,
+        num_logprobs=10,
+        tensor_parallel_size=1,
+    )
+
+
 def run_multi_image_test(
     hf_runner: Type[HfRunner],
     vllm_runner: Type[VllmRunner],
-    image_assets: _ImageAssets,
+    images: List[Image.Image],
     model: str,
     *,
     size_factors: List[float],
@@ -192,7 +209,6 @@
     Note, the text input is also adjusted to abide by vllm contract.
     The text output is sanitized to be able to compare with hf.
     """
-    images = [asset.pil_image for asset in image_assets]
 
     inputs_per_case = [
         ([HF_MULTIIMAGE_IMAGE_PROMPT for _ in size_factors],
@@ -271,27 +287,11 @@
     run_multi_image_test(
         hf_runner,
         vllm_runner,
-        image_assets,
+        [asset.pil_image for asset in image_assets],
         model,
         size_factors=size_factors,
         dtype=dtype,
         max_tokens=max_tokens,
         num_logprobs=num_logprobs,
-=======
-@pytest.mark.parametrize("model", models)
-@pytest.mark.parametrize("dtype", [target_dtype])
-def test_regression_7840(hf_runner, vllm_runner, image_assets, model,
-                         dtype) -> None:
-    # Regression test for #7840.
-    run_test(
-        hf_runner,
-        vllm_runner,
-        [image_assets[0].pil_image.resize((465, 226))],
-        model,
-        size_factors=[1.0],
-        dtype=dtype,
-        max_tokens=128,
-        num_logprobs=10,
->>>>>>> 80162c44
         tensor_parallel_size=1,
     )