--- conflicted
+++ resolved
@@ -5,24 +5,6 @@
 import pytest
 
 MODELS = [
-<<<<<<< HEAD
-    # "facebook/opt-125m",
-    "meta-llama/Llama-2-7b-hf",
-    # "mistralai/Mistral-7B-v0.1",
-    # "Deci/DeciLM-7b",
-    # "tiiuae/falcon-7b",
-    # "gpt2",
-    # "JackFram/llama-68m",
-    # "bigcode/tiny_starcoder_py",
-    # "EleutherAI/gpt-j-6b",
-    # "EleutherAI/pythia-70m",
-    # "bigscience/bloom-560m",
-    # "mosaicml/mpt-7b",
-    # "microsoft/phi-2",
-    # "stabilityai/stablelm-3b-4e1t",
-    # "allenai/OLMo-1B",
-    # "bigcode/starcoder2-3b",
-=======
     "facebook/opt-125m",
     "meta-llama/Llama-2-7b-hf",
     "mistralai/Mistral-7B-v0.1",
@@ -38,20 +20,12 @@
     "stabilityai/stablelm-3b-4e1t",
     "allenai/OLMo-1B",
     "bigcode/starcoder2-3b",
->>>>>>> 423dab29
 ]
 
 
 @pytest.mark.parametrize("model", MODELS)
 @pytest.mark.parametrize("dtype", ["half"])
 @pytest.mark.parametrize("max_tokens", [128])
-<<<<<<< HEAD
-# @pytest.mark.parametrize("enforce_eager", [False, True])
-@pytest.mark.parametrize("enforce_eager", [False])
-# @pytest.mark.parametrize("max_chunked_prefill_len", [-1, 100000000])
-@pytest.mark.parametrize("max_chunked_prefill_len", [16])
-=======
->>>>>>> 423dab29
 def test_models(
     hf_runner,
     vllm_runner,
@@ -59,11 +33,6 @@
     model: str,
     dtype: str,
     max_tokens: int,
-<<<<<<< HEAD
-    enforce_eager: bool,
-    max_chunked_prefill_len,
-=======
->>>>>>> 423dab29
 ) -> None:
     hf_model = hf_runner(model, dtype=dtype)
     hf_outputs = hf_model.generate_greedy(example_prompts, max_tokens)
@@ -73,14 +42,7 @@
     gc.collect()
     torch.cuda.empty_cache()
 
-<<<<<<< HEAD
-    vllm_model = vllm_runner(
-        model, dtype=dtype, 
-        enforce_eager=enforce_eager,
-        max_chunked_prefill_len=max_chunked_prefill_len)
-=======
     vllm_model = vllm_runner(model, dtype=dtype)
->>>>>>> 423dab29
     vllm_outputs = vllm_model.generate_greedy(example_prompts, max_tokens)
     del vllm_model
 
