import gc
from dataclasses import fields
from enum import Enum
from typing import Any, Dict, List, Tuple

import pytest
import torch
from transformers import AutoTokenizer

from vllm.config import VisionLanguageConfig


def iter_llava_configs(model_name: str):
    image_hw_to_feature_size = {
        (336, 336): 576,
    }

    for (h, w), f in image_hw_to_feature_size.items():
        for input_type, input_shape in [
            (VisionLanguageConfig.ImageInputType.PIXEL_VALUES, (1, 3, h, w)),
            (VisionLanguageConfig.ImageInputType.IMAGE_FEATURES, (1, f, 1024)),
        ]:
            yield (model_name,
                   VisionLanguageConfig(image_input_type=input_type,
                                        image_feature_size=f,
                                        image_token_id=32000,
                                        image_input_shape=input_shape,
                                        image_processor=model_name,
                                        image_processor_revision=None))


<<<<<<< HEAD
def iter_llava_next_configs(model_name: str):
    image_hw_to_feature_size = {
        (336, 336): 1176,
        (672, 672): 2928,
        (1344, 336): 1944,
        (336, 1344): 1890,
    }

    for (h, w), f in image_hw_to_feature_size.items():
        for input_type, input_shape in [
            (VisionLanguageConfig.ImageInputType.PIXEL_VALUES, (1, 3, h, w)),
            (VisionLanguageConfig.ImageInputType.IMAGE_FEATURES, (1, f, 1024)),
        ]:
            yield (model_name,
                   VisionLanguageConfig(image_input_type=input_type,
                                        image_feature_size=f,
                                        image_token_id=64000,
                                        image_input_shape=input_shape,
                                        image_processor=model_name,
                                        image_processor_revision=None))


model_and_vl_config = [
    *iter_llava_configs("llava-hf/llava-1.5-7b-hf"),
    # Not enough memory
    # *iter_llava_next_configs("llava-hf/llava-v1.6-34b-hf"),
=======
model_and_vl_config = [
    *iter_llava_configs("llava-hf/llava-1.5-7b-hf"),
    # Not enough memory
    # *iter_llava_configs("llava-hf/llava-1.5-13b-hf"),
>>>>>>> 680cee9b
]


def as_dict(vlm_config: VisionLanguageConfig) -> Dict[str, Any]:
    """Flatten vision language config to pure args.

    Compatible with what llm entrypoint expects.
    """
    result = {}
    for field in fields(vlm_config):
        value = getattr(vlm_config, field.name)
        if isinstance(value, Enum):
            result[field.name] = value.name.lower()
        elif isinstance(value, tuple):
            result[field.name] = ",".join([str(item) for item in value])
        else:
            result[field.name] = value

<<<<<<< HEAD
    result[
        "no_image_processor"] = vision_language_config.image_processor is None
=======
    result["disable_image_processor"] = vlm_config.image_processor is None
>>>>>>> 680cee9b

    return result


def sanitize_vllm_output(vllm_output: Tuple[List[int], str],
                         vision_language_config: VisionLanguageConfig,
                         model_id: str):
    """Sanitize vllm output to be comparable with hf output.
    The function reduces `input_ids` from 1, 32000, 32000, ..., 32000,
    x1, x2, x3 ... to 1, 32000, x1, x2, x3 ...
    It also reduces `output_str` from "<image><image>bla" to "bla".
    """
    tokenizer = AutoTokenizer.from_pretrained(model_id)
    image_token_str = tokenizer.decode(vision_language_config.image_token_id)
    image_token_str_len = len(image_token_str)
    input_ids, output_str = vllm_output
    sanitized_input_ids = input_ids[0:2] + input_ids[2 + vision_language_config
                                                     .image_feature_size - 1:]
    sanitzied_output_str = output_str[vision_language_config.
                                      image_feature_size *
                                      image_token_str_len:]
    return sanitized_input_ids, sanitzied_output_str


@pytest.mark.parametrize("worker_use_ray", [False])
@pytest.mark.parametrize("model_and_config", model_and_vl_config)
@pytest.mark.parametrize("dtype", ["half"])
@pytest.mark.parametrize("max_tokens", [128])
def test_models(hf_runner, vllm_runner, hf_image_prompts, hf_images,
                vllm_image_prompts, vllm_images, model_and_config, dtype: str,
                max_tokens: int, worker_use_ray: bool) -> None:
    """Inference result should be the same between hf and vllm.

    All the image fixtures for the test is under tests/images.
    For huggingface runner, we provide the PIL images as input.
    For vllm runner, we provide MultiModalData objects and corresponding
    vision language config as input.
    Note, the text input is also adjusted to abide by vllm contract.
    The text output is sanitized to be able to compare with hf.
    """
    model_id, vision_language_config = model_and_config

    hf_model = hf_runner(model_id, dtype=dtype)
    _, vision_language_config = model_and_config
    if vision_language_config.image_input_type == (
            VisionLanguageConfig.ImageInputType.IMAGE_FEATURES):
        # HuggingFace does not support image feature input
        hf_outputs = [None] * len(hf_image_prompts)
    else:
        _, _, h, w = vision_language_config.image_input_shape
        hf_outputs = hf_model.generate_greedy(
            hf_image_prompts,
            max_tokens,
            # To be compatible with the patch for LLaVA-NeXT
            images=[im.resize((w, h)) for im in hf_images])
    del hf_model

    vllm_model = vllm_runner(model_id,
                             dtype=dtype,
                             worker_use_ray=worker_use_ray,
                             enforce_eager=True,
                             **as_dict(vision_language_config))
    vllm_outputs = vllm_model.generate_greedy(vllm_image_prompts,
                                              max_tokens,
                                              multi_modal_datas=vllm_images)
    del vllm_model

    gc.collect()
    torch.cuda.empty_cache()

    for i in range(len(hf_image_prompts)):
        hf_output = hf_outputs[i]
        if hf_output is None:
            continue

        hf_output_ids, hf_output_str = hf_output
        vllm_output_ids, vllm_output_str = sanitize_vllm_output(
            vllm_outputs[i], vision_language_config, model_id)
        print(f"Test{i}:\nHF: {hf_output_str!r}\nvLLM: {vllm_output_str!r}")
        assert hf_output_str == vllm_output_str, (
            f"Test{i}:\nHF: {hf_output_str!r}\nvLLM: {vllm_output_str!r}")
        assert hf_output_ids == vllm_output_ids, (
            f"Test{i}:\nHF: {hf_output_ids}\nvLLM: {vllm_output_ids}")


# TODO: Add test for `tensor_parallel_size` [ref: PR #3883]
# (Requires multiple GPUs)<|MERGE_RESOLUTION|>--- conflicted
+++ resolved
@@ -29,7 +29,6 @@
                                         image_processor_revision=None))
 
 
-<<<<<<< HEAD
 def iter_llava_next_configs(model_name: str):
     image_hw_to_feature_size = {
         (336, 336): 1176,
@@ -56,12 +55,6 @@
     *iter_llava_configs("llava-hf/llava-1.5-7b-hf"),
     # Not enough memory
     # *iter_llava_next_configs("llava-hf/llava-v1.6-34b-hf"),
-=======
-model_and_vl_config = [
-    *iter_llava_configs("llava-hf/llava-1.5-7b-hf"),
-    # Not enough memory
-    # *iter_llava_configs("llava-hf/llava-1.5-13b-hf"),
->>>>>>> 680cee9b
 ]
 
 
@@ -80,12 +73,7 @@
         else:
             result[field.name] = value
 
-<<<<<<< HEAD
-    result[
-        "no_image_processor"] = vision_language_config.image_processor is None
-=======
     result["disable_image_processor"] = vlm_config.image_processor is None
->>>>>>> 680cee9b
 
     return result
 
