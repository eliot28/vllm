from typing import List, Optional, Tuple, Type

import pytest
from transformers import AutoTokenizer

from vllm.config import VisionLanguageConfig
from vllm.utils import is_hpu

from ..conftest import IMAGE_ASSETS, HfRunner, VllmRunner, _ImageAssets
from .utils import check_outputs_equal

pytestmark = pytest.mark.vlm

# The image token is placed before "user" on purpose so that the test can pass
HF_IMAGE_PROMPTS = IMAGE_ASSETS.prompts({
    "stop_sign":
    "<image>\nUSER: What's the content of the image?\nASSISTANT:",
    "cherry_blossom":
    "<image>\nUSER: What is the season?\nASSISTANT:",
})


def iter_llava_configs(model_name: str):
    image_hw_to_feature_size = {
        (336, 336): 576,
    }

    for (h, w), f in image_hw_to_feature_size.items():
        for input_type, input_shape in [
            (VisionLanguageConfig.ImageInputType.PIXEL_VALUES, (1, 3, h, w)),
            (VisionLanguageConfig.ImageInputType.IMAGE_FEATURES, (1, f, 1024)),
        ]:
            yield (model_name,
                   VisionLanguageConfig(image_input_type=input_type,
                                        image_feature_size=f,
                                        image_token_id=32000,
                                        image_input_shape=input_shape,
                                        image_processor=model_name,
                                        image_processor_revision=None))


model_and_vl_config = [
    *iter_llava_configs("llava-hf/llava-1.5-7b-hf"),
]


def vllm_to_hf_output(vllm_output: Tuple[List[int], str],
                      vlm_config: VisionLanguageConfig, model_id: str):
    """Sanitize vllm output to be comparable with hf output.
    The function reduces `input_ids` from 1, 32000, 32000, ..., 32000,
    x1, x2, x3 ... to 1, 32000, x1, x2, x3 ...
    It also reduces `output_str` from "<image><image>bla" to "bla".
    """
    output_ids, output_str = vllm_output
    image_token_id = vlm_config.image_token_id

    tokenizer = AutoTokenizer.from_pretrained(model_id)
    image_token_str = tokenizer.decode(image_token_id)

    hf_output_ids = [
        token_id for idx, token_id in enumerate(output_ids)
        if token_id != image_token_id or output_ids[idx - 1] != image_token_id
    ]
    hf_output_str = output_str \
        .replace(image_token_str * vlm_config.image_feature_size, "")

    return hf_output_ids, hf_output_str


<<<<<<< HEAD
# TODO: Add test for `tensor_parallel_size` [ref: PR #3883]
@pytest.mark.skipif(is_hpu(), reason="Skipping test on HPU")
@pytest.mark.parametrize("model_and_config", model_and_vl_config)
@pytest.mark.parametrize("dtype", ["half"])
@pytest.mark.parametrize("max_tokens", [128])
def test_models(hf_runner, vllm_runner, image_assets, model_and_config,
                dtype: str, max_tokens: int) -> None:
=======
def run_test(
    hf_runner: Type[HfRunner],
    vllm_runner: Type[VllmRunner],
    image_assets: _ImageAssets,
    model_and_config: Tuple[str, VisionLanguageConfig],
    *,
    dtype: str,
    max_tokens: int,
    tensor_parallel_size: int,
    distributed_executor_backend: Optional[str] = None,
):
>>>>>>> 80ca1e6a
    """Inference result should be the same between hf and vllm.

    All the image fixtures for the test is under tests/images.
    For huggingface runner, we provide the PIL images as input.
    For vllm runner, we provide MultiModalData objects and corresponding
    vision language config as input.
    Note, the text input is also adjusted to abide by vllm contract.
    The text output is sanitized to be able to compare with hf.
    """
    model_id, vlm_config = model_and_config
    hf_images = [asset.for_hf() for asset in image_assets]

    # NOTE: take care of the order. run vLLM first, and then run HF.
    # vLLM needs a fresh new process without cuda initialization.
    # if we run HF first, the cuda initialization will be done and it
    # will hurt multiprocessing backend with fork method (the default method).

    with vllm_runner(model_id,
                     dtype=dtype,
                     tensor_parallel_size=tensor_parallel_size,
                     distributed_executor_backend=distributed_executor_backend,
                     enforce_eager=True,
                     **vlm_config.as_cli_args_dict()) as vllm_model:

        # NOTE: `asset.for_vllm` will call `torch.cuda.device_count()`
        # we must put it inside the vllm_runner context manager
        # i.e. after creating vLLM instance.
        vllm_images = [asset.for_vllm(vlm_config) for asset in image_assets]

        vllm_image_prompts = [
            p.replace("<image>", "<image>" * vlm_config.image_feature_size)
            for p in HF_IMAGE_PROMPTS
        ]

        vllm_outputs = vllm_model.generate_greedy(vllm_image_prompts,
                                                  max_tokens,
                                                  images=vllm_images)

    with hf_runner(model_id, dtype=dtype, is_vision_model=True) as hf_model:
        hf_outputs = hf_model.generate_greedy(HF_IMAGE_PROMPTS,
                                              max_tokens,
                                              images=hf_images)

    check_outputs_equal(
        hf_outputs,
        [
            vllm_to_hf_output(vllm_output, vlm_config, model_id)
            for vllm_output in vllm_outputs
        ],
        name_0="hf",
        name_1="vllm",
    )


@pytest.mark.parametrize("model_and_config", model_and_vl_config)
@pytest.mark.parametrize("dtype", ["half"])
@pytest.mark.parametrize("max_tokens", [128])
def test_models(hf_runner, vllm_runner, image_assets, model_and_config,
                dtype: str, max_tokens: int) -> None:
    run_test(
        hf_runner,
        vllm_runner,
        image_assets,
        model_and_config,
        dtype=dtype,
        max_tokens=max_tokens,
        tensor_parallel_size=1,
    )<|MERGE_RESOLUTION|>--- conflicted
+++ resolved
@@ -67,15 +67,6 @@
     return hf_output_ids, hf_output_str
 
 
-<<<<<<< HEAD
-# TODO: Add test for `tensor_parallel_size` [ref: PR #3883]
-@pytest.mark.skipif(is_hpu(), reason="Skipping test on HPU")
-@pytest.mark.parametrize("model_and_config", model_and_vl_config)
-@pytest.mark.parametrize("dtype", ["half"])
-@pytest.mark.parametrize("max_tokens", [128])
-def test_models(hf_runner, vllm_runner, image_assets, model_and_config,
-                dtype: str, max_tokens: int) -> None:
-=======
 def run_test(
     hf_runner: Type[HfRunner],
     vllm_runner: Type[VllmRunner],
@@ -87,7 +78,6 @@
     tensor_parallel_size: int,
     distributed_executor_backend: Optional[str] = None,
 ):
->>>>>>> 80ca1e6a
     """Inference result should be the same between hf and vllm.
 
     All the image fixtures for the test is under tests/images.
