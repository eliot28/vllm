from typing import List, Optional, Tuple, Type

import pytest
from transformers import AutoTokenizer

from vllm.config import VisionLanguageConfig
from vllm.multimodal.image import ImagePixelData
from vllm.multimodal.utils import rescale_image_size
from vllm.sequence import SampleLogprobs

from ..conftest import IMAGE_ASSETS, HfRunner, VllmRunner, _ImageAssets
from .utils import check_logprobs_close

pytestmark = pytest.mark.vlm

HF_IMAGE_PROMPTS = IMAGE_ASSETS.prompts({
    "stop_sign":
    "USER: <image>\nWhat's the content of the image?\nASSISTANT:",
    "cherry_blossom":
    "USER: <image>\nWhat is the season?\nASSISTANT:",
})


def iter_llava_configs(model_name: str):
    image_hw_to_feature_size = {
        (336, 336): 576,
    }

    for (h, w), f in image_hw_to_feature_size.items():
        for input_type, input_shape in [
            (VisionLanguageConfig.ImageInputType.PIXEL_VALUES, (1, 3, h, w)),
        ]:
            yield (model_name,
                   VisionLanguageConfig(image_input_type=input_type,
                                        image_feature_size=f,
                                        image_token_id=32000,
                                        image_input_shape=input_shape,
                                        image_processor=model_name,
                                        image_processor_revision=None))


model_and_vl_config = [
    *iter_llava_configs("llava-hf/llava-1.5-7b-hf"),
]


def vllm_to_hf_output(vllm_output: Tuple[List[int], str,
                                         Optional[SampleLogprobs]],
                      vlm_config: VisionLanguageConfig, model_id: str):
    """Sanitize vllm output to be comparable with hf output.
    The function reduces `input_ids` from 1, 32000, 32000, ..., 32000,
    x1, x2, x3 ... to 1, 32000, x1, x2, x3 ...
    It also reduces `output_str` from "<image><image>bla" to "bla".
    """
    output_ids, output_str, out_logprobs = vllm_output
    image_token_id = vlm_config.image_token_id

    tokenizer = AutoTokenizer.from_pretrained(model_id)
    image_token_str = tokenizer.decode(image_token_id)

    hf_output_ids = [
        token_id for idx, token_id in enumerate(output_ids)
        if token_id != image_token_id or output_ids[idx - 1] != image_token_id
    ]
    hf_output_str = output_str.lstrip() \
        .replace(image_token_str * vlm_config.image_feature_size, "")

    return hf_output_ids, hf_output_str, out_logprobs


def run_test(
    hf_runner: Type[HfRunner],
    vllm_runner: Type[VllmRunner],
    image_assets: _ImageAssets,
    model_and_config: Tuple[str, VisionLanguageConfig],
    *,
    size_factors: List[float],
    dtype: str,
    max_tokens: int,
    num_logprobs: int,
    tensor_parallel_size: int,
    distributed_executor_backend: Optional[str] = None,
):
    """Inference result should be the same between hf and vllm.

    All the image fixtures for the test is under tests/images.
    For huggingface runner, we provide the PIL images as input.
    For vllm runner, we provide MultiModalData objects and corresponding
    vision language config as input.
    Note, the text input is also adjusted to abide by vllm contract.
    The text output is sanitized to be able to compare with hf.
    """
    model_id, vlm_config = model_and_config
    hf_images = [asset.for_hf() for asset in image_assets]

<<<<<<< HEAD
    image_inputs_per_size_factors = [[(
        prompt,
        rescale_image_size(hf_image, factor),
        ImagePixelData(image=rescale_image_size(vllm_image.image, factor)),
    ) for hf_image, vllm_image, prompt in zip(
        hf_images, vllm_images, HF_IMAGE_PROMPTS)] for factor in size_factors]
    hf_inputs_per_size_factors = [(
        [prompt for prompt, hf_image, vllm_image in image_inputs],
        [hf_image for prompt, hf_image, vllm_image in image_inputs],
    ) for image_inputs in image_inputs_per_size_factors]
    vllm_inputs_per_size_factors = [(
        [prompt for prompt, hf_image, vllm_image in image_inputs],
        [vllm_image for prompt, hf_image, vllm_image in image_inputs],
    ) for image_inputs in image_inputs_per_size_factors]

    # max_model_len should be greater than image_feature_size
=======
    # NOTE: take care of the order. run vLLM first, and then run HF.
    # vLLM needs a fresh new process without cuda initialization.
    # if we run HF first, the cuda initialization will be done and it
    # will hurt multiprocessing backend with fork method (the default method).

>>>>>>> 2be6955a
    with vllm_runner(model_id,
                     dtype=dtype,
                     tensor_parallel_size=tensor_parallel_size,
                     distributed_executor_backend=distributed_executor_backend,
                     enforce_eager=True,
                     **vlm_config.as_cli_args_dict()) as vllm_model:
<<<<<<< HEAD
        vllm_outputs_per_size_factors = [
            vllm_model.generate_greedy_logprobs(prompts,
                                                max_tokens,
                                                num_logprobs=num_logprobs,
                                                images=vllm_images)
            for prompts, vllm_images in vllm_inputs_per_size_factors
        ]

    with hf_runner(model_id, dtype=dtype, is_vision_model=True) as hf_model:
        hf_outputs_per_size_factors = [
            hf_model.generate_greedy_logprobs_limit(prompts,
                                                    max_tokens,
                                                    num_logprobs=num_logprobs,
                                                    images=hf_images)
            for prompts, hf_images in hf_inputs_per_size_factors
        ]

    for hf_outputs, vllm_outputs in zip(hf_outputs_per_size_factors,
                                        vllm_outputs_per_size_factors):
        check_logprobs_close(
            outputs_0_lst=hf_outputs,
            outputs_1_lst=[
                vllm_to_hf_output(vllm_output, vlm_config, model_id)
                for vllm_output in vllm_outputs
            ],
            name_0="hf",
            name_1="vllm",
        )
=======

        # NOTE: `asset.for_vllm` will call `torch.cuda.device_count()`
        # we must put it inside the vllm_runner context manager
        # i.e. after creating vLLM instance.
        vllm_images = [asset.for_vllm(vlm_config) for asset in image_assets]

        vllm_image_prompts = [
            p.replace("<image>", "<image>" * vlm_config.image_feature_size)
            for p in HF_IMAGE_PROMPTS
        ]

        vllm_outputs = vllm_model.generate_greedy(vllm_image_prompts,
                                                  max_tokens,
                                                  images=vllm_images)

    with hf_runner(model_id, dtype=dtype, is_vision_model=True) as hf_model:
        hf_outputs = hf_model.generate_greedy(HF_IMAGE_PROMPTS,
                                              max_tokens,
                                              images=hf_images)

    check_outputs_equal(
        hf_outputs,
        [
            vllm_to_hf_output(vllm_output, vlm_config, model_id)
            for vllm_output in vllm_outputs
        ],
        name_0="hf",
        name_1="vllm",
    )
>>>>>>> 2be6955a


@pytest.mark.parametrize("model_and_config", model_and_vl_config)
@pytest.mark.parametrize(
    "size_factors",
    [
        # No image
        [],
        # Single-scale
        [1.0],
        # Single-scale, batched
        [1.0, 1.0, 1.0],
        # Multi-scale
        [0.25, 0.5, 1.0],
    ],
)
@pytest.mark.parametrize("dtype", ["half"])
@pytest.mark.parametrize("max_tokens", [128])
@pytest.mark.parametrize("num_logprobs", [5])
def test_models(hf_runner, vllm_runner, image_assets, model_and_config,
                size_factors, dtype: str, max_tokens: int,
                num_logprobs: int) -> None:
    run_test(
        hf_runner,
        vllm_runner,
        image_assets,
        model_and_config,
        size_factors=size_factors,
        dtype=dtype,
        max_tokens=max_tokens,
        num_logprobs=num_logprobs,
        tensor_parallel_size=1,
    )<|MERGE_RESOLUTION|>--- conflicted
+++ resolved
@@ -91,39 +91,41 @@
     The text output is sanitized to be able to compare with hf.
     """
     model_id, vlm_config = model_and_config
-    hf_images = [asset.for_hf() for asset in image_assets]
 
-<<<<<<< HEAD
-    image_inputs_per_size_factors = [[(
-        prompt,
-        rescale_image_size(hf_image, factor),
-        ImagePixelData(image=rescale_image_size(vllm_image.image, factor)),
-    ) for hf_image, vllm_image, prompt in zip(
-        hf_images, vllm_images, HF_IMAGE_PROMPTS)] for factor in size_factors]
-    hf_inputs_per_size_factors = [(
-        [prompt for prompt, hf_image, vllm_image in image_inputs],
-        [hf_image for prompt, hf_image, vllm_image in image_inputs],
-    ) for image_inputs in image_inputs_per_size_factors]
-    vllm_inputs_per_size_factors = [(
-        [prompt for prompt, hf_image, vllm_image in image_inputs],
-        [vllm_image for prompt, hf_image, vllm_image in image_inputs],
-    ) for image_inputs in image_inputs_per_size_factors]
-
-    # max_model_len should be greater than image_feature_size
-=======
     # NOTE: take care of the order. run vLLM first, and then run HF.
     # vLLM needs a fresh new process without cuda initialization.
     # if we run HF first, the cuda initialization will be done and it
     # will hurt multiprocessing backend with fork method (the default method).
 
->>>>>>> 2be6955a
+    # max_model_len should be greater than image_feature_size
     with vllm_runner(model_id,
                      dtype=dtype,
                      tensor_parallel_size=tensor_parallel_size,
                      distributed_executor_backend=distributed_executor_backend,
                      enforce_eager=True,
                      **vlm_config.as_cli_args_dict()) as vllm_model:
-<<<<<<< HEAD
+        hf_images = [asset.for_hf() for asset in image_assets]
+        # NOTE: `asset.for_vllm` will call `torch.cuda.device_count()`
+        # we must put it inside the vllm_runner context manager
+        # i.e. after creating vLLM instance.
+        vllm_images = [asset.for_vllm(vlm_config) for asset in image_assets]
+
+        image_inputs_per_size_factors = [[(
+            prompt,
+            rescale_image_size(hf_image, factor),
+            ImagePixelData(image=rescale_image_size(vllm_image.image, factor)),
+        ) for hf_image, vllm_image, prompt in zip(hf_images, vllm_images,
+                                                  HF_IMAGE_PROMPTS)]
+                                         for factor in size_factors]
+        hf_inputs_per_size_factors = [(
+            [prompt for prompt, hf_image, vllm_image in image_inputs],
+            [hf_image for prompt, hf_image, vllm_image in image_inputs],
+        ) for image_inputs in image_inputs_per_size_factors]
+        vllm_inputs_per_size_factors = [(
+            [prompt for prompt, hf_image, vllm_image in image_inputs],
+            [vllm_image for prompt, hf_image, vllm_image in image_inputs],
+        ) for image_inputs in image_inputs_per_size_factors]
+
         vllm_outputs_per_size_factors = [
             vllm_model.generate_greedy_logprobs(prompts,
                                                 max_tokens,
@@ -152,37 +154,6 @@
             name_0="hf",
             name_1="vllm",
         )
-=======
-
-        # NOTE: `asset.for_vllm` will call `torch.cuda.device_count()`
-        # we must put it inside the vllm_runner context manager
-        # i.e. after creating vLLM instance.
-        vllm_images = [asset.for_vllm(vlm_config) for asset in image_assets]
-
-        vllm_image_prompts = [
-            p.replace("<image>", "<image>" * vlm_config.image_feature_size)
-            for p in HF_IMAGE_PROMPTS
-        ]
-
-        vllm_outputs = vllm_model.generate_greedy(vllm_image_prompts,
-                                                  max_tokens,
-                                                  images=vllm_images)
-
-    with hf_runner(model_id, dtype=dtype, is_vision_model=True) as hf_model:
-        hf_outputs = hf_model.generate_greedy(HF_IMAGE_PROMPTS,
-                                              max_tokens,
-                                              images=hf_images)
-
-    check_outputs_equal(
-        hf_outputs,
-        [
-            vllm_to_hf_output(vllm_output, vlm_config, model_id)
-            for vllm_output in vllm_outputs
-        ],
-        name_0="hf",
-        name_1="vllm",
-    )
->>>>>>> 2be6955a
 
 
 @pytest.mark.parametrize("model_and_config", model_and_vl_config)
