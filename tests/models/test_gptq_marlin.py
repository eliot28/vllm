"""Compares the outputs of gptq vs gptq_marlin 
Note: GPTQ and Marlin do not have bitwise correctness.
As a result, in this test, we just confirm that the top selected tokens of the
Marlin/GPTQ models are in the top 5 selections of each other.
Note: Marlin internally uses locks to synchronize the threads. This can
result in very slight nondeterminism for Marlin. As a result, we re-run the test
up to 3 times to see if we pass.

Run `pytest tests/models/test_gptq_marlin.py`.
"""
import os

import pytest

<<<<<<< HEAD
from tests.models.utils import check_logprobs_close
from vllm.model_executor.layers.quantization import QUANTIZATION_METHODS
from vllm.utils import is_hpu
=======
from tests.quantization.utils import is_quant_method_supported
from vllm.model_executor.layers.rotary_embedding import _ROPE_DICT

from .utils import check_logprobs_close
>>>>>>> db5ec52a

os.environ["TOKENIZERS_PARALLELISM"] = "true"

MAX_MODEL_LEN = 1024

<<<<<<< HEAD
if not is_hpu():
    capability = torch.cuda.get_device_capability()
    capability = capability[0] * 10 + capability[1]
    gptq_marlin_not_supported = (
        capability < QUANTIZATION_METHODS["gptq_marlin"].get_min_capability())
else:
    gptq_marlin_not_supported = True

=======
>>>>>>> db5ec52a
MODELS = [
    # act_order==False, group_size=channelwise
    ("robertgshaw2/zephyr-7b-beta-channelwise-gptq", "main"),
    # act_order==False, group_size=128
    ("TheBloke/Llama-2-7B-GPTQ", "main"),

    # act_order==True, group_size=128
    ("TheBloke/TinyLlama-1.1B-Chat-v1.0-GPTQ", "main"),
    # act_order==True, group_size=64
    ("TheBloke/TinyLlama-1.1B-Chat-v1.0-GPTQ", "gptq-4bit-64g-actorder_True"),
    # act_order==True, group_size=32
    ("TheBloke/TinyLlama-1.1B-Chat-v1.0-GPTQ", "gptq-4bit-32g-actorder_True"),

    # 8-bit, act_order==True, group_size=channelwise
    ("TheBloke/TinyLlama-1.1B-Chat-v1.0-GPTQ", "gptq-8bit--1g-actorder_True"),
    # 8-bit, act_order==True, group_size=128
    ("TheBloke/TinyLlama-1.1B-Chat-v1.0-GPTQ", "gptq-8bit-128g-actorder_True"),
    # 8-bit, act_order==True, group_size=32
    ("TheBloke/TinyLlama-1.1B-Chat-v1.0-GPTQ", "gptq-8bit-32g-actorder_True"),

    # 4-bit, act_order==True, group_size=128
    ("TechxGenus/gemma-1.1-2b-it-GPTQ", "main")
]


<<<<<<< HEAD
@pytest.mark.skipif(is_hpu(), reason="Skipping test on HPU")
@pytest.mark.flaky(reruns=2)
@pytest.mark.skipif(gptq_marlin_not_supported,
=======
@pytest.mark.flaky(reruns=3)
@pytest.mark.skipif(not is_quant_method_supported("gptq_marlin"),
>>>>>>> db5ec52a
                    reason="gptq_marlin is not supported on this GPU type.")
@pytest.mark.parametrize("model", MODELS)
@pytest.mark.parametrize("dtype", ["half", "bfloat16"])
@pytest.mark.parametrize("max_tokens", [32])
@pytest.mark.parametrize("num_logprobs", [5])
def test_models(
    vllm_runner,
    example_prompts,
    model,
    dtype: str,
    max_tokens: int,
    num_logprobs: int,
) -> None:
    model_name, revision = model

    # Run marlin.
    with vllm_runner(model_name=model_name,
                     revision=revision,
                     dtype=dtype,
                     quantization="marlin",
                     max_model_len=MAX_MODEL_LEN,
                     tensor_parallel_size=1) as gptq_marlin_model:

        gptq_marlin_outputs = gptq_marlin_model.generate_greedy_logprobs(
            example_prompts[:-1], max_tokens, num_logprobs)
    _ROPE_DICT.clear()  # clear rope cache to avoid rope dtype error

    # Run gptq.
    # The naive gptq kernel doesn't support bf16 yet.
    # Here we always compare fp16/bf16 gpt marlin kernel
    # to fp16 gptq kernel.
    with vllm_runner(model_name=model_name,
                     revision=revision,
                     dtype="half",
                     quantization="gptq",
                     max_model_len=MAX_MODEL_LEN,
                     tensor_parallel_size=1) as gptq_model:
        gptq_outputs = gptq_model.generate_greedy_logprobs(
            example_prompts[:-1], max_tokens, num_logprobs)

    check_logprobs_close(
        outputs_0_lst=gptq_outputs,
        outputs_1_lst=gptq_marlin_outputs,
        name_0="gptq",
        name_1="gptq_marlin",
    )<|MERGE_RESOLUTION|>--- conflicted
+++ resolved
@@ -12,32 +12,15 @@
 
 import pytest
 
-<<<<<<< HEAD
-from tests.models.utils import check_logprobs_close
-from vllm.model_executor.layers.quantization import QUANTIZATION_METHODS
-from vllm.utils import is_hpu
-=======
 from tests.quantization.utils import is_quant_method_supported
 from vllm.model_executor.layers.rotary_embedding import _ROPE_DICT
 
 from .utils import check_logprobs_close
->>>>>>> db5ec52a
 
 os.environ["TOKENIZERS_PARALLELISM"] = "true"
 
 MAX_MODEL_LEN = 1024
 
-<<<<<<< HEAD
-if not is_hpu():
-    capability = torch.cuda.get_device_capability()
-    capability = capability[0] * 10 + capability[1]
-    gptq_marlin_not_supported = (
-        capability < QUANTIZATION_METHODS["gptq_marlin"].get_min_capability())
-else:
-    gptq_marlin_not_supported = True
-
-=======
->>>>>>> db5ec52a
 MODELS = [
     # act_order==False, group_size=channelwise
     ("robertgshaw2/zephyr-7b-beta-channelwise-gptq", "main"),
@@ -63,14 +46,8 @@
 ]
 
 
-<<<<<<< HEAD
-@pytest.mark.skipif(is_hpu(), reason="Skipping test on HPU")
-@pytest.mark.flaky(reruns=2)
-@pytest.mark.skipif(gptq_marlin_not_supported,
-=======
 @pytest.mark.flaky(reruns=3)
 @pytest.mark.skipif(not is_quant_method_supported("gptq_marlin"),
->>>>>>> db5ec52a
                     reason="gptq_marlin is not supported on this GPU type.")
 @pytest.mark.parametrize("model", MODELS)
 @pytest.mark.parametrize("dtype", ["half", "bfloat16"])
