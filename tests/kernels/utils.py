--- conflicted
+++ resolved
@@ -2,11 +2,7 @@
 
 import itertools
 import random
-<<<<<<< HEAD
-from typing import List, NamedTuple, Optional, Union
-=======
 from typing import Any, List, NamedTuple, Optional, Tuple, Union
->>>>>>> 90aec385
 
 import pytest
 import torch
@@ -35,11 +31,7 @@
 class QKVInputs(NamedTuple):
     '''
     Data structure for representing unpacked attention inputs, 
-<<<<<<< HEAD
-    query/key/value.
-=======
     query/key/values and their sequence lengths.
->>>>>>> 90aec385
 
     Attributes:
 
@@ -81,15 +73,9 @@
 
         * {query,key,value}: packed (number_of_tokens x num_heads 
                              x head_size) attention inputs
-<<<<<<< HEAD
-        * q_seq_lens: list of query start locations within packed tensor
-        * kv_seq_lens: shared list of key/value start locations within
-                       packed tensor
-=======
         * q_start_loc_list: list of query start locations within packed tensor
         * kv_start_loc_list: shared list of key/value start locations within
                              packed tensor
->>>>>>> 90aec385
         * q_seq_lens: query sequence lengths list
         * kv_seq_lens: shared key/value sequence lengths list
     '''
@@ -97,17 +83,10 @@
     query: torch.Tensor
     key: torch.Tensor
     value: torch.Tensor
-<<<<<<< HEAD
-    q_start_loc_list: List[int]
-    kv_start_loc_list: List[int]
-    q_seq_lens: List[int]
-    kv_seq_lens: List[int]
-=======
     q_start_loc_list: Optional[List[int]]
     kv_start_loc_list: Optional[List[int]]
     q_seq_lens: Optional[List[int]]
     kv_seq_lens: Optional[List[int]]
->>>>>>> 90aec385
 
 
 class PackedQKVO(NamedTuple):
@@ -123,11 +102,7 @@
                         x head_size) known-correct attention output
     '''
 
-<<<<<<< HEAD
-    packed_qkv: PackedQKVInputs
-=======
     packed_qkv: Optional[PackedQKVInputs]
->>>>>>> 90aec385
     ideal_output: torch.Tensor
 
 
@@ -161,11 +136,7 @@
     '''
 
     packed_qkvo: PackedQKVO
-<<<<<<< HEAD
-    kv_mmap: KVMemoryMap
-=======
     kv_mmap: Optional[KVMemoryMap]
->>>>>>> 90aec385
 
 
 def override_backend_env_variable(mpatch: pytest.MonkeyPatch,
@@ -214,12 +185,9 @@
     * Attention result, batch_size x q_padded_seq_len x num_heads x head_size
     '''
 
-<<<<<<< HEAD
-=======
     assert q_seq_lens is not None
     assert kv_seq_lens is not None
 
->>>>>>> 90aec385
     batch_size = query.shape[0]
     assert (len(q_seq_lens) == batch_size)
     assert (len(kv_seq_lens) == batch_size)
@@ -254,17 +222,10 @@
     num_heads: int,
     head_size: int,
     device: Union[torch.device, str],
-<<<<<<< HEAD
-    force_kv_seq_lens: List[int] = None,
-    attn_type: AttentionType = AttentionType.ENCODER_DECODER,
-    force_max_len: bool = False,
-) -> tuple[QKVInputs, QKVInputs, QKVInputs]:
-=======
     force_kv_seq_lens: Optional[List[int]] = None,
     attn_type: AttentionType = AttentionType.ENCODER_DECODER,
     force_max_len: bool = False,
 ) -> Tuple[QKVInputs, QKVInputs, QKVInputs]:
->>>>>>> 90aec385
     '''
     Construct QKV test tensors for self- and cross-attention.
 
@@ -318,14 +279,9 @@
         kv_seq_lens = q_seq_lens
     else:
         # K,V seq lens are distinct from Q seq lens & random
-<<<<<<< HEAD
-        if force_max_len:
-            kv_seq_lens = [max_kv_seq_len for _ in range(batch_size)]
-=======
         assert max_kv_seq_len is not None
         if force_max_len:
             kv_seq_lens = [max_kv_seq_len] * batch_size
->>>>>>> 90aec385
         else:
             kv_seq_lens = [
                 random.randint(2, max_kv_seq_len) for _ in range(batch_size)
@@ -398,11 +354,7 @@
 
 def pack_tensor(
         unpacked_tensor: torch.Tensor, seq_lens: List[int],
-<<<<<<< HEAD
-        device: Union[torch.device, str]) -> tuple[torch.Tensor, List[int]]:
-=======
         device: Union[torch.device, str]) -> Tuple[torch.Tensor, List[int]]:
->>>>>>> 90aec385
     '''
     Pack a batch_size x padded_seq_len x num_heads x head_size tensor into an
     unpadded number_of_tokens x num_heads x head_size tensor, where
@@ -506,17 +458,10 @@
 
 
 def _make_metadata_tensors(
-<<<<<<< HEAD
-    seq_lens: List[int], context_lens: List[int], encoder_seq_lens: List[int],
-    device: Union[torch.device, str]
-) -> tuple[torch.Tensor, torch.Tensor, int, int, Optional[List[int]],
-           torch.Tensor, int]:
-=======
     seq_lens: Optional[List[int]], context_lens: Optional[List[int]],
     encoder_seq_lens: Optional[List[int]], device: Union[torch.device, str]
 ) -> Tuple[torch.Tensor, torch.Tensor, Any, Any, Optional[List[int]],
            torch.Tensor, Optional[int]]:
->>>>>>> 90aec385
     '''
     Build scalar & tensor values required to build attention metadata structure.
 
@@ -662,11 +607,7 @@
         block_size: int,
         seq_lens: List[int],
         device: Union[torch.device, str],
-<<<<<<< HEAD
-        block_base_addr: int = 0) -> tuple[torch.Tensor, List[int], int]:
-=======
         block_base_addr: int = 0) -> Tuple[torch.Tensor, List[int], int]:
->>>>>>> 90aec385
     '''
     Construct fake block tables & slot mappings.
 
@@ -748,13 +689,8 @@
 def make_test_metadata(
     attn_backend: AttentionBackend,
     is_prompt: bool,
-<<<<<<< HEAD
-    seq_lens: List[int],
-    decoder_test_params: PhaseTestParameters,
-=======
     seq_lens: Optional[List[int]],
     decoder_test_params: Optional[PhaseTestParameters],
->>>>>>> 90aec385
     default_attn_type: AttentionType,
     device: Union[torch.device, str],
     encoder_test_params: Optional[PhaseTestParameters] = None,
@@ -764,15 +700,9 @@
     Construct fake attention metadata for a given test phase
     (prefill-phase or decode-phase).
 
-<<<<<<< HEAD
-    encoder_test_params and cross_test_params arguments all encoder
-    attention and enc/dec cross-attention to use distinct metadata values
-    from decoder self-attention (decoder_test_params.)
-=======
     encoder_test_params and cross_test_params arguments allow encoder
     attention and enc/dec cross-attention (respectively) to use distinct
     metadata values from decoder self-attention (decoder_test_params.)
->>>>>>> 90aec385
     
     if encoder_test_params and cross_test_params are None, the attention
     metadata will support decoder-only scenario.
@@ -807,17 +737,6 @@
     * AttentionMetadata structure
     '''
 
-<<<<<<< HEAD
-    kv_mmap = decoder_test_params.kv_mmap
-
-    num_prefills_or_decodes = len(seq_lens)
-
-    # Prefill: operate on total num. of prompt
-    # tokens
-    # Decode: operate on one token per seq
-    num_prefill_or_decode_tokens = \
-        sum(seq_lens) if is_prompt else len(seq_lens)
-=======
     # Decoder self-attention memory mapping
     # decoder_test_params is None signals encoder-only
     # scenario, so kv_mmap is None
@@ -840,7 +759,6 @@
 
     num_prefill_or_decode_tokens = None if seq_lens is None else \
         (sum(seq_lens) if is_prompt else len(seq_lens))
->>>>>>> 90aec385
 
     # Seems for non-prefix-caching scenarios context_lens
     # is never needed
@@ -849,24 +767,15 @@
     if encoder_test_params is None:
         encoder_seq_lens = None
     else:
-<<<<<<< HEAD
-        # Encoder/decoder models only:
-        # * Extract encoder input sequence lengths
-=======
         # Encoder/decoder or encoder-only models only:
         # * Extract encoder input sequence lengths
         assert encoder_test_params.packed_qkvo.packed_qkv is not None
->>>>>>> 90aec385
         encoder_seq_lens = encoder_test_params.packed_qkvo.packed_qkv.q_seq_lens
 
     if cross_test_params is None:
         cross_kv_mmap = None
     else:
-<<<<<<< HEAD
-        # Encoder/decoder models only:
-=======
         # Encoder/decoder or encoder-only models only:
->>>>>>> 90aec385
         # * Extract *cross-attention* slot_mapping and block table
         #   (kv_mmap)
         cross_kv_mmap = cross_test_params.kv_mmap
@@ -891,12 +800,8 @@
 
         return attn_backend.make_metadata(
             num_prefills=num_prefills,
-<<<<<<< HEAD
-            slot_mapping=kv_mmap.slot_mapping,
-=======
             slot_mapping=None if kv_mmap is None else \
                             kv_mmap.slot_mapping,
->>>>>>> 90aec385
             num_prefill_tokens=num_prefill_tokens,
             num_decode_tokens=num_decode_tokens,
             seq_lens=seq_lens,
@@ -904,12 +809,8 @@
             max_prefill_seq_len=None if seq_lens is None else max(seq_lens),
             max_decode_seq_len=0,
             context_lens_tensor=context_lens_tensor,
-<<<<<<< HEAD
-            block_tables=kv_mmap.block_tables,
-=======
             block_tables=None if kv_mmap is None else \
                             kv_mmap.block_tables,
->>>>>>> 90aec385
             use_cuda_graph=False,
             _attn_type=default_attn_type,
             encoder_seq_lens=encoder_seq_lens,
@@ -923,13 +824,10 @@
     else:  # not is_prompt
         # Decode-phase scenario
 
-<<<<<<< HEAD
-=======
         assert kv_mmap is not None
         assert num_prefill_or_decode_tokens is not None
         assert seq_lens is not None
 
->>>>>>> 90aec385
         num_prefills = 0
         num_prefill_tokens = 0
         num_decode_tokens = num_prefill_or_decode_tokens
