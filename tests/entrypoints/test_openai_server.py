--- conflicted
+++ resolved
@@ -193,11 +193,7 @@
     "model_name",
     [MODEL_NAME, "zephyr-lora", "zephyr-lora2"],
 )
-<<<<<<< HEAD
-async def test_zero_logprobs(client: openai.AsyncOpenAI, model_name: str):
-=======
-async def test_no_logprobs(server, client: openai.AsyncOpenAI,
-                           model_name: str):
+async def test_no_logprobs(client: openai.AsyncOpenAI, model_name: str):
     # test using token IDs
     completion = await client.completions.create(
         model=MODEL_NAME,
@@ -216,9 +212,7 @@
     "model_name",
     [MODEL_NAME, "zephyr-lora"],
 )
-async def test_zero_logprobs(server, client: openai.AsyncOpenAI,
-                             model_name: str):
->>>>>>> 640052b0
+async def test_zero_logprobs(client: openai.AsyncOpenAI, model_name: str):
     # test using token IDs
     completion = await client.completions.create(
         model=MODEL_NAME,
@@ -239,8 +233,7 @@
     "model_name",
     [MODEL_NAME, "zephyr-lora"],
 )
-async def test_some_logprobs(server, client: openai.AsyncOpenAI,
-                             model_name: str):
+async def test_some_logprobs(client: openai.AsyncOpenAI, model_name: str):
     # test using token IDs
     completion = await client.completions.create(
         model=MODEL_NAME,
@@ -261,7 +254,7 @@
     "model_name",
     [MODEL_NAME, "zephyr-lora"],
 )
-async def test_too_many_completion_logprobs(server, client: openai.AsyncOpenAI,
+async def test_too_many_completion_logprobs(client: openai.AsyncOpenAI,
                                             model_name: str):
 
     with pytest.raises(
@@ -307,8 +300,7 @@
     "model_name",
     [MODEL_NAME, "zephyr-lora", "zephyr-lora2"],
 )
-async def test_no_logprobs_chat(server, client: openai.AsyncOpenAI,
-                                model_name: str):
+async def test_no_logprobs_chat(client: openai.AsyncOpenAI, model_name: str):
     messages = [{
         "role": "system",
         "content": "you are a helpful assistant"
@@ -333,13 +325,7 @@
     "model_name",
     [MODEL_NAME, "zephyr-lora"],
 )
-<<<<<<< HEAD
-async def test_single_chat_session(client: openai.AsyncOpenAI,
-                                   model_name: str):
-=======
-async def test_zero_logprobs_chat(server, client: openai.AsyncOpenAI,
-                                  model_name: str):
->>>>>>> 640052b0
+async def test_zero_logprobs_chat(client: openai.AsyncOpenAI, model_name: str):
     messages = [{
         "role": "system",
         "content": "you are a helpful assistant"
@@ -366,8 +352,7 @@
     "model_name",
     [MODEL_NAME, "zephyr-lora"],
 )
-async def test_some_logprobs_chat(server, client: openai.AsyncOpenAI,
-                                  model_name: str):
+async def test_some_logprobs_chat(client: openai.AsyncOpenAI, model_name: str):
     messages = [{
         "role": "system",
         "content": "you are a helpful assistant"
@@ -390,17 +375,12 @@
 
 
 @pytest.mark.asyncio
-<<<<<<< HEAD
-@pytest.mark.parametrize("model_name", [MODEL_NAME])
-async def test_too_many_logprobs(client: openai.AsyncOpenAI, model_name: str):
-=======
 @pytest.mark.parametrize(
     "model_name",
     [MODEL_NAME, "zephyr-lora"],
 )
-async def test_too_many_chat_logprobs(server, client: openai.AsyncOpenAI,
+async def test_too_many_chat_logprobs(client: openai.AsyncOpenAI,
                                       model_name: str):
->>>>>>> 640052b0
     messages = [{
         "role": "system",
         "content": "you are a helpful assistant"
@@ -442,7 +422,7 @@
     "model_name",
     [MODEL_NAME, "zephyr-lora"],
 )
-async def test_single_chat_session(server, client: openai.AsyncOpenAI,
+async def test_single_chat_session(client: openai.AsyncOpenAI,
                                    model_name: str):
     messages = [{
         "role": "system",
@@ -571,8 +551,7 @@
     "model_name",
     ["HuggingFaceH4/zephyr-7b-beta", "zephyr-lora"],
 )
-async def test_chat_completion_stream_options(server,
-                                              client: openai.AsyncOpenAI,
+async def test_chat_completion_stream_options(client: openai.AsyncOpenAI,
                                               model_name: str):
     messages = [{
         "role": "system",
@@ -642,7 +621,7 @@
     "model_name",
     ["HuggingFaceH4/zephyr-7b-beta", "zephyr-lora"],
 )
-async def test_completion_stream_options(server, client: openai.AsyncOpenAI,
+async def test_completion_stream_options(client: openai.AsyncOpenAI,
                                          model_name: str):
     prompt = "What is the capital of France?"
 
@@ -1055,7 +1034,7 @@
 @pytest.mark.asyncio
 @pytest.mark.parametrize("guided_decoding_backend",
                          ["outlines", "lm-format-enforcer"])
-async def test_named_tool_use(server, client: openai.AsyncOpenAI,
+async def test_named_tool_use(client: openai.AsyncOpenAI,
                               guided_decoding_backend: str):
     messages = [{
         "role": "system",
@@ -1146,7 +1125,7 @@
 @pytest.mark.asyncio
 @pytest.mark.parametrize("guided_decoding_backend", ["outlines"])
 async def test_required_tool_use_not_yet_supported(
-        server, client: openai.AsyncOpenAI, guided_decoding_backend: str):
+        client: openai.AsyncOpenAI, guided_decoding_backend: str):
     messages = [{
         "role": "system",
         "content": "you are a helpful assistant"
@@ -1192,7 +1171,7 @@
 @pytest.mark.asyncio
 @pytest.mark.parametrize("guided_decoding_backend", ["outlines"])
 async def test_inconsistent_tool_choice_and_tools(
-        server, client: openai.AsyncOpenAI, guided_decoding_backend: str):
+        client: openai.AsyncOpenAI, guided_decoding_backend: str):
     messages = [{
         "role": "system",
         "content": "you are a helpful assistant"
@@ -1365,14 +1344,9 @@
     "model_name",
     [MODEL_NAME, "zephyr-lora", "zephyr-lora2"],
 )
-<<<<<<< HEAD
+@pytest.mark.parametrize("logprobs_arg", [1, 0])
 async def test_echo_logprob_completion(client: openai.AsyncOpenAI,
-                                       model_name: str):
-=======
-@pytest.mark.parametrize("logprobs_arg", [1, 0])
-async def test_echo_logprob_completion(server, client: openai.AsyncOpenAI,
                                        model_name: str, logprobs_arg: int):
->>>>>>> 640052b0
     tokenizer = get_tokenizer(tokenizer_name=MODEL_NAME)
     # test using text and token IDs
     for prompt in ("Hello, my name is", [0, 0, 0, 0, 0]):
