--- conflicted
+++ resolved
@@ -1348,36 +1348,6 @@
     "model_name",
     [MODEL_NAME],
 )
-<<<<<<< HEAD
-async def test_tokenize(server, client: openai.AsyncOpenAI, model_name: str):
-    tokenizer = get_tokenizer(tokenizer_name=MODEL_NAME, tokenizer_mode="fast")
-
-    for add_special in [False, True]:
-        prompt = "This is a test prompt."
-        tokens = tokenizer.encode(prompt, add_special_tokens=add_special)
-
-        response = requests.post("http://localhost:8000/tokenize",
-                                 json={
-                                     "add_special_tokens": add_special,
-                                     "prompt": prompt
-                                 })
-        assert response.json() == {"tokens": tokens}
-
-
-@pytest.mark.parametrize(
-    "model_name",
-    [MODEL_NAME],
-)
-async def test_detokenize(server, client: openai.AsyncOpenAI, model_name: str):
-    tokenizer = get_tokenizer(tokenizer_name=MODEL_NAME)
-
-    prompt = "This is a test prompt."
-    tokens = tokenizer.encode(prompt, add_special_tokens=False)
-
-    response = requests.post("http://localhost:8000/detokenize",
-                             json={"tokens": tokens})
-    assert response.json() == {"prompt": prompt}
-=======
 async def test_stream_options(server, client: openai.AsyncOpenAI,
                               model_name: str):
     prompt = "What is the capital of France?"
@@ -1473,7 +1443,40 @@
             stream=False,
             stream_options={"include_usage": True},
         )
->>>>>>> 18a277b5
+
+
+@pytest.mark.parametrize(
+    "model_name",
+    [MODEL_NAME],
+)
+async def test_tokenize(server, client: openai.AsyncOpenAI, model_name: str):
+    tokenizer = get_tokenizer(tokenizer_name=MODEL_NAME, tokenizer_mode="fast")
+
+    for add_special in [False, True]:
+        prompt = "This is a test prompt."
+        tokens = tokenizer.encode(prompt, add_special_tokens=add_special)
+
+        response = requests.post("http://localhost:8000/tokenize",
+                                 json={
+                                     "add_special_tokens": add_special,
+                                     "prompt": prompt
+                                 })
+        assert response.json() == {"tokens": tokens}
+
+
+@pytest.mark.parametrize(
+    "model_name",
+    [MODEL_NAME],
+)
+async def test_detokenize(server, client: openai.AsyncOpenAI, model_name: str):
+    tokenizer = get_tokenizer(tokenizer_name=MODEL_NAME)
+
+    prompt = "This is a test prompt."
+    tokens = tokenizer.encode(prompt, add_special_tokens=False)
+
+    response = requests.post("http://localhost:8000/detokenize",
+                             json={"tokens": tokens})
+    assert response.json() == {"prompt": prompt}
 
 
 if __name__ == "__main__":
