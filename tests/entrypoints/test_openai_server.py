--- conflicted
+++ resolved
@@ -128,12 +128,9 @@
         "0.75",
         "--max-model-len",
         "8192",
-<<<<<<< HEAD
         "--gpu-memory-utilization",
         "0.45",
         "--enforce-eager",
-=======
->>>>>>> 616e600e
     ])
 
 
@@ -147,12 +144,7 @@
     yield embedding_server.get_async_client()
 
 
-<<<<<<< HEAD
 async def test_check_models(client: openai.AsyncOpenAI):
-=======
-@pytest.mark.asyncio
-async def test_check_models(server, client: openai.AsyncOpenAI):
->>>>>>> 616e600e
     models = await client.models.list()
     models = models.data
     served_model = models[0]
@@ -456,12 +448,8 @@
     assert texts[0] == texts[1]
 
 
-<<<<<<< HEAD
+@pytest.mark.asyncio
 async def test_logits_bias(client: openai.AsyncOpenAI):
-=======
-@pytest.mark.asyncio
-async def test_logits_bias(server, client: openai.AsyncOpenAI):
->>>>>>> 616e600e
     prompt = "Hello, my name is"
     max_tokens = 5
     tokenizer = get_tokenizer(tokenizer_name=MODEL_NAME)
@@ -763,12 +751,8 @@
         for token, logprob in token_dict.items())
 
 
-<<<<<<< HEAD
+@pytest.mark.asyncio
 async def test_response_format_json_object(client: openai.AsyncOpenAI):
-=======
-@pytest.mark.asyncio
-async def test_response_format_json_object(server, client: openai.AsyncOpenAI):
->>>>>>> 616e600e
     for _ in range(2):
         resp = await client.chat.completions.create(
             model=MODEL_NAME,
@@ -785,12 +769,8 @@
         assert loaded == {"result": 2}, loaded
 
 
-<<<<<<< HEAD
+@pytest.mark.asyncio
 async def test_extra_fields(client: openai.AsyncOpenAI):
-=======
-@pytest.mark.asyncio
-async def test_extra_fields(server, client: openai.AsyncOpenAI):
->>>>>>> 616e600e
     with pytest.raises(BadRequestError) as exc_info:
         await client.chat.completions.create(
             model=MODEL_NAME,
@@ -805,12 +785,8 @@
     assert "extra_forbidden" in exc_info.value.message
 
 
-<<<<<<< HEAD
+@pytest.mark.asyncio
 async def test_complex_message_content(client: openai.AsyncOpenAI):
-=======
-@pytest.mark.asyncio
-async def test_complex_message_content(server, client: openai.AsyncOpenAI):
->>>>>>> 616e600e
     resp = await client.chat.completions.create(
         model=MODEL_NAME,
         messages=[{
@@ -829,12 +805,8 @@
     assert content == "2"
 
 
-<<<<<<< HEAD
+@pytest.mark.asyncio
 async def test_custom_role(client: openai.AsyncOpenAI):
-=======
-@pytest.mark.asyncio
-async def test_custom_role(server, client: openai.AsyncOpenAI):
->>>>>>> 616e600e
     # Not sure how the model handles custom roles so we just check that
     # both string and complex message content are handled in the same way
 
@@ -864,12 +836,8 @@
     assert content1 == content2
 
 
-<<<<<<< HEAD
+@pytest.mark.asyncio
 async def test_guided_grammar(client: openai.AsyncOpenAI):
-=======
-@pytest.mark.asyncio
-async def test_guided_grammar(server, client: openai.AsyncOpenAI):
->>>>>>> 616e600e
     simple_sql_grammar = """
 start: select_statement
 
@@ -935,12 +903,8 @@
         assert len(logprobs.tokens) > 5
 
 
-<<<<<<< HEAD
+@pytest.mark.asyncio
 async def test_long_seed(client: openai.AsyncOpenAI):
-=======
-@pytest.mark.asyncio
-async def test_long_seed(server, client: openai.AsyncOpenAI):
->>>>>>> 616e600e
     for seed in [
             torch.iinfo(torch.long).min - 1,
             torch.iinfo(torch.long).max + 1
