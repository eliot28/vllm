import numpy as np
import pytest
from transformers import CLIPImageProcessor, LlavaNextImageProcessor

from vllm.config import ModelConfig
from vllm.multimodal import MULTIMODAL_REGISTRY
<<<<<<< HEAD
from vllm.multimodal.image import ImagePixelData
from vllm.multimodal.utils import rescale_image_size
=======

from ..conftest import _STR_DTYPE_TO_TORCH_DTYPE
>>>>>>> 2c1d2912


@pytest.mark.parametrize("dtype", ["half", "float"])
@pytest.mark.parametrize("size_factor", [0.25, 0.5, 1.0])
def test_clip_image_processor(image_assets, dtype, size_factor):
    MODEL_NAME = "llava-hf/llava-1.5-7b-hf"

    hf_processor = CLIPImageProcessor.from_pretrained(MODEL_NAME)
    assert isinstance(hf_processor, CLIPImageProcessor)

    model_config = ModelConfig(
        model=MODEL_NAME,
        tokenizer=MODEL_NAME,
        tokenizer_mode="auto",
        trust_remote_code=False,
        seed=0,
        dtype=dtype,
        revision=None,
    )

    for asset in image_assets:
        image = rescale_image_size(asset.pil_image, size_factor)

        hf_result = hf_processor.preprocess(
            image,
            return_tensors="pt",
        )
        vllm_result = MULTIMODAL_REGISTRY.map_input(
            model_config,
<<<<<<< HEAD
            ImagePixelData(image),
=======
            {"image": asset.pil_image},
>>>>>>> 2c1d2912
        )

        assert hf_result.keys() == vllm_result.keys()
        for key, hf_tensor in hf_result.items():
            hf_arr: np.ndarray = hf_tensor.numpy()
            vllm_arr: np.ndarray = vllm_result[key].numpy()

            assert hf_arr.shape == vllm_arr.shape, f"Failed for key={key}"
            assert np.allclose(hf_arr, vllm_arr), f"Failed for key={key}"


@pytest.mark.parametrize("dtype", ["half", "float"])
<<<<<<< HEAD
@pytest.mark.parametrize("size_factor", [0.25, 0.5, 1.0])
def test_llava_next_image_processor(image_assets, dtype, size_factor):
    MODEL_NAME = "llava-hf/llava-v1.6-vicuna-7b-hf"
    IMAGE_HEIGHT = IMAGE_WIDTH = 560
=======
def test_llava_next_image_processor(image_assets, dtype):
    MODEL_NAME = "llava-hf/llava-v1.6-34b-hf"
>>>>>>> 2c1d2912

    hf_processor = LlavaNextImageProcessor.from_pretrained(MODEL_NAME)
    assert isinstance(hf_processor, LlavaNextImageProcessor)

    model_config = ModelConfig(
        model=MODEL_NAME,
        tokenizer=MODEL_NAME,
        tokenizer_mode="auto",
        trust_remote_code=False,
        seed=0,
        dtype=dtype,
        revision=None,
    )

    for asset in image_assets:
        image = rescale_image_size(asset.pil_image, size_factor)

        hf_result = hf_processor.preprocess(
            image,
            return_tensors="pt",
        )
        vllm_result = MULTIMODAL_REGISTRY.map_input(
            model_config,
<<<<<<< HEAD
            ImagePixelData(image),
=======
            {"image": asset.pil_image},
>>>>>>> 2c1d2912
        )

        assert hf_result.keys() == vllm_result.keys()
        for key, hf_tensor in hf_result.items():
            hf_arr: np.ndarray = hf_tensor.numpy()
            vllm_arr: np.ndarray = vllm_result[key].numpy()

            assert hf_arr.shape == vllm_arr.shape, f"Failed for key={key}"
            assert np.allclose(hf_arr, vllm_arr), f"Failed for key={key}"


@pytest.mark.xfail(
    reason="Example image pixels were not processed using HuggingFace")
@pytest.mark.parametrize("dtype", ["float"])
def test_image_pixel_types(image_assets, dtype):
    MODEL_NAME = "llava-hf/llava-1.5-7b-hf"

    model_config = ModelConfig(
        model=MODEL_NAME,
        tokenizer=MODEL_NAME,
        tokenizer_mode="auto",
        trust_remote_code=False,
        seed=0,
        dtype=dtype,
        revision=None,
    )
    for asset in image_assets:
        image_result = MULTIMODAL_REGISTRY.map_input(
            model_config,
            {"image": asset.pil_image},
        )
        tensor_result = MULTIMODAL_REGISTRY.map_input(
            model_config,
            {"image": asset.pil_image},
        )

        assert image_result.keys() == tensor_result.keys()
        for key, image_arr in image_result.items():
            tensor_arr: np.ndarray = tensor_result[key].numpy()

            assert image_arr.shape == tensor_arr.shape, f"Failed for key={key}"
            assert np.allclose(image_arr, tensor_arr), f"Failed for key={key}"<|MERGE_RESOLUTION|>--- conflicted
+++ resolved
@@ -4,13 +4,7 @@
 
 from vllm.config import ModelConfig
 from vllm.multimodal import MULTIMODAL_REGISTRY
-<<<<<<< HEAD
-from vllm.multimodal.image import ImagePixelData
 from vllm.multimodal.utils import rescale_image_size
-=======
-
-from ..conftest import _STR_DTYPE_TO_TORCH_DTYPE
->>>>>>> 2c1d2912
 
 
 @pytest.mark.parametrize("dtype", ["half", "float"])
@@ -40,11 +34,7 @@
         )
         vllm_result = MULTIMODAL_REGISTRY.map_input(
             model_config,
-<<<<<<< HEAD
-            ImagePixelData(image),
-=======
             {"image": asset.pil_image},
->>>>>>> 2c1d2912
         )
 
         assert hf_result.keys() == vllm_result.keys()
@@ -57,15 +47,9 @@
 
 
 @pytest.mark.parametrize("dtype", ["half", "float"])
-<<<<<<< HEAD
 @pytest.mark.parametrize("size_factor", [0.25, 0.5, 1.0])
 def test_llava_next_image_processor(image_assets, dtype, size_factor):
     MODEL_NAME = "llava-hf/llava-v1.6-vicuna-7b-hf"
-    IMAGE_HEIGHT = IMAGE_WIDTH = 560
-=======
-def test_llava_next_image_processor(image_assets, dtype):
-    MODEL_NAME = "llava-hf/llava-v1.6-34b-hf"
->>>>>>> 2c1d2912
 
     hf_processor = LlavaNextImageProcessor.from_pretrained(MODEL_NAME)
     assert isinstance(hf_processor, LlavaNextImageProcessor)
@@ -89,11 +73,7 @@
         )
         vllm_result = MULTIMODAL_REGISTRY.map_input(
             model_config,
-<<<<<<< HEAD
-            ImagePixelData(image),
-=======
             {"image": asset.pil_image},
->>>>>>> 2c1d2912
         )
 
         assert hf_result.keys() == vllm_result.keys()
