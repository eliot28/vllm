--- conflicted
+++ resolved
@@ -71,13 +71,9 @@
             SequenceGroupMetadata(
                 request_id=f"test_{i}",
                 is_prompt=True,
-<<<<<<< HEAD
-                seq_data={0: SequenceData(array("I", [1, 2, 3]))},
-=======
                 seq_data={
                     0: SequenceData(array(VLLM_TOKEN_ID_ARRAY_TYPE, [1, 2, 3]))
                 },
->>>>>>> ff7ec82c
                 sampling_params=SamplingParams(temperature=0,
                                                logits_processors=[pick_ith]),
                 block_tables={0: [1]},
