--- conflicted
+++ resolved
@@ -4,8 +4,6 @@
 import time
 import warnings
 from contextlib import contextmanager
-from typing import Iterator
-
 from typing import Iterator
 
 import ray
@@ -105,10 +103,7 @@
 
         yield
 
-<<<<<<< HEAD
-=======
 
->>>>>>> 180ba268
 @contextmanager
 def env_var_fixture(var_name: str, value: str) -> Iterator[None]:
     '''
