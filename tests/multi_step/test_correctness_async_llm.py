--- conflicted
+++ resolved
@@ -4,7 +4,7 @@
 
 import pytest
 
-from ..utils import (assert_all_close_logprobs, completions_with_server_args,
+from ..utils import (completions_with_server_args,
                      get_client_logprob_generations,
                      get_client_text_generations)
 
@@ -24,26 +24,6 @@
     "16",
 ]
 
-
-<<<<<<< HEAD
-=======
-async def completions_with_server_args(prompts: List[str], model_name: str,
-                                       server_cli_args: List[str]):
-
-    outputs = None
-    with RemoteOpenAIServer(model_name, server_cli_args) as server:
-        async with server.get_async_client() as client:
-            outputs = await client.completions.create(model=model_name,
-                                                      prompt=prompts,
-                                                      temperature=0,
-                                                      stream=False,
-                                                      max_tokens=5)
-    assert outputs is not None
-
-    return outputs
-
-
->>>>>>> 9606c719
 @pytest.mark.parametrize("model", MODELS)
 @pytest.mark.parametrize(("tp_size, pp_size"), [
     (1, 1),
@@ -119,10 +99,4 @@
     # Assert multi-step scheduling produces nearly-identical logprobs
     # to single-step scheduling.
     ref_logprobs = get_client_logprob_generations(ref_completions)
-    test_logprobs = get_client_logprob_generations(test_completions)
-    assert_all_close_logprobs(
-        ref_logprobs,
-        test_logprobs,
-        atol=1e-2,
-        rtol=1e-2,
-    )+    test_logprobs = get_client_logprob_generations(test_completions)