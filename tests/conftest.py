import contextlib
import gc
import os
import sys
from collections import UserList
from dataclasses import dataclass
from functools import cached_property
from pathlib import Path
<<<<<<< HEAD
from typing import TYPE_CHECKING, Any, Dict, List, Literal, Optional
from typing import Sequence as GenericSequence
from typing import Tuple, TypedDict, TypeVar
=======
from typing import (Any, Dict, List, Literal, Optional, Tuple, TypedDict,
                    TypeVar)
>>>>>>> 7cd2ebb0

import pytest
import torch
import torch.nn as nn
import torch.nn.functional as F
from PIL import Image
from transformers import (AutoModelForCausalLM, AutoModelForVision2Seq,
                          AutoTokenizer, BatchEncoding)

from vllm import LLM, SamplingParams
from vllm.config import TokenizerPoolConfig
from vllm.distributed import (destroy_distributed_environment,
                              destroy_model_parallel)
from vllm.inputs import TextPrompt
from vllm.logger import init_logger
from vllm.multimodal.utils import fetch_image
from vllm.sequence import SampleLogprobs
from vllm.utils import cuda_device_count_stateless, is_cpu

logger = init_logger(__name__)

_TEST_DIR = os.path.dirname(__file__)
_TEST_PROMPTS = [os.path.join(_TEST_DIR, "prompts", "example.txt")]
_LONG_PROMPTS = [os.path.join(_TEST_DIR, "prompts", "summary.txt")]

_IMAGE_DIR = Path(_TEST_DIR) / "images"
"""You can use `.buildkite/download-images.sh` to download the assets."""


def _read_prompts(filename: str) -> List[str]:
    with open(filename, "r") as f:
        prompts = f.readlines()
        return prompts


@dataclass(frozen=True)
class ImageAsset:
    name: Literal["stop_sign", "cherry_blossom", "boardwalk"]

    @cached_property
    def pil_image(self) -> Image.Image:
        if self.name == "boardwalk":
            return fetch_image(
                "https://upload.wikimedia.org/wikipedia/commons/thumb/d/dd/Gfp-wisconsin-madison-the-nature-boardwalk.jpg/2560px-Gfp-wisconsin-madison-the-nature-boardwalk.jpg"
            )

        return Image.open(_IMAGE_DIR / f"{self.name}.jpg")


class _ImageAssetPrompts(TypedDict):
    stop_sign: str
    cherry_blossom: str
    boardwalk: str


if sys.version_info < (3, 9):
    # UserList cannot be subscripted
    class _ImageAssetsBase(UserList):
        pass
else:

    class _ImageAssetsBase(UserList[ImageAsset]):
        pass

<<<<<<< HEAD
if sys.version_info < (3, 9):
    # UserList cannot be subscripted
    class _ImageAssetsBase(UserList):
        pass
else:

    class _ImageAssetsBase(UserList[ImageAsset]):
        pass

=======
>>>>>>> 7cd2ebb0

class _ImageAssets(_ImageAssetsBase):

    def __init__(self) -> None:
        super().__init__([
            ImageAsset("stop_sign"),
            ImageAsset("cherry_blossom"),
            ImageAsset("boardwalk")
        ])

    def prompts(self, prompts: _ImageAssetPrompts) -> List[str]:
        """
        Convenience method to define the prompt for each test image.

        The order of the returned prompts matches the order of the
        assets when iterating through this object.
        """
        return [
            prompts["stop_sign"], prompts["cherry_blossom"],
            prompts["boardwalk"]
        ]


IMAGE_ASSETS = _ImageAssets()
"""Singleton instance of :class:`_ImageAssets`."""


def cleanup():
    destroy_model_parallel()
    destroy_distributed_environment()
    with contextlib.suppress(AssertionError):
        torch.distributed.destroy_process_group()
    gc.collect()
    if not is_cpu():
        torch.cuda.empty_cache()


@pytest.fixture()
def should_do_global_cleanup_after_test(request) -> bool:
    """Allow subdirectories to skip global cleanup by overriding this fixture.
    This can provide a ~10x speedup for non-GPU unit tests since they don't need
    to initialize torch.
    """

    if request.node.get_closest_marker("skip_global_cleanup"):
        return False

    return True


@pytest.fixture(autouse=True)
def cleanup_fixture(should_do_global_cleanup_after_test: bool):
    yield
    if should_do_global_cleanup_after_test:
        cleanup()


@pytest.fixture
def example_prompts() -> List[str]:
    prompts = []
    for filename in _TEST_PROMPTS:
        prompts += _read_prompts(filename)
    return prompts


@pytest.fixture
def example_long_prompts() -> List[str]:
    prompts = []
    for filename in _LONG_PROMPTS:
        prompts += _read_prompts(filename)
    return prompts


@pytest.fixture(scope="session")
def image_assets() -> _ImageAssets:
    return IMAGE_ASSETS


_STR_DTYPE_TO_TORCH_DTYPE = {
    "half": torch.half,
    "bfloat16": torch.bfloat16,
    "float": torch.float,
}

_T = TypeVar("_T", nn.Module, torch.Tensor, BatchEncoding)


class HfRunner:

    def wrap_device(self, input: _T) -> _T:
        if not is_cpu():
            return input.to("cuda")
        else:
            return input.to("cpu")

    def __init__(
        self,
        model_name: str,
        dtype: str = "half",
        *,
        model_kwargs: Optional[Dict[str, Any]] = None,
        is_embedding_model: bool = False,
        is_vision_model: bool = False,
        is_sparseml_model: bool = False,
    ) -> None:
        assert dtype in _STR_DTYPE_TO_TORCH_DTYPE
        torch_dtype = _STR_DTYPE_TO_TORCH_DTYPE[dtype]

        self.model_name = model_name

        if is_embedding_model:
            # Lazy init required for AMD CI
            from sentence_transformers import SentenceTransformer
            self.model = self.wrap_device(
                SentenceTransformer(
                    model_name,
                    device="cpu",
                ).to(dtype=torch_dtype))
        else:
            if is_vision_model:
                auto_cls = AutoModelForVision2Seq
            elif is_sparseml_model:
                from sparseml.transformers import SparseAutoModelForCausalLM
                auto_cls = SparseAutoModelForCausalLM
            else:
                auto_cls = AutoModelForCausalLM

            model_kwargs = model_kwargs if model_kwargs is not None else {}
            self.model = self.wrap_device(
                auto_cls.from_pretrained(
                    model_name,
                    torch_dtype=torch_dtype,
                    trust_remote_code=True,
                    **model_kwargs,
                ))

        self.tokenizer = AutoTokenizer.from_pretrained(
            model_name,
            torch_dtype=torch_dtype,
            trust_remote_code=True,
        )

        try:
            # don't put this import at the top level
            # it will call torch.cuda.device_count()
            from transformers import AutoProcessor  # noqa: F401
            self.processor = AutoProcessor.from_pretrained(
                model_name,
                torch_dtype=torch_dtype,
                trust_remote_code=True,
            )
        except Exception:
            logger.warning(
                "Unable to auto-load processor from HuggingFace for "
                "model %s. Using tokenizer instead.", model_name)
            self.processor = self.tokenizer

    def generate(
        self,
        prompts: List[str],
        images: Optional[List[Image.Image]] = None,
        **kwargs: Any,
    ) -> List[Tuple[List[List[int]], List[str]]]:
        if images:
            assert len(prompts) == len(images)

        outputs: List[Tuple[List[List[int]], List[str]]] = []
        for i, prompt in enumerate(prompts):
            processor_kwargs: Dict[str, Any] = {
                "text": prompt,
                "return_tensors": "pt",
            }
            if images is not None and images[i] is not None:
                processor_kwargs["images"] = images[i]

            inputs = self.processor(**processor_kwargs)

            output_ids = self.model.generate(
                **self.wrap_device(inputs),
                use_cache=True,
                **kwargs,
            )
            output_str = self.processor.batch_decode(
                output_ids,
                skip_special_tokens=True,
                clean_up_tokenization_spaces=False,
            )
            output_ids = output_ids.cpu().tolist()
            outputs.append((output_ids, output_str))
        return outputs

    def generate_greedy(
        self,
        prompts: List[str],
        max_tokens: int,
        images: Optional[List[Image.Image]] = None,
        **kwargs: Any,
    ) -> List[Tuple[List[int], str]]:
        outputs = self.generate(prompts,
                                do_sample=False,
                                max_new_tokens=max_tokens,
                                images=images,
                                **kwargs)

        return [(output_ids[0], output_str[0])
                for output_ids, output_str in outputs]

    def generate_beam_search(
        self,
        prompts: List[str],
        beam_width: int,
        max_tokens: int,
    ) -> List[Tuple[List[List[int]], List[str]]]:
        outputs = self.generate(prompts,
                                do_sample=False,
                                max_new_tokens=max_tokens,
                                num_beams=beam_width,
                                num_return_sequences=beam_width)
        for i in range(len(outputs)):
            output_ids, output_str = outputs[i]
            for j in range(len(output_ids)):
                output_ids[j] = [
                    x for x in output_ids[j]
                    if x != self.tokenizer.pad_token_id
                ]
            outputs[i] = (output_ids, output_str)
        return outputs

    def generate_greedy_logprobs(
        self,
        prompts: List[str],
        max_tokens: int,
        images: Optional[List[Image.Image]] = None,
        **kwargs: Any,
    ) -> List[List[torch.Tensor]]:
        all_logprobs: List[List[torch.Tensor]] = []
        for i, prompt in enumerate(prompts):
            processor_kwargs: Dict[str, Any] = {
                "text": prompt,
                "return_tensors": "pt",
            }
            if images is not None and images[i] is not None:
                processor_kwargs["images"] = images[i]

            inputs = self.processor(**processor_kwargs)

            output = self.model.generate(
                **self.wrap_device(inputs),
                use_cache=True,
                do_sample=False,
                max_new_tokens=max_tokens,
                output_hidden_states=True,
                return_dict_in_generate=True,
                **kwargs,
            )
            seq_logprobs: List[torch.Tensor] = []
            for hidden_states in output.hidden_states:
                last_hidden_states = hidden_states[-1][0]
                logits = torch.matmul(
                    last_hidden_states,
                    self.model.get_output_embeddings().weight.t(),
                )
                if self.model.get_output_embeddings().bias is not None:
                    logits += self.model.get_output_embeddings(
                    ).bias.unsqueeze(0)
                logprobs = F.log_softmax(logits, dim=-1, dtype=torch.float32)
                seq_logprobs.append(logprobs)
            all_logprobs.append(seq_logprobs)
        return all_logprobs

    def generate_greedy_logprobs_limit(
        self,
        prompts: List[str],
        max_tokens: int,
        num_logprobs: int,
        images: Optional[List[Image.Image]] = None,
        **kwargs: Any,
    ) -> List[Tuple[List[int], str, List[Dict[int, float]]]]:
        all_logprobs: List[List[Dict[int, float]]] = []
        all_output_ids: List[List[int]] = []
        all_output_strs: List[str] = []

        for i, prompt in enumerate(prompts):
            processor_kwargs: Dict[str, Any] = {
                "text": prompt,
                "return_tensors": "pt",
            }
            if images is not None and images[i] is not None:
                processor_kwargs["images"] = images[i]

            inputs = self.processor(**processor_kwargs)
            input_ids = inputs.input_ids

            output = self.model.generate(
                **self.wrap_device(inputs),
                use_cache=True,
                do_sample=False,
                max_new_tokens=max_tokens,
                output_hidden_states=True,
                return_dict_in_generate=True,
                **kwargs,
            )

            seq_logprobs: List[torch.Tensor] = []
            for _, hidden_states in enumerate(output.hidden_states):
                last_hidden_states = hidden_states[-1][0]
                logits = torch.matmul(
                    last_hidden_states,
                    self.model.get_output_embeddings().weight.t(),
                )
                if getattr(self.model.get_output_embeddings(), "bias",
                           None) is not None:
                    logits += self.model.get_output_embeddings(
                    ).bias.unsqueeze(0)
                logprobs = F.log_softmax(logits, dim=-1, dtype=torch.float32)
                seq_logprobs.append(logprobs)

            # convert to dict
            seq_logprobs_lst: List[Dict[int, float]] = []
            for tok_idx, tok_logprobs in enumerate(seq_logprobs):
                # drop prompt logprobs
                if tok_idx == 0:
                    tok_logprobs = tok_logprobs[-1, :].reshape(1, -1)
                topk = tok_logprobs.topk(num_logprobs)

                tok_logprobs_dct = {}
                for token_id, logprob in zip(topk.indices[0], topk.values[0]):
                    tok_logprobs_dct[token_id.item()] = logprob.item()

                seq_logprobs_lst.append(tok_logprobs_dct)

            all_logprobs.append(seq_logprobs_lst)
            seq_ids = output.sequences[0]
            output_len = seq_ids.shape[0] - input_ids.shape[1]
            output_ids = seq_ids[-output_len:]
            all_output_ids.append(output_ids.tolist())
            all_output_strs.append(self.tokenizer.decode(output_ids))

        outputs = zip(all_output_ids, all_output_strs, all_logprobs)
        return [(output_ids, output_str, output_logprobs)
                for output_ids, output_str, output_logprobs in outputs]

    def encode(self, prompts: List[str]) -> List[List[torch.Tensor]]:
        return self.model.encode(prompts)

    def __enter__(self):
        return self

    def __exit__(self, exc_type, exc_value, traceback):
        del self.model
        cleanup()


@pytest.fixture(scope="session")
def hf_runner():
    return HfRunner


class VllmRunner:

    def __init__(
        self,
        model_name: str,
        tokenizer_name: Optional[str] = None,
        # Use smaller max model length, otherwise bigger model cannot run due
        # to kv cache size limit.
        max_model_len: int = 1024,
        dtype: str = "half",
        disable_log_stats: bool = True,
        tensor_parallel_size: int = 1,
        block_size: int = 16,
        enable_chunked_prefill: bool = False,
        swap_space: int = 4,
        enforce_eager: bool = False,
        **kwargs,
    ) -> None:
        self.model = LLM(
            model=model_name,
            tokenizer=tokenizer_name,
            trust_remote_code=True,
            dtype=dtype,
            swap_space=swap_space,
            enforce_eager=enforce_eager,
            disable_log_stats=disable_log_stats,
            tensor_parallel_size=tensor_parallel_size,
            max_model_len=max_model_len,
            block_size=block_size,
            enable_chunked_prefill=enable_chunked_prefill,
            **kwargs,
        )

    def generate(
        self,
        prompts: List[str],
        sampling_params: SamplingParams,
<<<<<<< HEAD
        images: Optional[GenericSequence[MultiModalData]] = None,
=======
        images: Optional[List[Image.Image]] = None,
>>>>>>> 7cd2ebb0
    ) -> List[Tuple[List[List[int]], List[str]]]:
        if images is not None:
            assert len(prompts) == len(images)

        inputs = [TextPrompt(prompt=prompt) for prompt in prompts]
        if images is not None:
            for i, image in enumerate(images):
                inputs[i]["multi_modal_data"] = {"image": image}

        req_outputs = self.model.generate(inputs,
                                          sampling_params=sampling_params)

        outputs: List[Tuple[List[List[int]], List[str]]] = []
        for req_output in req_outputs:
            prompt_str = req_output.prompt
            prompt_ids = req_output.prompt_token_ids
            req_sample_output_ids: List[List[int]] = []
            req_sample_output_strs: List[str] = []
            for sample in req_output.outputs:
                output_str = sample.text
                output_ids = list(sample.token_ids)
                req_sample_output_ids.append(prompt_ids + output_ids)
                req_sample_output_strs.append(prompt_str + output_str)
            outputs.append((req_sample_output_ids, req_sample_output_strs))
        return outputs

    def generate_w_logprobs(
        self,
        prompts: List[str],
        sampling_params: SamplingParams,
<<<<<<< HEAD
        images: Optional[GenericSequence[MultiModalData]] = None,
=======
        images: Optional[List[Image.Image]] = None,
>>>>>>> 7cd2ebb0
    ) -> List[Tuple[List[int], str, Optional[SampleLogprobs]]]:
        assert sampling_params.logprobs is not None

        if images is not None:
            assert len(prompts) == len(images)

        inputs = [TextPrompt(prompt=prompt) for prompt in prompts]
        if images is not None:
            for i, image in enumerate(images):
<<<<<<< HEAD
                inputs[i]["multi_modal_data"] = image
=======
                inputs[i]["multi_modal_data"] = {"image": image}
>>>>>>> 7cd2ebb0

        req_outputs = self.model.generate(inputs,
                                          sampling_params=sampling_params)
        outputs: List[Tuple[List[int], str, Optional[SampleLogprobs]]] = []
        for req_output in req_outputs:
            for sample in req_output.outputs:
                output_str = sample.text
                output_ids = sample.token_ids
                output_logprobs = sample.logprobs
            outputs.append((output_ids, output_str, output_logprobs))
        return outputs

    def generate_greedy(
        self,
        prompts: List[str],
        max_tokens: int,
<<<<<<< HEAD
        images: Optional[GenericSequence[MultiModalData]] = None,
=======
        images: Optional[List[Image.Image]] = None,
>>>>>>> 7cd2ebb0
    ) -> List[Tuple[List[int], str]]:
        greedy_params = SamplingParams(temperature=0.0, max_tokens=max_tokens)
        outputs = self.generate(prompts, greedy_params, images=images)
        return [(output_ids[0], output_str[0])
                for output_ids, output_str in outputs]

    def generate_greedy_logprobs(
        self,
        prompts: List[str],
        max_tokens: int,
        num_logprobs: int,
<<<<<<< HEAD
        images: Optional[GenericSequence[MultiModalData]] = None,
=======
        images: Optional[List[Image.Image]] = None,
>>>>>>> 7cd2ebb0
    ) -> List[Tuple[List[int], str, Optional[SampleLogprobs]]]:
        greedy_logprobs_params = SamplingParams(temperature=0.0,
                                                max_tokens=max_tokens,
                                                logprobs=num_logprobs)
        outputs = self.generate_w_logprobs(prompts,
                                           greedy_logprobs_params,
                                           images=images)

        return [(output_ids, output_str, output_logprobs)
                for output_ids, output_str, output_logprobs in outputs]

    def generate_beam_search(
        self,
        prompts: List[str],
        beam_width: int,
        max_tokens: int,
    ) -> List[Tuple[List[List[int]], List[str]]]:
        beam_search_params = SamplingParams(n=beam_width,
                                            use_beam_search=True,
                                            temperature=0.0,
                                            max_tokens=max_tokens)
        outputs = self.generate(prompts, beam_search_params)
        return outputs

    def encode(self, prompts: List[str]) -> List[List[float]]:
        req_outputs = self.model.encode(prompts)
        outputs = []
        for req_output in req_outputs:
            embedding = req_output.outputs.embedding
            outputs.append(embedding)
        return outputs

    def __enter__(self):
        return self

    def __exit__(self, exc_type, exc_value, traceback):
        del self.model
        cleanup()


@pytest.fixture(scope="session")
def vllm_runner():
    return VllmRunner


def get_tokenizer_pool_config(tokenizer_group_type):
    if tokenizer_group_type is None:
        return None
    if tokenizer_group_type == "ray":
        return TokenizerPoolConfig(pool_size=1,
                                   pool_type="ray",
                                   extra_config={})
    raise ValueError(f"Unknown tokenizer_group_type: {tokenizer_group_type}")


@pytest.fixture()
def temporary_enable_log_propagate():
    import logging
    logger = logging.getLogger("vllm")
    logger.propagate = True
    yield
    logger.propagate = False


@pytest.fixture()
def caplog_vllm(temporary_enable_log_propagate, caplog):
    # To capture vllm log, we should enable propagate=True temporarily
    # because caplog depends on logs propagated to the root logger.
    yield caplog


@pytest.fixture(scope="session")
def num_gpus_available():
    """Get number of GPUs without initializing the CUDA context
    in current process."""

    return cuda_device_count_stateless()<|MERGE_RESOLUTION|>--- conflicted
+++ resolved
@@ -6,14 +6,8 @@
 from dataclasses import dataclass
 from functools import cached_property
 from pathlib import Path
-<<<<<<< HEAD
-from typing import TYPE_CHECKING, Any, Dict, List, Literal, Optional
-from typing import Sequence as GenericSequence
-from typing import Tuple, TypedDict, TypeVar
-=======
 from typing import (Any, Dict, List, Literal, Optional, Tuple, TypedDict,
                     TypeVar)
->>>>>>> 7cd2ebb0
 
 import pytest
 import torch
@@ -78,18 +72,6 @@
     class _ImageAssetsBase(UserList[ImageAsset]):
         pass
 
-<<<<<<< HEAD
-if sys.version_info < (3, 9):
-    # UserList cannot be subscripted
-    class _ImageAssetsBase(UserList):
-        pass
-else:
-
-    class _ImageAssetsBase(UserList[ImageAsset]):
-        pass
-
-=======
->>>>>>> 7cd2ebb0
 
 class _ImageAssets(_ImageAssetsBase):
 
@@ -485,11 +467,7 @@
         self,
         prompts: List[str],
         sampling_params: SamplingParams,
-<<<<<<< HEAD
-        images: Optional[GenericSequence[MultiModalData]] = None,
-=======
-        images: Optional[List[Image.Image]] = None,
->>>>>>> 7cd2ebb0
+        images: Optional[List[Image.Image]] = None,
     ) -> List[Tuple[List[List[int]], List[str]]]:
         if images is not None:
             assert len(prompts) == len(images)
@@ -520,11 +498,7 @@
         self,
         prompts: List[str],
         sampling_params: SamplingParams,
-<<<<<<< HEAD
-        images: Optional[GenericSequence[MultiModalData]] = None,
-=======
-        images: Optional[List[Image.Image]] = None,
->>>>>>> 7cd2ebb0
+        images: Optional[List[Image.Image]] = None,
     ) -> List[Tuple[List[int], str, Optional[SampleLogprobs]]]:
         assert sampling_params.logprobs is not None
 
@@ -534,11 +508,7 @@
         inputs = [TextPrompt(prompt=prompt) for prompt in prompts]
         if images is not None:
             for i, image in enumerate(images):
-<<<<<<< HEAD
-                inputs[i]["multi_modal_data"] = image
-=======
                 inputs[i]["multi_modal_data"] = {"image": image}
->>>>>>> 7cd2ebb0
 
         req_outputs = self.model.generate(inputs,
                                           sampling_params=sampling_params)
@@ -555,11 +525,7 @@
         self,
         prompts: List[str],
         max_tokens: int,
-<<<<<<< HEAD
-        images: Optional[GenericSequence[MultiModalData]] = None,
-=======
-        images: Optional[List[Image.Image]] = None,
->>>>>>> 7cd2ebb0
+        images: Optional[List[Image.Image]] = None,
     ) -> List[Tuple[List[int], str]]:
         greedy_params = SamplingParams(temperature=0.0, max_tokens=max_tokens)
         outputs = self.generate(prompts, greedy_params, images=images)
@@ -571,11 +537,7 @@
         prompts: List[str],
         max_tokens: int,
         num_logprobs: int,
-<<<<<<< HEAD
-        images: Optional[GenericSequence[MultiModalData]] = None,
-=======
-        images: Optional[List[Image.Image]] = None,
->>>>>>> 7cd2ebb0
+        images: Optional[List[Image.Image]] = None,
     ) -> List[Tuple[List[int], str, Optional[SampleLogprobs]]]:
         greedy_logprobs_params = SamplingParams(temperature=0.0,
                                                 max_tokens=max_tokens,
