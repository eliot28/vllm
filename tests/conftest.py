--- conflicted
+++ resolved
@@ -12,13 +12,9 @@
                           AutoProcessor, AutoTokenizer, BatchEncoding)
 
 from vllm.config import TokenizerPoolConfig, VisionLanguageConfig
-<<<<<<< HEAD
-from vllm.distributed import destroy_model_parallel
-from vllm.entrypoints.llm import LLM
-=======
 from vllm.distributed import (destroy_distributed_environment,
                               destroy_model_parallel)
->>>>>>> 6e2527a7
+from vllm.entrypoints.llm import LLM
 from vllm.inputs import TextPrompt
 from vllm.inputs import PromptInputs
 from vllm.logger import init_logger
