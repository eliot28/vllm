"""Benchmark the latency of processing a single batch of requests."""
import argparse
import time
from pathlib import Path
from typing import Optional

import numpy as np
import torch
from tqdm import tqdm

from vllm import LLM, SamplingParams


def main(args: argparse.Namespace):
    print(args)

    # NOTE(woosuk): If the request cannot be processed in a single batch,
    # the engine will automatically process the request in multiple batches.
<<<<<<< HEAD
    llm = LLM(
        model=args.model,
        tokenizer=args.tokenizer,
        quantization=args.quantization,
        tensor_parallel_size=args.tensor_parallel_size,
        trust_remote_code=args.trust_remote_code,
        dtype=args.dtype,
        enforce_eager=args.enforce_eager,
        kv_cache_dtype=args.kv_cache_dtype,
        device=args.device,
        ray_workers_use_nsight=args.ray_workers_use_nsight,
        worker_use_ray=args.worker_use_ray,
    )
=======
    llm = LLM(model=args.model,
              tokenizer=args.tokenizer,
              quantization=args.quantization,
              tensor_parallel_size=args.tensor_parallel_size,
              trust_remote_code=args.trust_remote_code,
              dtype=args.dtype,
              enforce_eager=args.enforce_eager,
              kv_cache_dtype=args.kv_cache_dtype,
              device=args.device,
              ray_workers_use_nsight=args.ray_workers_use_nsight,
              download_dir=args.download_dir)
>>>>>>> 14ccd94c

    sampling_params = SamplingParams(
        n=args.n,
        temperature=0.0 if args.use_beam_search else 1.0,
        top_p=1.0,
        use_beam_search=args.use_beam_search,
        ignore_eos=True,
        max_tokens=args.output_len,
    )
    print(sampling_params)
    dummy_prompt_token_ids = np.random.randint(10000,
                                               size=(args.batch_size,
                                                     args.input_len))
    dummy_prompt_token_ids = dummy_prompt_token_ids.tolist()

    def run_to_completion(profile_dir: Optional[str] = None):
        if profile_dir:
            with torch.profiler.profile(
                    activities=[
                        torch.profiler.ProfilerActivity.CPU,
                        torch.profiler.ProfilerActivity.CUDA,
                    ],
                    on_trace_ready=torch.profiler.tensorboard_trace_handler(
                        str(profile_dir))) as p:
                llm.generate(prompt_token_ids=dummy_prompt_token_ids,
                             sampling_params=sampling_params,
                             use_tqdm=False)
            print(p.key_averages())
        else:
            start_time = time.perf_counter()
            llm.generate(prompt_token_ids=dummy_prompt_token_ids,
                         sampling_params=sampling_params,
                         use_tqdm=False)
            end_time = time.perf_counter()
            latency = end_time - start_time
            return latency

    print("Warming up...")
    run_to_completion(profile_dir=None)

    if args.profile:
        profile_dir = args.profile_result_dir
        if not profile_dir:
            profile_dir = Path(
                "."
            ) / "vllm_benchmark_result" / f"latency_result_{time.time()}"
        print(f"Profiling (results will be saved to '{profile_dir}')...")
        run_to_completion(profile_dir=profile_dir)
        return

    # Benchmark.
    latencies = []
    for _ in tqdm(range(args.num_iters), desc="Profiling iterations"):
        latencies.append(run_to_completion(profile_dir=None))
    print(f'Avg latency: {np.mean(latencies)} seconds')


if __name__ == '__main__':
    parser = argparse.ArgumentParser(
        description='Benchmark the latency of processing a single batch of '
        'requests till completion.')
    parser.add_argument('--model', type=str, default='facebook/opt-125m')
    parser.add_argument('--tokenizer', type=str, default=None)
    parser.add_argument('--quantization',
                        '-q',
                        choices=['awq', 'gptq', 'squeezellm', None],
                        default=None)
    parser.add_argument('--tensor-parallel-size', '-tp', type=int, default=1)
    parser.add_argument('--input-len', type=int, default=32)
    parser.add_argument('--output-len', type=int, default=128)
    parser.add_argument('--batch-size', type=int, default=8)
    parser.add_argument('--n',
                        type=int,
                        default=1,
                        help='Number of generated sequences per prompt.')
    parser.add_argument('--use-beam-search', action='store_true')
    parser.add_argument('--num-iters',
                        type=int,
                        default=3,
                        help='Number of iterations to run.')
    parser.add_argument('--trust-remote-code',
                        action='store_true',
                        help='trust remote code from huggingface')
    parser.add_argument(
        '--dtype',
        type=str,
        default='auto',
        choices=['auto', 'half', 'float16', 'bfloat16', 'float', 'float32'],
        help='data type for model weights and activations. '
        'The "auto" option will use FP16 precision '
        'for FP32 and FP16 models, and BF16 precision '
        'for BF16 models.')
    parser.add_argument('--enforce-eager',
                        action='store_true',
                        help='enforce eager mode and disable CUDA graph')
    parser.add_argument(
        "--kv-cache-dtype",
        type=str,
        choices=['auto', 'fp8_e5m2'],
        default='auto',
        help=
        'Data type for kv cache storage. If "auto", will use model data type.')
    parser.add_argument(
        '--profile',
        action='store_true',
        help='profile the generation process of a single batch')
    parser.add_argument(
        '--profile-result-dir',
        type=str,
        default=None,
        help=('path to save the pytorch profiler output. Can be visualized '
              'with ui.perfetto.dev or Tensorboard.'))
    parser.add_argument(
        "--device",
        type=str,
        default="cuda",
        choices=["cuda"],
        help='device type for vLLM execution, supporting CUDA only currently.')
    parser.add_argument(
        "--ray-workers-use-nsight",
        action='store_true',
        help="If specified, use nsight to profile ray workers",
    )
<<<<<<< HEAD
    parser.add_argument('--worker-use-ray',
                        action='store_true',
                        help='use Ray for distributed serving, will be '
                        'automatically set when using more than 1 GPU '
                        'unless on ROCm where the default is torchrun')
=======
    parser.add_argument('--download-dir',
                        type=str,
                        default=None,
                        help='directory to download and load the weights, '
                        'default to the default cache dir of huggingface')
>>>>>>> 14ccd94c
    args = parser.parse_args()
    main(args)<|MERGE_RESOLUTION|>--- conflicted
+++ resolved
@@ -16,21 +16,6 @@
 
     # NOTE(woosuk): If the request cannot be processed in a single batch,
     # the engine will automatically process the request in multiple batches.
-<<<<<<< HEAD
-    llm = LLM(
-        model=args.model,
-        tokenizer=args.tokenizer,
-        quantization=args.quantization,
-        tensor_parallel_size=args.tensor_parallel_size,
-        trust_remote_code=args.trust_remote_code,
-        dtype=args.dtype,
-        enforce_eager=args.enforce_eager,
-        kv_cache_dtype=args.kv_cache_dtype,
-        device=args.device,
-        ray_workers_use_nsight=args.ray_workers_use_nsight,
-        worker_use_ray=args.worker_use_ray,
-    )
-=======
     llm = LLM(model=args.model,
               tokenizer=args.tokenizer,
               quantization=args.quantization,
@@ -41,8 +26,8 @@
               kv_cache_dtype=args.kv_cache_dtype,
               device=args.device,
               ray_workers_use_nsight=args.ray_workers_use_nsight,
+              worker_use_ray=args.worker_use_ray,
               download_dir=args.download_dir)
->>>>>>> 14ccd94c
 
     sampling_params = SamplingParams(
         n=args.n,
@@ -166,18 +151,15 @@
         action='store_true',
         help="If specified, use nsight to profile ray workers",
     )
-<<<<<<< HEAD
+    parser.add_argument('--download-dir',
+                        type=str,
+                        default=None,
+                        help='directory to download and load the weights, '
+                        'default to the default cache dir of huggingface')
     parser.add_argument('--worker-use-ray',
                         action='store_true',
                         help='use Ray for distributed serving, will be '
                         'automatically set when using more than 1 GPU '
                         'unless on ROCm where the default is torchrun')
-=======
-    parser.add_argument('--download-dir',
-                        type=str,
-                        default=None,
-                        help='directory to download and load the weights, '
-                        'default to the default cache dir of huggingface')
->>>>>>> 14ccd94c
     args = parser.parse_args()
     main(args)