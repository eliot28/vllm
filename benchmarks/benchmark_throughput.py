--- conflicted
+++ resolved
@@ -72,11 +72,8 @@
     max_model_len: Optional[int],
     enforce_eager: bool,
     kv_cache_dtype: str,
-<<<<<<< HEAD
+    use_flash_attn: bool,
     device: str,
-=======
-    use_flash_attn: bool,
->>>>>>> 6cba07af
 ) -> float:
     from vllm import LLM, SamplingParams
     llm = LLM(
@@ -90,11 +87,8 @@
         max_model_len=max_model_len,
         enforce_eager=enforce_eager,
         kv_cache_dtype=kv_cache_dtype,
-<<<<<<< HEAD
+        use_flash_attn=use_flash_attn,
         device=device,
-=======
-        use_flash_attn=use_flash_attn,
->>>>>>> 6cba07af
     )
 
     # Add the requests to the engine.
@@ -219,11 +213,8 @@
                                 args.seed, args.n, args.use_beam_search,
                                 args.trust_remote_code, args.dtype,
                                 args.max_model_len, args.enforce_eager,
-<<<<<<< HEAD
-                                args.kv_cache_dtype, args.device)
-=======
-                                args.kv_cache_dtype, args.use_flash_attn)
->>>>>>> 6cba07af
+                                args.kv_cache_dtype, args.use_flash_attn,
+                                args.device)
     elif args.backend == "hf":
         assert args.tensor_parallel_size == 1
         elapsed_time = run_hf(requests, args.model, tokenizer, args.n,
@@ -308,19 +299,16 @@
         default="auto",
         help=
         'Data type for kv cache storage. If "auto", will use model data type.')
-<<<<<<< HEAD
+    parser.add_argument('--use-flash-attn',
+                        action='store_true',
+                        help='Use paged kv cache flash attention kernel. '
+                        'Note this will rewrite block_size of kv cache.')
     parser.add_argument(
         "--device",
         type=str,
         default="cuda",
         choices=["cuda"],
         help='device type for vLLM execution, supporting CUDA only currently.')
-=======
-    parser.add_argument('--use-flash-attn',
-                        action='store_true',
-                        help='Use paged kv cache flash attention kernel. '
-                        'Note this will rewrite block_size of kv cache.')
->>>>>>> 6cba07af
     args = parser.parse_args()
     if args.tokenizer is None:
         args.tokenizer = args.model
