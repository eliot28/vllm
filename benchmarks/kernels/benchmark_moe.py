import argparse
import time
from datetime import datetime
from typing import Any, Dict, List, Tuple

import ray
import torch
import triton
from ray.experimental.tqdm_ray import tqdm
from transformers import AutoConfig

from vllm.model_executor.layers.fused_moe.fused_moe import *


def benchmark_config(
    config: Dict[str, int],
    num_tokens: int,
    num_experts: int,
    shard_intermediate_size: int,
    hidden_size: int,
    topk: int,
    dtype: torch.dtype,
    use_fp8: bool,
    num_iters: int = 100,
) -> float:
    init_dtype = torch.float16 if use_fp8 else dtype
    x = torch.randn(num_tokens, hidden_size, dtype=dtype)
    w1 = torch.randn(num_experts,
                     shard_intermediate_size,
                     hidden_size,
                     dtype=init_dtype)
    w2 = torch.randn(num_experts,
                     hidden_size,
                     shard_intermediate_size // 2,
                     dtype=init_dtype)
    gating_output = torch.randn(num_iters,
                                num_tokens,
                                num_experts,
                                dtype=torch.float32)

    w1_scale = None
    w2_scale = None
    a1_scale = None
    a2_scale = None
    if use_fp8:
        w1_scale = torch.randn(num_experts, dtype=torch.float32)
        w2_scale = torch.randn(num_experts, dtype=torch.float32)
        a1_scale = torch.randn(1, dtype=torch.float32)
        a2_scale = torch.randn(1, dtype=torch.float32)

        w1 = w1.to(torch.float8_e4m3fn)
        w2 = w2.to(torch.float8_e4m3fn)

    input_gating = torch.empty(num_tokens, num_experts, dtype=torch.float32)

    def prepare(i: int):
        input_gating.copy_(gating_output[i])

    def run():
        fused_moe(
            x,
            w1,
            w2,
            input_gating,
            topk,
            renormalize=True,
            inplace=True,
            override_config=config,
            use_fp8=use_fp8,
            w1_scale=w1_scale,
            w2_scale=w2_scale,
            a1_scale=a1_scale,
            a2_scale=a2_scale,
        )

    # JIT compilation & warmup
    run()
    torch.cuda.synchronize()

    # Capture 10 invocations with CUDA graph
    graph = torch.cuda.CUDAGraph()
    with torch.cuda.graph(graph):
        for _ in range(10):
            run()
    torch.cuda.synchronize()

    # Warmup
    for _ in range(5):
        graph.replay()
    torch.cuda.synchronize()

    start_event = torch.cuda.Event(enable_timing=True)
    end_event = torch.cuda.Event(enable_timing=True)

    latencies = []
    for i in range(num_iters):
        prepare(i)
        torch.cuda.synchronize()

        start_event.record()
        graph.replay()
        end_event.record()
        end_event.synchronize()
        latencies.append(start_event.elapsed_time(end_event))
    avg = sum(latencies) / (num_iters * 10) * 1000  # us
    graph.reset()
    return avg


def get_configs_compute_bound() -> List[Dict[str, int]]:
    # Reduced search space for faster tuning.
    # TODO(woosuk): Increase the search space and use a performance model to
    # prune the search space.
    configs = []
    for num_stages in [2, 3, 4, 5]:
        for block_m in [16, 32, 64, 128, 256]:
            for block_k in [64, 128, 256]:
                for block_n in [32, 64, 128, 256]:
                    for num_warps in [4, 8]:
                        for group_size in [1, 16, 32, 64]:
                            configs.append({
                                "BLOCK_SIZE_M": block_m,
                                "BLOCK_SIZE_N": block_n,
                                "BLOCK_SIZE_K": block_k,
                                "GROUP_SIZE_M": group_size,
                                "num_warps": num_warps,
                                "num_stages": num_stages,
                            })
    return configs


@ray.remote(num_gpus=1)
class BenchmarkWorker:

    def __init__(self, seed: int) -> None:
        torch.set_default_device("cuda")
        torch.cuda.manual_seed_all(seed)
        self.seed = seed

    def benchmark(
        self,
        num_tokens: int,
        num_experts: int,
        shard_intermediate_size: int,
        hidden_size: int,
        topk: int,
        dtype: torch.dtype,
        use_fp8: bool,
    ) -> Tuple[Dict[str, int], float]:
        torch.cuda.manual_seed_all(self.seed)

        dtype_str = "float8" if use_fp8 else None
        # NOTE(woosuk): The current naming convention uses w2.shape[2], which
        # is the intermediate size after silu_and_mul.
        op_config = get_moe_configs(num_experts, shard_intermediate_size // 2,
                                    dtype_str)
        if op_config is None:
            config = get_default_config(num_tokens, num_experts,
                                        shard_intermediate_size, hidden_size,
                                        topk, dtype_str)
        else:
            config = op_config[min(op_config.keys(),
                                   key=lambda x: abs(x - num_tokens))]
        kernel_time = benchmark_config(config, num_tokens, num_experts,
                                       shard_intermediate_size, hidden_size,
                                       topk, dtype, use_fp8)
        return config, kernel_time

    def tune(
        self,
        num_tokens: int,
        num_experts: int,
        shard_intermediate_size: int,
        hidden_size: int,
        topk: int,
        dtype: torch.dtype,
        use_fp8: bool,
        search_space: List[Dict[str, int]],
    ) -> Dict[str, int]:
        best_config = None
        best_time = float("inf")
        for config in tqdm(search_space):
            try:
                kernel_time = benchmark_config(config,
                                               num_tokens,
                                               num_experts,
                                               shard_intermediate_size,
                                               hidden_size,
                                               topk,
                                               dtype,
                                               use_fp8,
                                               num_iters=10)
            except triton.runtime.autotuner.OutOfResources:
                # Some configurations may be invalid and fail to compile.
                continue

            if kernel_time < best_time:
                best_time = kernel_time
                best_config = config
        now = datetime.now()
        print(f"{now.ctime()}] Completed tuning for batch_size={num_tokens}")
        return best_config


def sort_config(config: Dict[str, int]) -> Dict[str, int]:
    return {
        "BLOCK_SIZE_M": config["BLOCK_SIZE_M"],
        "BLOCK_SIZE_N": config["BLOCK_SIZE_N"],
        "BLOCK_SIZE_K": config["BLOCK_SIZE_K"],
        "GROUP_SIZE_M": config["GROUP_SIZE_M"],
        "num_warps": config["num_warps"],
        "num_stages": config["num_stages"],
    }


def save_configs(
    configs: Dict[int, Dict[str, int]],
    num_experts: int,
    shard_intermediate_size: int,
    hidden_size: int,
    topk: int,
    dtype: torch.dtype,
    use_fp8: bool,
) -> None:
    dtype_str = "float8" if use_fp8 else None
    # NOTE(woosuk): The current naming convention uses w2.shape[2], which
    # is the intermediate size after silu_and_mul.
    filename = get_config_file_name(num_experts, shard_intermediate_size // 2,
                                    dtype_str)
    print(f"Writing best config to {filename}...")
    with open(filename, "w") as f:
        json.dump(configs, f, indent=4)
        f.write("\n")


def main(args: argparse.Namespace):
    print(args)

    config = AutoConfig.from_pretrained(args.model)
    if config.architectures[0] == "DbrxForCausalLM":
        E = config.ffn_config.moe_num_experts
        topk = config.ffn_config.moe_top_k
        intermediate_size = config.ffn_config.ffn_hidden_size
        shard_intermediate_size = 2 * intermediate_size // args.tp_size
    else:
        # Default: Mixtral.
        E = config.num_local_experts
        topk = config.num_experts_per_tok
        intermediate_size = config.intermediate_size
        shard_intermediate_size = 2 * intermediate_size // args.tp_size

    hidden_size = config.hidden_size
    dtype = config.torch_dtype
    use_fp8 = args.dtype == "fp8"

    if args.batch_size is None:
<<<<<<< HEAD
        batch_sizes = [1, 2, 4, 8, 16, 24, 32, 48, 64, 96, 128, 256, 512, 1024, 2048, 4096]
=======
        batch_sizes = [
            1, 2, 4, 8, 16, 32, 64, 128, 256, 512, 1024, 1536, 2048, 3072, 4096
        ]
>>>>>>> fee4dcc3
    else:
        batch_sizes = [args.batch_size]

    ray.init()
    num_gpus = int(ray.available_resources()["GPU"])
    workers = [BenchmarkWorker.remote(args.seed) for _ in range(num_gpus)]

    def _distribute(method: str, inputs: List[Any]) -> List[Any]:
        outputs = []
        worker_idx = 0
        for input_args in inputs:
            worker = workers[worker_idx]
            worker_method = getattr(worker, method)
            output = worker_method.remote(*input_args)
            outputs.append(output)
            worker_idx = (worker_idx + 1) % num_gpus
        return ray.get(outputs)

    if args.tune:
        search_space = get_configs_compute_bound()
        print(f"Start tuning over {len(search_space)} configurations...")

        start = time.time()
        configs = _distribute(
            "tune", [(batch_size, E, shard_intermediate_size, hidden_size,
                      topk, dtype, use_fp8, search_space)
                     for batch_size in batch_sizes])
        best_configs = {
            M: sort_config(config)
            for M, config in zip(batch_sizes, configs)
        }
        save_configs(best_configs, E, shard_intermediate_size, hidden_size,
                     topk, dtype, use_fp8)
        end = time.time()
        print(f"Tuning took {end - start:.2f} seconds")
    else:
        outputs = _distribute("benchmark",
                              [(batch_size, E, shard_intermediate_size,
                                hidden_size, topk, dtype, use_fp8)
                               for batch_size in batch_sizes])

        for batch_size, (config, kernel_time) in zip(batch_sizes, outputs):
            print(f"Batch size: {batch_size}, config: {config}")
            print(f"Kernel time: {kernel_time:.2f} us")


if __name__ == "__main__":
    parser = argparse.ArgumentParser()
    parser.add_argument("--model",
                        type=str,
                        default="mistralai/Mixtral-8x7B-Instruct-v0.1")
    parser.add_argument("--tp-size", "-tp", type=int, default=2)
    parser.add_argument("--dtype",
                        type=str,
                        choices=["auto", "fp8"],
                        default="auto")
    parser.add_argument("--seed", type=int, default=0)
    parser.add_argument("--batch-size", type=int, required=False)
    parser.add_argument("--tune", action="store_true")
    args = parser.parse_args()

    main(args)<|MERGE_RESOLUTION|>--- conflicted
+++ resolved
@@ -254,13 +254,9 @@
     use_fp8 = args.dtype == "fp8"
 
     if args.batch_size is None:
-<<<<<<< HEAD
-        batch_sizes = [1, 2, 4, 8, 16, 24, 32, 48, 64, 96, 128, 256, 512, 1024, 2048, 4096]
-=======
         batch_sizes = [
-            1, 2, 4, 8, 16, 32, 64, 128, 256, 512, 1024, 1536, 2048, 3072, 4096
+            1, 2, 4, 8, 16, 24, 32, 48, 64, 96, 128, 256, 512, 1024, 2048, 4096
         ]
->>>>>>> fee4dcc3
     else:
         batch_sizes = [args.batch_size]
 
